--- conflicted
+++ resolved
@@ -265,13 +265,9 @@
   /**
    * A control is `valid` when its `status` is `VALID`.
    *
-<<<<<<< HEAD
    * 当控件的 `status` 为 `VALID` 时，它就是 `valid` 的。
    *
-   * @see `status`
-=======
    * @see {@link AbstractControl.status}
->>>>>>> 6fcf2863
    *
    * @returns True if the control has passed all of its validation tests,
    * false otherwise.
@@ -283,13 +279,9 @@
   /**
    * A control is `invalid` when its `status` is `INVALID`.
    *
-<<<<<<< HEAD
    * 当控件的 `status` 为 `INVALID` 时，它就是 `invalid` 的。
    *
-   * @see `status`
-=======
    * @see {@link AbstractControl.status}
->>>>>>> 6fcf2863
    *
    * @returns True if this control has failed one or more of its validation checks,
    * false otherwise.
@@ -301,13 +293,9 @@
   /**
    * A control is `pending` when its `status` is `PENDING`.
    *
-<<<<<<< HEAD
    * 当控件的 `status` 为 `PENDING` 时，它就是 `pending` 的。
    *
-   * @see `status`
-=======
    * @see {@link AbstractControl.status}
->>>>>>> 6fcf2863
    *
    * @returns True if this control is in the process of conducting a validation check,
    * false otherwise.
@@ -319,21 +307,15 @@
   /**
    * A control is `disabled` when its `status` is `DISABLED`.
    *
-<<<<<<< HEAD
    * 当控件的 `status` 为 `DISABLED` 时，它就是 `disabled`。
-   * @see `status`
-   *
-=======
->>>>>>> 6fcf2863
+   *
    * Disabled controls are exempt from validation checks and
    * are not included in the aggregate value of their ancestor
    * controls.
    *
-<<<<<<< HEAD
    * 被禁用的控件会豁免有效性检查，并且它的值不会聚合进其祖先控件中。
-=======
+   *
    * @see {@link AbstractControl.status}
->>>>>>> 6fcf2863
    *
    * @returns True if the control is disabled, false otherwise.
    *
@@ -344,21 +326,14 @@
   /**
    * A control is `enabled` as long as its `status` is not `DISABLED`.
    *
-<<<<<<< HEAD
    * 如果控件的 `status` 不是 `DISABLED` 时，它就是 `enabled`。
-   *
-   * @see `status`
    *
    * @returns True if the control has any status other than 'DISABLED',
    * false if the status is 'DISABLED'.
    *
    * 如果该控件处于 'DISABLED' 之外的任何状态，则为 `true`，否则为 `false`。
-=======
-   * @returns True if the control has any status other than 'DISABLED',
-   * false if the status is 'DISABLED'.
    *
    * @see {@link AbstractControl.status}
->>>>>>> 6fcf2863
    *
    */
   get enabled(): boolean { return this.status !== DISABLED; }
@@ -437,12 +412,10 @@
    * A multicasting observable that emits an event every time the validation `status` of the control
    * recalculates.
    *
-<<<<<<< HEAD
    * 一个多播 Observable（可观察对象），每当控件的验证 `status` 被重新计算时，就会发出一个事件。
-=======
+   *
    * @see {@link AbstractControl.status}
    *
->>>>>>> 6fcf2863
    */
   // TODO(issue/24571): remove '!'.
   public readonly statusChanges !: Observable<any>;
@@ -498,17 +471,13 @@
    * Marks the control as `touched`. A control is touched by focus and
    * blur events that do not change the value.
    *
-<<<<<<< HEAD
-   * 把该控件标记为 `touched`。控件获得焦点并失去焦点不会修改这个值。与 `markAsDirty` 相对。
-   *
-   *  @param opts Configuration options that determine how the control propagates changes
-=======
    * @see `markAsUntouched()`
    * @see `markAsDirty()`
    * @see `markAsPristine()`
    *
-   * @param opts Configuration options that determine how the control propagates changes
->>>>>>> 6fcf2863
+   * 把该控件标记为 `touched`。控件获得焦点并失去焦点不会修改这个值。与 `markAsDirty` 相对。
+   *
+   *  @param opts Configuration options that determine how the control propagates changes
    * and emits events events after marking is applied.
    *
    * 在应用完此标记后，该配置项会决定控件如何传播变更及发出事件。
@@ -544,17 +513,13 @@
    * If the control has any children, also marks all children as `untouched`
    * and recalculates the `touched` status of all parent controls.
    *
-<<<<<<< HEAD
    * 如果该控件有任何子控件，还会把所有子控件标记为 `untouched`，并重新计算所有父控件的 `touched` 状态。
    *
-   *  @param opts Configuration options that determine how the control propagates changes
-=======
-   * @see `markAsTouched()`
+   *  @see `markAsTouched()`
    * @see `markAsDirty()`
    * @see `markAsPristine()`
    *
    * @param opts Configuration options that determine how the control propagates changes
->>>>>>> 6fcf2863
    * and emits events after the marking is applied.
    *
    * 在应用完此标记后，该配置项会决定控件如何传播变更及发出事件。
@@ -581,17 +546,13 @@
    * Marks the control as `dirty`. A control becomes dirty when
    * the control's value is changed through the UI; compare `markAsTouched`.
    *
-<<<<<<< HEAD
    * 把控件标记为 `dirty`。当控件通过 UI 修改过时控件会变成 `dirty` 的；与 `markAsTouched` 相对。
    *
-   *  @param opts Configuration options that determine how the control propagates changes
-=======
-   * @see `markAsTouched()`
+   *  @see `markAsTouched()`
    * @see `markAsUntouched()`
    * @see `markAsPristine()`
    *
    * @param opts Configuration options that determine how the control propagates changes
->>>>>>> 6fcf2863
    * and emits events after marking is applied.
    *
    * 在应用完此标记后，该配置项会决定控件如何传播变更以及发出事件。
@@ -619,17 +580,13 @@
    * and recalculates the `pristine` status of all parent
    * controls.
    *
-<<<<<<< HEAD
    * 如果该控件有任何子控件，则把所有子控件标记为 `pristine`，并重新计算所有父控件的 `pristine` 状态。
    *
-   *  @param opts Configuration options that determine how the control emits events after
-=======
-   * @see `markAsTouched()`
+   *  @see `markAsTouched()`
    * @see `markAsUntouched()`
    * @see `markAsDirty()`
    *
    * @param opts Configuration options that determine how the control emits events after
->>>>>>> 6fcf2863
    * marking is applied.
    *
    * 在应用完此标记后，该配置项会决定控件如何传播更改以及发出事件。
@@ -658,15 +615,11 @@
    *
    * A control is pending while the control performs async validation.
    *
-<<<<<<< HEAD
    * 当控件正在执行异步验证时，该控件是 `pending` 的。
    *
-   *  @param opts Configuration options that determine how the control propagates changes and
-=======
-   * @see {@link AbstractControl.status}
+   *  @see {@link AbstractControl.status}
    *
    * @param opts Configuration options that determine how the control propagates changes and
->>>>>>> 6fcf2863
    * emits events after marking is applied.
    *
    * 在应用完此标记后，该配置项会决定控件如何传播变更以及发出事件。
@@ -704,15 +657,11 @@
    *
    * If the control has children, all children are also disabled.
    *
-<<<<<<< HEAD
    * 如果该控件有子控件，则所有子控件也会被禁用。
    *
-   *  @param opts Configuration options that determine how the control propagates
-=======
-   * @see {@link AbstractControl.status}
+   *  @see {@link AbstractControl.status}
    *
    * @param opts Configuration options that determine how the control propagates
->>>>>>> 6fcf2863
    * changes and emits events after the control is disabled.
    *
    * 在该控件被禁用之后，该配置项决定如何传播更改以及发出事件。
@@ -760,15 +709,11 @@
    *
    * By default, if the control has children, all children are enabled.
    *
-<<<<<<< HEAD
    * 默认情况下，如果该控件具有子控件，则所有子控件都会被启用。
    *
-   *  @param opts Configure options that control how the control propagates changes and
-=======
-   * @see {@link AbstractControl.status}
+   *  @see {@link AbstractControl.status}
    *
    * @param opts Configure options that control how the control propagates changes and
->>>>>>> 6fcf2863
    * emits events when marked as untouched
    *
    * 当标记为 `untouched` 时，该配置项会决定该控件如何传播变更以及发出事件。
@@ -988,29 +933,21 @@
    * @description
    * Reports error data for the control with the given path.
    *
-<<<<<<< HEAD
-   * 获取发生在该控件或其他控件中发生的指定错误的出错数据。
-   *
-   * @param errorCode The error code for which to retrieve data
-   *
-   * 要获取的数据的错误码
-   *
-   * @param path The path to a control to check. If not supplied, checks for the error in this
-   * control.
-   *
-   * 要检查的控件的路径。如果没有提供该参数，则检查该控件中的错误。
-   *
-   * @returns The error data if the control with the given path has the given error, otherwise null
-   * or undefined.
-   *
-   * 如果指定路径下的控件具有指定的错误，则返回出错数据，否则为 `null` 或 `undefined`。
-=======
+   * 报告具有指定路径的控件的错误数据。
+   *
    * @param errorCode The code of the error to check
+   *
+   * 所查出的错误的错误码
+   *
    * @param path A list of control names that designates how to move from the current control
    * to the control that should be queried for errors.
    *
+   * 一个控件名列表，用于指定要如何从当前控件移动到要查询错误的那个控件。
+   *
    * @usageNotes
    * For example, for the following `FormGroup`:
+   *
+   * 比如，对于下列 `FormGroup`：
    *
    * ```
    * form = new FormGroup({
@@ -1020,14 +957,25 @@
    *
    * The path to the 'street' control from the root form would be 'address' -> 'street'.
    *
+   * 从根表单移动到这个 'street' 控件的路径应该是 'address' -> 'street'。
+   *
    * It can be provided to this method in one of two formats:
    *
+   * 可以用两种格式把它提供给此方法：
+   *
    * 1. An array of string control names, e.g. `['address', 'street']`
+   *
+   *    一个表示控件名的字符串数组，比如 `['address', 'street']`
+   *
    * 1. A period-delimited list of control names in one string, e.g. `'address.street'`
+   *
+   *    一个点号分隔的控件名列表构成的单一字符串，比如 `'address.street'`
    *
    * @returns error data for that particular error. If the control or error is not present,
    * null is returned.
->>>>>>> 6fcf2863
+   *
+   * 特定错误的数据，如果该控件不存在或没有错误，则返回 null。
+   *
    */
   getError(errorCode: string, path?: Array<string|number>|string): any {
     const control = path ? this.get(path) : this;
@@ -1038,23 +986,12 @@
    * @description
    * Reports whether the control with the given path has the error specified.
    *
-<<<<<<< HEAD
    * 报告指定路径下的控件上是否有指定的错误。
    *
-   * @param errorCode The error code for which to retrieve data
+   * @param errorCode The code of the error to check
    *
    * 要获取的数据的错误码
    *
-   * @param path The path to a control to check. If not supplied, checks for the error in this
-   * control.
-   *
-   * 要检查的控件的路径。如果没有提供该参数，则检查该控件中的错误。
-   *
-   * @returns True when the control with the given path has the error, otherwise false.
-   *
-   * 如果指定路径下的控件有这个错误则返回 `true`，否则返回 `false`。
-=======
-   * @param errorCode The code of the error to check
    * @param path A list of control names that designates how to move from the current control
    * to the control that should be queried for errors.
    *
@@ -1076,10 +1013,14 @@
    *
    * If no path is given, this method checks for the error on the current control.
    *
+   *
+   * 要检查的控件的路径。如果没有提供该参数，则检查该控件中的错误。
+   *
    * @returns whether the given error is present in the control at the given path.
    *
    * If the control is not present, false is returned.
->>>>>>> 6fcf2863
+   *
+   * 如果指定路径下的控件有这个错误则返回 `true`，否则返回 `false`。
    */
   hasError(errorCode: string, path?: Array<string|number>|string): boolean {
     return !!this.getError(errorCode, path);

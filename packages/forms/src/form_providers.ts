/**
 * @license
 * Copyright Google Inc. All Rights Reserved.
 *
 * Use of this source code is governed by an MIT-style license that can be
 * found in the LICENSE file at https://angular.io/license
 */

import {ModuleWithProviders, NgModule} from '@angular/core';

import {InternalFormsSharedModule, NG_MODEL_WITH_FORM_CONTROL_WARNING, REACTIVE_DRIVEN_DIRECTIVES, TEMPLATE_DRIVEN_DIRECTIVES} from './directives';
import {RadioControlRegistry} from './directives/radio_control_value_accessor';
import {FormBuilder} from './form_builder';

/**
 * Exports the required providers and directives for template-driven forms,
 * making them available for import by NgModules that import this module.
 *
<<<<<<< HEAD
 * 导出模板驱动表单所需的提供商和指令，使其可用于导入了该模块的 NgModule 中。
 *
 * @see [Forms Guide](/guide/forms)
=======
 * @see [Forms Overview](/guide/forms-overview)
 * @see [Template-driven Forms Guide](/guide/forms)
>>>>>>> 4f3ac1d9
 *
 * @publicApi
 */
@NgModule({
  declarations: TEMPLATE_DRIVEN_DIRECTIVES,
  providers: [RadioControlRegistry],
  exports: [InternalFormsSharedModule, TEMPLATE_DRIVEN_DIRECTIVES]
})
export class FormsModule {
}

/**
 * Exports the required infrastructure and directives for reactive forms,
 * making them available for import by NgModules that import this module.
<<<<<<< HEAD
 *
 * 导出响应式表单所需的基础设施和指令，使其能用于任何导入了本模块的 NgModule 中。
 *
 * @see [Forms](guide/reactive-forms)
 *
 * [表单](guide/reactive-forms)
 *
 * @see [Reactive Forms Guide](/guide/reactive-forms)
=======
 *
 * @see [Forms Overview](guide/forms-overview)
 * @see [Reactive Forms Guide](guide/reactive-forms)
>>>>>>> 4f3ac1d9
 *
 * [响应式表单](/guide/reactive-forms)
 *
 * @publicApi
 */
@NgModule({
  declarations: [REACTIVE_DRIVEN_DIRECTIVES],
  providers: [FormBuilder, RadioControlRegistry],
  exports: [InternalFormsSharedModule, REACTIVE_DRIVEN_DIRECTIVES]
})
export class ReactiveFormsModule {
  /**
   * @description
   * Provides options for configuring the reactive forms module.
   *
   * 提供了一些选项，供配置响应式表单模块。
   *
   * @param opts An object of configuration options
   *
   * 一个配置选项对象
   *
   * * `warnOnNgModelWithFormControl` Configures when to emit a warning when an `ngModel`
   * binding is used with reactive form directives.
   *
   *   `warnOnNgModelWithFormControl` 配置了当 `ngModel` 绑定与响应式表单指令一起使用时，发出警告的时机。
   *
   */
  static withConfig(opts: {
    /** @deprecated as of v6 */ warnOnNgModelWithFormControl: 'never'|'once'|'always'
  }): ModuleWithProviders<ReactiveFormsModule> {
    return {
      ngModule: ReactiveFormsModule,
      providers: [
        {provide: NG_MODEL_WITH_FORM_CONTROL_WARNING, useValue: opts.warnOnNgModelWithFormControl}
      ]
    };
  }
}<|MERGE_RESOLUTION|>--- conflicted
+++ resolved
@@ -16,14 +16,10 @@
  * Exports the required providers and directives for template-driven forms,
  * making them available for import by NgModules that import this module.
  *
-<<<<<<< HEAD
  * 导出模板驱动表单所需的提供商和指令，使其可用于导入了该模块的 NgModule 中。
  *
- * @see [Forms Guide](/guide/forms)
-=======
  * @see [Forms Overview](/guide/forms-overview)
  * @see [Template-driven Forms Guide](/guide/forms)
->>>>>>> 4f3ac1d9
  *
  * @publicApi
  */
@@ -38,20 +34,14 @@
 /**
  * Exports the required infrastructure and directives for reactive forms,
  * making them available for import by NgModules that import this module.
-<<<<<<< HEAD
  *
  * 导出响应式表单所需的基础设施和指令，使其能用于任何导入了本模块的 NgModule 中。
  *
- * @see [Forms](guide/reactive-forms)
+ * @see [Forms Overview](guide/forms-overview)
  *
- * [表单](guide/reactive-forms)
+ * [表单概览](guide/forms-overview)
  *
- * @see [Reactive Forms Guide](/guide/reactive-forms)
-=======
- *
- * @see [Forms Overview](guide/forms-overview)
  * @see [Reactive Forms Guide](guide/reactive-forms)
->>>>>>> 4f3ac1d9
  *
  * [响应式表单](/guide/reactive-forms)
  *

/**
 * @license
 * Copyright Google Inc. All Rights Reserved.
 *
 * Use of this source code is governed by an MIT-style license that can be
 * found in the LICENSE file at https://angular.io/license
 */

import {FormControl, FormGroup} from '../model';

import {AbstractFormGroupDirective} from './abstract_form_group_directive';
import {NgControl} from './ng_control';



/**
 * @description
 * An interface implemented by `FormGroupDirective` and `NgForm` directives.
 *
 * 由 `FormGroupDirective` 和 `NgForm` 实现的接口。
 *
 * Only used by the `ReactiveFormsModule` and `FormsModule`.
 *
<<<<<<< HEAD
 * 只用于 `ReactiveFormsModule` 和 `FormsModule` 中。
=======
 * @publicApi
>>>>>>> 13eb57a5
 */
export interface Form {
  /**
   * @description
   * Add a control to this form.
   *
   * 把控件添加到该表单中。
   *
   * @param dir The control directive to add to the form.
   *
   * 要添加到表单中的控件指令。
   *
   */
  addControl(dir: NgControl): void;

  /**
   * @description
   * Remove a control from this form.
   *
   * 从该表单中移除控件。
   *
   * @param dir: The control directive to remove from the form.
   *
   * 要从表单中移除的控件指令。
   *
   */
  removeControl(dir: NgControl): void;

  /**
   * @description
   * The control directive from which to get the `FormControl`.
   *
   * 根据表单控件指令找到相应的 `FormControl`。
   *
   * @param dir: The control directive.
   *
   * 表单控件指令。
   */
  getControl(dir: NgControl): FormControl;

  /**
   * @description
   * Add a group of controls to this form.
   *
   * 往该表单中添加一组控件。
   *
   * @param dir: The control group directive to add.
   *
   * 要添加的控件组指令。
   *
   */
  addFormGroup(dir: AbstractFormGroupDirective): void;

  /**
   * @description
   * Remove a group of controls to this form.
   *
   * 从该表单中移除一组控件。
   *
   * @param dir: The control group directive to remove.
   *
   * 要移除的控件组指令。
   *
   */
  removeFormGroup(dir: AbstractFormGroupDirective): void;

  /**
   * @description
   * The `FormGroup` associated with a particular `AbstractFormGroupDirective`.
   *
   * 与指定的 `AbstractFormGroupDirective` 相关的 `FormGroup`。
   *
   * @param dir: The form group directive from which to get the `FormGroup`.
   *
   * 要从中获取 `FormGroup` 的表单组指令。
   *
   */
  getFormGroup(dir: AbstractFormGroupDirective): FormGroup;

  /**
   * @description
   * Update the model for a particular control with a new value.
   *
   * 把指定控件的表单模型修改为新的值。
   *
   * @param dir: The control directive to update.
   *
   * 要修改的控件指令。
   *
   * @param value: The new value for the control.
   *
   * 给该控件的新值。
   *
   */
  updateModel(dir: NgControl, value: any): void;
}<|MERGE_RESOLUTION|>--- conflicted
+++ resolved
@@ -21,11 +21,9 @@
  *
  * Only used by the `ReactiveFormsModule` and `FormsModule`.
  *
-<<<<<<< HEAD
  * 只用于 `ReactiveFormsModule` 和 `FormsModule` 中。
-=======
+ *
  * @publicApi
->>>>>>> 13eb57a5
  */
 export interface Form {
   /**

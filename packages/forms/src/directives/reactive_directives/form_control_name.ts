--- conflicted
+++ resolved
@@ -40,13 +40,11 @@
  * any values written to the DOM element through user input will be reflected in the
  * `FormControl` instance (view -> model).
  *
-<<<<<<< HEAD
  * 该指令会确保通过程序写入到该 `FormControl` 实例的任何值都会被写入到 DOM 元素上（模型 -> 视图）。
  * 反过来，任何通过用户输入写入 DOM 元素上的值也会被反映到这个 `FormControl` 实例上（视图 -> 模型）。
  *
-=======
  * @usageNotes
->>>>>>> 331989ce
+ *
  * This directive is designed to be used with a parent `FormGroupDirective` (selector:
  * `[formGroup]`).
  *
@@ -106,17 +104,8 @@
  *
  * * Selects: `SelectControlValueAccessor`
  *
-<<<<<<< HEAD
  *   单选下拉框: `SelectControlValueAccessor`
  *
- * **npm package**: `@angular/forms`
- *
- * **npm 包**: `@angular/forms`
- *
- * **NgModule**: `ReactiveFormsModule`
- *
-=======
->>>>>>> 331989ce
  * ### Use with ngModel
  *
  * ### 和 ngModel 一起使用
@@ -128,11 +117,8 @@
  *
  * Now deprecated:
  *
-<<<<<<< HEAD
  * 现已废弃：
  *
-=======
->>>>>>> 331989ce
  * ```html
  * <form [formGroup]="form">
  *   <input formControlName="first" [(ngModel)]="value">
@@ -217,13 +203,10 @@
  * pattern with a config value of `"always"`. This may help to track down where in the code
  * the pattern is being used as the code is being updated.
  *
-<<<<<<< HEAD
  * 或者，你也可以选择指定一个配置值 `"always"` 来为每个符合这种模式的实例都单独显示一个警告。
  * 这会帮助你在修改代码时追踪代码中用到这种模式的所有位置。
  *
-=======
  * @ngModule ReactiveFormsModule
->>>>>>> 331989ce
  */
 @Directive({selector: '[formControlName]', providers: [controlNameBinding]})
 export class FormControlName extends NgControl implements OnChanges, OnDestroy {

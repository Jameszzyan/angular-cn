/**
 * @license
 * Copyright Google Inc. All Rights Reserved.
 *
 * Use of this source code is governed by an MIT-style license that can be
 * found in the LICENSE file at https://angular.io/license
 */

import {Directive, DoCheck, Host, Input, TemplateRef, ViewContainerRef} from '@angular/core';

export class SwitchView {
  private _created = false;

  constructor(
      private _viewContainerRef: ViewContainerRef, private _templateRef: TemplateRef<Object>) {}

  create(): void {
    this._created = true;
    this._viewContainerRef.createEmbeddedView(this._templateRef);
  }

  destroy(): void {
    this._created = false;
    this._viewContainerRef.clear();
  }

  enforceState(created: boolean) {
    if (created && !this._created) {
      this.create();
    } else if (!created && this._created) {
      this.destroy();
    }
  }
}

/**
 * @ngModule CommonModule
 *
 * @usageNotes
 * ```
 *     <container-element [ngSwitch]="switch_expression">
 *       <some-element *ngSwitchCase="match_expression_1">...</some-element>
 *       <some-element *ngSwitchCase="match_expression_2">...</some-element>
 *       <some-other-element *ngSwitchCase="match_expression_3">...</some-other-element>
 *       <ng-container *ngSwitchCase="match_expression_3">
 *         <!-- use a ng-container to group multiple root nodes -->
 *         <inner-element></inner-element>
 *         <inner-other-element></inner-other-element>
 *       </ng-container>
 *       <some-element *ngSwitchDefault>...</some-element>
 *     </container-element>
 * ```
 * @description
 *
 * Adds / removes DOM sub-trees when the nest match expressions matches the switch expression.
 *
 * 根据内嵌的 match（匹配）表达式（`match_express_*`）与 switch（多路开关）表达式（`switch_expression`）的匹配结果，添加 / 删除 DOM 子树。
 *
 * `NgSwitch` stamps out nested views when their match expression value matches the value of the
 * switch expression.
 *
 * 当 `match` 表达式的值与 `switch` 表达式的值匹配时 `NgSwitch` 就会将其内嵌的视图 "印" 出来。
 *
 * In other words:
 *
 * 换句话说：
 *
 * - you define a container element (where you place the directive with a switch expression on the
 * `[ngSwitch]="..."` attribute)
 *
 *   你定义了一个容器元素（也就是你通过 `[ngSwitch]="..."` 属性来放置 `switch` 表达式的那个元素。
 *
 * - you define inner views inside the `NgSwitch` and place a `*ngSwitchCase` attribute on the view
 * root elements.
 *
 *   你在 `NgSwitch` 中定义了内嵌视图，并把 `*ngSwitchCase` 属性放在了视图的根元素上。
 *
 * Elements within `NgSwitch` but outside of a `NgSwitchCase` or `NgSwitchDefault` directives will
 * be preserved at the location.
 *
 * `NgSwitch` 中位于 `NgSwitchCase` 或 `NgSwitchDefault` 指令之外的那些元素会保留在原地。
 *
 * The `ngSwitchCase` directive informs the parent `NgSwitch` of which view to display when the
 * expression is evaluated.
 * When no matching expression is found on a `ngSwitchCase` view, the `ngSwitchDefault` view is
 * stamped out.
 *
<<<<<<< HEAD
 *
 * 在表达式求值完成之后，`ngSwitchCase` 指令会告诉付指令 `NgSwitch` 要显示哪个视图。
 * 如果 `ngSwitchCase` 中没有找到匹配的表达式，就会显示 `ngSwitchDefault` 视图。
 *
=======
 * @publicApi
>>>>>>> 13eb57a5
 */
@Directive({selector: '[ngSwitch]'})
export class NgSwitch {
  // TODO(issue/24571): remove '!'.
  private _defaultViews !: SwitchView[];
  private _defaultUsed = false;
  private _caseCount = 0;
  private _lastCaseCheckIndex = 0;
  private _lastCasesMatched = false;
  private _ngSwitch: any;

  @Input()
  set ngSwitch(newValue: any) {
    this._ngSwitch = newValue;
    if (this._caseCount === 0) {
      this._updateDefaultCases(true);
    }
  }

  /** @internal */
  _addCase(): number { return this._caseCount++; }

  /** @internal */
  _addDefault(view: SwitchView) {
    if (!this._defaultViews) {
      this._defaultViews = [];
    }
    this._defaultViews.push(view);
  }

  /** @internal */
  _matchCase(value: any): boolean {
    const matched = value == this._ngSwitch;
    this._lastCasesMatched = this._lastCasesMatched || matched;
    this._lastCaseCheckIndex++;
    if (this._lastCaseCheckIndex === this._caseCount) {
      this._updateDefaultCases(!this._lastCasesMatched);
      this._lastCaseCheckIndex = 0;
      this._lastCasesMatched = false;
    }
    return matched;
  }

  private _updateDefaultCases(useDefault: boolean) {
    if (this._defaultViews && useDefault !== this._defaultUsed) {
      this._defaultUsed = useDefault;
      for (let i = 0; i < this._defaultViews.length; i++) {
        const defaultView = this._defaultViews[i];
        defaultView.enforceState(useDefault);
      }
    }
  }
}

/**
 * @ngModule CommonModule
 *
 * @usageNotes
 * ```
 * <container-element [ngSwitch]="switch_expression">
 *   <some-element *ngSwitchCase="match_expression_1">...</some-element>
 * </container-element>
 *```
 * @description
 *
 * Creates a view that will be added/removed from the parent {@link NgSwitch} when the
 * given expression evaluate to respectively the same/different value as the switch
 * expression.
 *
 * 如果指定的表达式的计算结果和 `switch` 表达式相同，就会在父指令 {@link NgSwitch} 中创建一个视图；如果不同，则移除。
 *
 * Insert the sub-tree when the expression evaluates to the same value as the enclosing switch
 * expression.
 *
 * 当表达式求值的结果与 `switch` 表达式相同，则插入该子树。
 *
 * If multiple match expressions match the switch expression value, all of them are displayed.
 *
 * 如果多个 `match` 表达式都与 `switch` 表达式的结果相匹配，就全都显示它们。
 *
<<<<<<< HEAD
 * See {@link NgSwitch} for more details and example.
 *
 * 参见 {@link NgSwitch} 了解详情并查看例子。
=======
 * @publicApi
>>>>>>> 13eb57a5
 */
@Directive({selector: '[ngSwitchCase]'})
export class NgSwitchCase implements DoCheck {
  private _view: SwitchView;

  @Input()
  ngSwitchCase: any;

  constructor(
      viewContainer: ViewContainerRef, templateRef: TemplateRef<Object>,
      @Host() private ngSwitch: NgSwitch) {
    ngSwitch._addCase();
    this._view = new SwitchView(viewContainer, templateRef);
  }

  ngDoCheck() { this._view.enforceState(this.ngSwitch._matchCase(this.ngSwitchCase)); }
}

/**
 * @ngModule CommonModule
 * @usageNotes
 * ```
 * <container-element [ngSwitch]="switch_expression">
 *   <some-element *ngSwitchCase="match_expression_1">...</some-element>
 *   <some-other-element *ngSwitchDefault>...</some-other-element>
 * </container-element>
 * ```
 *
 * @description
 *
 * Creates a view that is added to the parent {@link NgSwitch} when no case expressions
 * match the switch expression.
 *
 * 当没有任何 `case` 表达式匹配 `switch` 表达式的结果时，就会在父指令 {@link NgSwitch} 中创建一个视图。
 *
 * Insert the sub-tree when no case expressions evaluate to the same value as the enclosing switch
 * expression.
 *
 * 当没有任何一个 `case` 表达式与 `switch` 表达式的求值结果相同时，则插入该子树。
 *
 * See {@link NgSwitch} for more details and example.
 *
<<<<<<< HEAD
 * 参见 {@link NgSwitch} 了解详情并查看例子。
 *
=======
 * @publicApi
>>>>>>> 13eb57a5
 */
@Directive({selector: '[ngSwitchDefault]'})
export class NgSwitchDefault {
  constructor(
      viewContainer: ViewContainerRef, templateRef: TemplateRef<Object>,
      @Host() ngSwitch: NgSwitch) {
    ngSwitch._addDefault(new SwitchView(viewContainer, templateRef));
  }
}<|MERGE_RESOLUTION|>--- conflicted
+++ resolved
@@ -85,14 +85,11 @@
  * When no matching expression is found on a `ngSwitchCase` view, the `ngSwitchDefault` view is
  * stamped out.
  *
-<<<<<<< HEAD
  *
  * 在表达式求值完成之后，`ngSwitchCase` 指令会告诉付指令 `NgSwitch` 要显示哪个视图。
  * 如果 `ngSwitchCase` 中没有找到匹配的表达式，就会显示 `ngSwitchDefault` 视图。
  *
-=======
  * @publicApi
->>>>>>> 13eb57a5
  */
 @Directive({selector: '[ngSwitch]'})
 export class NgSwitch {
@@ -173,13 +170,10 @@
  *
  * 如果多个 `match` 表达式都与 `switch` 表达式的结果相匹配，就全都显示它们。
  *
-<<<<<<< HEAD
  * See {@link NgSwitch} for more details and example.
  *
  * 参见 {@link NgSwitch} 了解详情并查看例子。
-=======
  * @publicApi
->>>>>>> 13eb57a5
  */
 @Directive({selector: '[ngSwitchCase]'})
 export class NgSwitchCase implements DoCheck {
@@ -222,12 +216,9 @@
  *
  * See {@link NgSwitch} for more details and example.
  *
-<<<<<<< HEAD
  * 参见 {@link NgSwitch} 了解详情并查看例子。
  *
-=======
  * @publicApi
->>>>>>> 13eb57a5
  */
 @Directive({selector: '[ngSwitchDefault]'})
 export class NgSwitchDefault {

/**
 * @license
 * Copyright Google Inc. All Rights Reserved.
 *
 * Use of this source code is governed by an MIT-style license that can be
 * found in the LICENSE file at https://angular.io/license
 */

import {Directive, DoCheck, EmbeddedViewRef, Input, isDevMode, IterableChangeRecord, IterableChanges, IterableDiffer, IterableDiffers, NgIterable, TemplateRef, TrackByFunction, ViewContainerRef} from '@angular/core';

/**
 * @publicApi
 */
export class NgForOfContext<T, U extends NgIterable<T> = NgIterable<T>> {
  constructor(public $implicit: T, public ngForOf: U, public index: number, public count: number) {}

  get first(): boolean {
    return this.index === 0;
  }

  get last(): boolean {
    return this.index === this.count - 1;
  }

  get even(): boolean {
    return this.index % 2 === 0;
  }

  get odd(): boolean {
    return !this.even;
  }
}

/**
 * A [structural directive](guide/structural-directives) that renders
 * a template for each item in a collection.
 * The directive is placed on an element, which becomes the parent
 * of the cloned templates.
 *
 * The `ngForOf` directive is generally used in the
 * [shorthand form](guide/structural-directives#the-asterisk--prefix) `*ngFor`.
 * In this form, the template to be rendered for each iteration is the content
 * of an anchor element containing the directive.
 *
 * The following example shows the shorthand syntax with some options,
 * contained in an `<li>` element.
 *
 * ```
 * <li *ngFor="let item of items; index as i; trackBy: trackByFn">...</li>
 * ```
 *
 * The shorthand form expands into a long form that uses the `ngForOf` selector
 * on an `<ng-template>` element.
 * The content of the `<ng-template>` element is the `<li>` element that held the
 * short-form directive.
 *
 * Here is the expanded version of the short-form example.
 *
 * ```
 * <ng-template ngFor let-item [ngForOf]="items" let-i="index" [ngForTrackBy]="trackByFn">
 *   <li>...</li>
 * </ng-template>
 * ```
 *
 * Angular automatically expands the shorthand syntax as it compiles the template.
 * The context for each embedded view is logically merged to the current component
 * context according to its lexical position.
 *
 * When using the shorthand syntax, Angular allows only [one structural directive
 * on an element](guide/structural-directives#one-structural-directive-per-host-element).
 * If you want to iterate conditionally, for example,
 * put the `*ngIf` on a container element that wraps the `*ngFor` element.
 * For futher discussion, see
 * [Structural Directives](guide/structural-directives#one-per-element).
 *
 * `NgForOf` 指令会为可迭代对象中的每一个条目实例化一个模板。实例化时的上下文环境来自其外部环境，它以当前正在迭代的条目作为循环变量。
 *
 * @usageNotes
 *
 * ### Local variables
 *
 * `NgForOf` provides exported values that can be aliased to local variables.
 * For example:
 *
 *  ### 局部变量
 *
 * ```
 * <li *ngFor="let user of users; index as i; first as isFirst">
 *    {{i}}/{{users.length}}. {{user}} <span *ngIf="isFirst">default</span>
 * </li>
 * ```
 *
 * The following exported values can be aliased to local variables:
 *
 * `NgForOf` 导出了一系列值，可以指定别名后作为局部变量使用：
 *
 * - `$implicit: T`: The value of the individual items in the iterable (`ngForOf`).
 *
 *   `$implicit: T`：迭代目标（绑定到`ngForOf`）中每个条目的值。
 *
 * - `ngForOf: NgIterable<T>`: The value of the iterable expression. Useful when the expression is
 * more complex then a property access, for example when using the async pipe (`userStreams |
 * async`).
 *
 *   `ngForOf: NgIterable<T>`：迭代表达式的值。当表达式不局限于访问某个属性时，这会非常有用，比如在使用 `async` 管道时（`userStreams |
 * async`）。
 *
 * - `index: number`: The index of the current item in the iterable.
<<<<<<< HEAD
 *
 *   `index: number`：可迭代对象中当前条目的索引。
 *
=======
 * - `count: number`: The length of the iterable.
>>>>>>> 4f3ac1d9
 * - `first: boolean`: True when the item is the first item in the iterable.
 *
 *   `first: boolean`：如果当前条目是可迭代对象中的第一个条目则为 `true`。
 *
 * - `last: boolean`: True when the item is the last item in the iterable.
 *
 *   `last: boolean`：如果当前条目是可迭代对象中的最后一个条目则为 `true`。
 *
 * - `even: boolean`: True when the item has an even index in the iterable.
 *
 *   `even: boolean`：如果当前条目在可迭代对象中的索引号为偶数则为 `true`。
 *
 * - `odd: boolean`: True when the item has an odd index in the iterable.
 *
 *   `odd: boolean`：如果当前条目在可迭代对象中的索引号为奇数则为 `true`。
 *
 * ### Change propagation
 *
 * ### 变更的传导机制
 *
 * When the contents of the iterator changes, `NgForOf` makes the corresponding changes to the DOM:
 *
 * 当迭代器的内容变化时，`NgForOf` 会对 DOM 做出相应的修改：
 *
 * * When an item is added, a new instance of the template is added to the DOM.
 *
 *   当新增条目时，就会往 DOM 中添加一个模板实例。
 *
 * * When an item is removed, its template instance is removed from the DOM.
 *
 *   当移除条目时，其对应的模板实例也会被从 DOM 中移除。
 *
 * * When items are reordered, their respective templates are reordered in the DOM.
 *
 *   当条目集被重新排序时，他们对应的模板实例也会在 DOM 中重新排序。
 *
 * Angular uses object identity to track insertions and deletions within the iterator and reproduce
 * those changes in the DOM. This has important implications for animations and any stateful
 * controls that are present, such as `<input>` elements that accept user input. Inserted rows can
 * be animated in, deleted rows can be animated out, and unchanged rows retain any unsaved state
 * such as user input.
 * For more on animations, see [Transitions and Triggers](guide/transition-and-triggers).
 *
 * Angular 使用对象标识符（对象引用）来跟踪迭代器中的添加和删除操作，并把它们同步到 DOM 中。
 * 这对于动画和有状态的控件（如用来接收用户输入的 `<input>` 元素）具有重要意义。添加的行可以带着动画效果进来，删除的行也可以带着动画效果离开。
 * 而未变化的行则会保留那些尚未保存的状态，比如用户的输入。
 *
 * The identities of elements in the iterator can change while the data does not.
 * This can happen, for example, if the iterator is produced from an RPC to the server, and that
 * RPC is re-run. Even if the data hasn't changed, the second response produces objects with
 * different identities, and Angular must tear down the entire DOM and rebuild it (as if all old
 * elements were deleted and all new elements inserted).
 *
 * 即使数据没有变化，迭代器中的元素标识符也可能会发生变化。比如，如果迭代器处理的目标是通过 RPC 从服务器取来的，
 * 而 RPC 又重新执行了一次。那么即使数据没有变化，第二次的响应体还是会生成一些具有不同标识符的对象。Angular 将会清除整个 DOM，
 * 并重建它（就仿佛把所有老的元素都删除，并插入所有新元素）。这是很昂贵的操作，应该尽力避免。
 *
 * To avoid this expensive operation, you can customize the default tracking algorithm.
 * by supplying the `trackBy` option to `NgForOf`.
 * `trackBy` takes a function that has two arguments: `index` and `item`.
 * If `trackBy` is given, Angular tracks changes by the return value of the function.
 *
 * 要想自定义默认的跟踪算法，`NgForOf` 支持 `trackBy` 选项。
 * `trackBy` 接受一个带两个参数（`index` 和 `item`）的函数。
 * 如果给出了 `trackBy`，Angular 就会使用该函数的返回值来跟踪变化。
 *
 * @see [Structural Directives](guide/structural-directives)
 * @ngModule CommonModule
 * @publicApi
 */
@Directive({selector: '[ngFor][ngForOf]'})
export class NgForOf<T, U extends NgIterable<T> = NgIterable<T>> implements DoCheck {
  /**
   * The value of the iterable expression, which can be used as a
   * [template input variable](guide/structural-directives#template-input-variable).
   */
  @Input()
  set ngForOf(ngForOf: U&NgIterable<T>|undefined|null) {
    this._ngForOf = ngForOf;
    this._ngForOfDirty = true;
  }
  /**
   * A function that defines how to track changes for items in the iterable.
   *
   * When items are added, moved, or removed in the iterable,
   * the directive must re-render the appropriate DOM nodes.
   * To minimize churn in the DOM, only nodes that have changed
   * are re-rendered.
   *
   * By default, the change detector assumes that
   * the object instance identifies the node in the iterable.
   * When this function is supplied, the directive uses
   * the result of calling this function to identify the item node,
   * rather than the identity of the object itself.
   *
   * The function receives two inputs,
   * the iteration index and the node object ID.
   */
  @Input()
  set ngForTrackBy(fn: TrackByFunction<T>) {
    if (isDevMode() && fn != null && typeof fn !== 'function') {
      // TODO(vicb): use a log service once there is a public one available
      if (<any>console && <any>console.warn) {
        console.warn(
            `trackBy must be a function, but received ${JSON.stringify(fn)}. ` +
            `See https://angular.io/api/common/NgForOf#change-propagation for more information.`);
      }
    }
    this._trackByFn = fn;
  }

  get ngForTrackBy(): TrackByFunction<T> {
    return this._trackByFn;
  }

  private _ngForOf: U|undefined|null = null;
  private _ngForOfDirty: boolean = true;
  private _differ: IterableDiffer<T>|null = null;
  // TODO(issue/24571): remove '!'.
  private _trackByFn!: TrackByFunction<T>;

  constructor(
      private _viewContainer: ViewContainerRef,
      private _template: TemplateRef<NgForOfContext<T, U>>, private _differs: IterableDiffers) {}

  /**
   * A reference to the template that is stamped out for each item in the iterable.
   * @see [template reference variable](guide/template-syntax#template-reference-variables--var-)
   */
  @Input()
  set ngForTemplate(value: TemplateRef<NgForOfContext<T, U>>) {
    // TODO(TS2.1): make TemplateRef<Partial<NgForRowOf<T>>> once we move to TS v2.1
    // The current type is too restrictive; a template that just uses index, for example,
    // should be acceptable.
    if (value) {
      this._template = value;
    }
  }

  /**
   * Applies the changes when needed.
   */
  ngDoCheck(): void {
    if (this._ngForOfDirty) {
      this._ngForOfDirty = false;
      // React on ngForOf changes only once all inputs have been initialized
      const value = this._ngForOf;
      if (!this._differ && value) {
        try {
          this._differ = this._differs.find(value).create(this.ngForTrackBy);
        } catch {
          throw new Error(`Cannot find a differ supporting object '${value}' of type '${
              getTypeName(value)}'. NgFor only supports binding to Iterables such as Arrays.`);
        }
      }
    }
    if (this._differ) {
      const changes = this._differ.diff(this._ngForOf);
      if (changes) this._applyChanges(changes);
    }
  }

  private _applyChanges(changes: IterableChanges<T>) {
    const insertTuples: RecordViewTuple<T, U>[] = [];
    changes.forEachOperation(
        (item: IterableChangeRecord<any>, adjustedPreviousIndex: number|null,
         currentIndex: number|null) => {
          if (item.previousIndex == null) {
            // NgForOf is never "null" or "undefined" here because the differ detected
            // that a new item needs to be inserted from the iterable. This implies that
            // there is an iterable value for "_ngForOf".
            const view = this._viewContainer.createEmbeddedView(
                this._template, new NgForOfContext<T, U>(null!, this._ngForOf!, -1, -1),
                currentIndex === null ? undefined : currentIndex);
            const tuple = new RecordViewTuple<T, U>(item, view);
            insertTuples.push(tuple);
          } else if (currentIndex == null) {
            this._viewContainer.remove(
                adjustedPreviousIndex === null ? undefined : adjustedPreviousIndex);
          } else if (adjustedPreviousIndex !== null) {
            const view = this._viewContainer.get(adjustedPreviousIndex)!;
            this._viewContainer.move(view, currentIndex);
            const tuple = new RecordViewTuple(item, <EmbeddedViewRef<NgForOfContext<T, U>>>view);
            insertTuples.push(tuple);
          }
        });

    for (let i = 0; i < insertTuples.length; i++) {
      this._perViewChange(insertTuples[i].view, insertTuples[i].record);
    }

    for (let i = 0, ilen = this._viewContainer.length; i < ilen; i++) {
      const viewRef = <EmbeddedViewRef<NgForOfContext<T, U>>>this._viewContainer.get(i);
      viewRef.context.index = i;
      viewRef.context.count = ilen;
      viewRef.context.ngForOf = this._ngForOf!;
    }

    changes.forEachIdentityChange((record: any) => {
      const viewRef =
          <EmbeddedViewRef<NgForOfContext<T, U>>>this._viewContainer.get(record.currentIndex);
      viewRef.context.$implicit = record.item;
    });
  }

  private _perViewChange(
      view: EmbeddedViewRef<NgForOfContext<T, U>>, record: IterableChangeRecord<any>) {
    view.context.$implicit = record.item;
  }

  /**
   * Asserts the correct type of the context for the template that `NgForOf` will render.
   *
   * The presence of this method is a signal to the Ivy template type-check compiler that the
   * `NgForOf` structural directive renders its template with a specific context type.
   */
  static ngTemplateContextGuard<T, U extends NgIterable<T>>(dir: NgForOf<T, U>, ctx: any):
      ctx is NgForOfContext<T, U> {
    return true;
  }
}

class RecordViewTuple<T, U extends NgIterable<T>> {
  constructor(public record: any, public view: EmbeddedViewRef<NgForOfContext<T, U>>) {}
}

function getTypeName(type: any): string {
  return type['name'] || typeof type;
}<|MERGE_RESOLUTION|>--- conflicted
+++ resolved
@@ -106,13 +106,13 @@
  * async`）。
  *
  * - `index: number`: The index of the current item in the iterable.
-<<<<<<< HEAD
  *
  *   `index: number`：可迭代对象中当前条目的索引。
  *
-=======
  * - `count: number`: The length of the iterable.
->>>>>>> 4f3ac1d9
+ *
+ *   `count: number`：可迭代对象的长度。
+ *
  * - `first: boolean`: True when the item is the first item in the iterable.
  *
  *   `first: boolean`：如果当前条目是可迭代对象中的第一个条目则为 `true`。

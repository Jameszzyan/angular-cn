--- conflicted
+++ resolved
@@ -29,19 +29,15 @@
  * Depending on which {@link LocationStrategy} is used, `Location` will either persist
  * to the URL's path or the URL's hash segment.
  *
-<<<<<<< HEAD
  * 这取决于使用了哪个 {@link LocationStrategy}，`Location` 可能会使用 URL 的路径进行持久化，也可能使用 URL 的哈希片段（`#`）进行持久化。
  *
- * Note: it's better to use {@link Router#navigate} service to trigger route changes. Use
-=======
  * @usageNotes
  *
  * It's better to use {@link Router#navigate} service to trigger route changes. Use
->>>>>>> 331989ce
  * `Location` only if you need to interact with or create normalized URLs outside of
  * routing.
  *
- * 注意：最好使用 {@link Router#navigate} 服务来触发路由变更。只有当你要在路由体系之外创建规范化 URL 或与之交互时才会用到 `Location`。
+ * 最好使用 {@link Router#navigate} 服务来触发路由变更。只有当你要在路由体系之外创建规范化 URL 或与之交互时才会用到 `Location`。
  *
  * `Location` is responsible for normalizing the URL against the application's base href.
  * A normalized URL is absolute from the URL host, includes the application's base href, and has no

/**
 * @license
 * Copyright Google Inc. All Rights Reserved.
 *
 * Use of this source code is governed by an MIT-style license that can be
 * found in the LICENSE file at https://angular.io/license
 */

import {ChangeDetectorRef as ViewEngine_ChangeDetectorRef} from '../change_detection/change_detector_ref';
import {InjectionToken} from '../di/injection_token';
import {Injector} from '../di/injector';
import {InjectFlags} from '../di/interface/injector';
import {Type} from '../interface/type';
import {ComponentFactory as viewEngine_ComponentFactory, ComponentRef as viewEngine_ComponentRef} from '../linker/component_factory';
import {ComponentFactoryResolver as viewEngine_ComponentFactoryResolver} from '../linker/component_factory_resolver';
import {ElementRef as viewEngine_ElementRef} from '../linker/element_ref';
import {NgModuleRef as viewEngine_NgModuleRef} from '../linker/ng_module_factory';
import {RendererFactory2} from '../render/api';
import {Sanitizer} from '../sanitization/sanitizer';
import {VERSION} from '../version';
import {NOT_FOUND_CHECK_ONLY_ELEMENT_INJECTOR} from '../view/provider';

import {assertComponentType} from './assert';
import {LifecycleHooksFeature, createRootComponent, createRootComponentView, createRootContext} from './component';
import {getComponentDef} from './definition';
import {NodeInjector} from './di';
import {assignTViewNodeToLView, createLView, createTView, elementCreate, locateHostElement, renderView} from './instructions/shared';
import {ComponentDef} from './interfaces/definition';
import {TContainerNode, TElementContainerNode, TElementNode} from './interfaces/node';
import {RNode, RendererFactory3, domRendererFactory3, isProceduralRenderer} from './interfaces/renderer';
import {LView, LViewFlags, TVIEW, TViewType} from './interfaces/view';
import {enterView, leaveView} from './state';
import {defaultScheduler} from './util/misc_utils';
import {getTNode} from './util/view_utils';
import {createElementRef} from './view_engine_compatibility';
import {RootViewRef, ViewRef} from './view_ref';

export class ComponentFactoryResolver extends viewEngine_ComponentFactoryResolver {
  /**
   * @param ngModule The NgModuleRef to which all resolved factories are bound.
   */
  constructor(private ngModule?: viewEngine_NgModuleRef<any>) { super(); }

  resolveComponentFactory<T>(component: Type<T>): viewEngine_ComponentFactory<T> {
    ngDevMode && assertComponentType(component);
    const componentDef = getComponentDef(component) !;
    return new ComponentFactory(componentDef, this.ngModule);
  }
}

function toRefArray(map: {[key: string]: string}): {propName: string; templateName: string;}[] {
  const array: {propName: string; templateName: string;}[] = [];
  for (let nonMinified in map) {
    if (map.hasOwnProperty(nonMinified)) {
      const minified = map[nonMinified];
      array.push({propName: minified, templateName: nonMinified});
    }
  }
  return array;
}

/**
<<<<<<< HEAD
 * Default {@link RootContext} for all components rendered with {@link renderComponent}.
 *
 * 通过 {@link renderComponent} 渲染所有组件时的默认 {@link RootContext}。
 */
export const ROOT_CONTEXT = new InjectionToken<RootContext>(
    'ROOT_CONTEXT_TOKEN',
    {providedIn: 'root', factory: () => createRootContext(ɵɵinject(SCHEDULER))});

/**
=======
>>>>>>> 6d28a209
 * A change detection scheduler token for {@link RootContext}. This token is the default value used
 * for the default `RootContext` found in the {@link ROOT_CONTEXT} token.
 *
 * 供 {@link RootContext} 使用的变更检测调度器的令牌。该令牌是供 {@link ROOT_CONTEXT} 对应的默认 `RootContext` 使用的默认值。
 */
export const SCHEDULER = new InjectionToken<((fn: () => void) => void)>('SCHEDULER_TOKEN', {
  providedIn: 'root',
  factory: () => defaultScheduler,
});

function createChainedInjector(rootViewInjector: Injector, moduleInjector: Injector): Injector {
  return {
    get: <T>(token: Type<T>| InjectionToken<T>, notFoundValue?: T, flags?: InjectFlags): T => {
      const value = rootViewInjector.get(token, NOT_FOUND_CHECK_ONLY_ELEMENT_INJECTOR as T, flags);

      if (value !== NOT_FOUND_CHECK_ONLY_ELEMENT_INJECTOR ||
          notFoundValue === NOT_FOUND_CHECK_ONLY_ELEMENT_INJECTOR) {
        // Return the value from the root element injector when
        // - it provides it
        //   (value !== NOT_FOUND_CHECK_ONLY_ELEMENT_INJECTOR)
        // - the module injector should not be checked
        //   (notFoundValue === NOT_FOUND_CHECK_ONLY_ELEMENT_INJECTOR)
        return value;
      }

      return moduleInjector.get(token, notFoundValue, flags);
    }
  };
}

/**
 * Render3 implementation of {@link viewEngine_ComponentFactory}.
 *
 * {@link viewEngine_ComponentFactory} 的 Render3 实现。
 */
export class ComponentFactory<T> extends viewEngine_ComponentFactory<T> {
  selector: string;
  componentType: Type<any>;
  ngContentSelectors: string[];
  isBoundToModule: boolean;

  get inputs(): {propName: string; templateName: string;}[] {
    return toRefArray(this.componentDef.inputs);
  }

  get outputs(): {propName: string; templateName: string;}[] {
    return toRefArray(this.componentDef.outputs);
  }

  /**
   * @param componentDef The component definition.
   * @param ngModule The NgModuleRef to which the factory is bound.
   */
  constructor(
      private componentDef: ComponentDef<any>, private ngModule?: viewEngine_NgModuleRef<any>) {
    super();
    this.componentType = componentDef.type;

    // default to 'div' in case this component has an attribute selector
    this.selector = componentDef.selectors[0][0] as string || 'div';
    this.ngContentSelectors =
        componentDef.ngContentSelectors ? componentDef.ngContentSelectors : [];
    this.isBoundToModule = !!ngModule;
  }

  create(
      injector: Injector, projectableNodes?: any[][]|undefined, rootSelectorOrNode?: any,
      ngModule?: viewEngine_NgModuleRef<any>|undefined): viewEngine_ComponentRef<T> {
    ngModule = ngModule || this.ngModule;

    const rootViewInjector =
        ngModule ? createChainedInjector(injector, ngModule.injector) : injector;

    const rendererFactory =
        rootViewInjector.get(RendererFactory2, domRendererFactory3) as RendererFactory3;
    const sanitizer = rootViewInjector.get(Sanitizer, null);

    const hostRNode = rootSelectorOrNode ?
        locateHostElement(rendererFactory, rootSelectorOrNode, this.componentDef.encapsulation) :
        elementCreate(this.selector, rendererFactory.createRenderer(null, this.componentDef), null);

    const rootFlags = this.componentDef.onPush ? LViewFlags.Dirty | LViewFlags.IsRoot :
                                                 LViewFlags.CheckAlways | LViewFlags.IsRoot;

    // Check whether this Component needs to be isolated from other components, i.e. whether it
    // should be placed into its own (empty) root context or existing root context should be used.
    // Note: this is internal-only convention and might change in the future, so it should not be
    // relied upon externally.
    const isIsolated = typeof rootSelectorOrNode === 'string' &&
        /^#root-ng-internal-isolated-\d+/.test(rootSelectorOrNode);

    const rootContext = createRootContext();
    const renderer = rendererFactory.createRenderer(hostRNode, this.componentDef);

    if (rootSelectorOrNode && hostRNode) {
      ngDevMode && ngDevMode.rendererSetAttribute++;
      isProceduralRenderer(renderer) ?
          renderer.setAttribute(hostRNode, 'ng-version', VERSION.full) :
          hostRNode.setAttribute('ng-version', VERSION.full);
    }

    // Create the root view. Uses empty TView and ContentTemplate.
    const rootTView = createTView(TViewType.Root, -1, null, 1, 0, null, null, null, null, null);
    const rootLView = createLView(
        null, rootTView, rootContext, rootFlags, null, null, rendererFactory, renderer, sanitizer,
        rootViewInjector);

    // rootView is the parent when bootstrapping
    // TODO(misko): it looks like we are entering view here but we don't really need to as
    // `renderView` does that. However as the code is written it is needed because
    // `createRootComponentView` and `createRootComponent` both read global state. Fixing those
    // issues would allow us to drop this.
    enterView(rootLView, null);

    let component: T;
    let tElementNode: TElementNode;

    try {
      const componentView = createRootComponentView(
          hostRNode, this.componentDef, rootLView, rendererFactory, renderer);

      tElementNode = getTNode(0, rootLView) as TElementNode;

      if (projectableNodes) {
        // projectable nodes can be passed as array of arrays or an array of iterables (ngUpgrade
        // case). Here we do normalize passed data structure to be an array of arrays to avoid
        // complex checks down the line.
        tElementNode.projection =
            projectableNodes.map((nodesforSlot: RNode[]) => { return Array.from(nodesforSlot); });
      }

      // TODO: should LifecycleHooksFeature and other host features be generated by the compiler and
      // executed here?
      // Angular 5 reference: https://stackblitz.com/edit/lifecycle-hooks-vcref
      component = createRootComponent(
          componentView, this.componentDef, rootLView, rootContext, [LifecycleHooksFeature]);

      renderView(rootLView, rootTView, null);
    } finally {
      leaveView();
    }

    const componentRef = new ComponentRef(
        this.componentType, component,
        createElementRef(viewEngine_ElementRef, tElementNode, rootLView), rootLView, tElementNode);

    if (!rootSelectorOrNode || isIsolated) {
      // The host element of the internal or isolated root view is attached to the component's host
      // view node.
      componentRef.hostView._tViewNode !.child = tElementNode;
    }
    return componentRef;
  }
}

const componentFactoryResolver: ComponentFactoryResolver = new ComponentFactoryResolver();

/**
 * Creates a ComponentFactoryResolver and stores it on the injector. Or, if the
 * ComponentFactoryResolver
 * already exists, retrieves the existing ComponentFactoryResolver.
 *
 * @returns The ComponentFactoryResolver instance to use
 */
export function injectComponentFactoryResolver(): viewEngine_ComponentFactoryResolver {
  return componentFactoryResolver;
}

/**
 * Represents an instance of a Component created via a {@link ComponentFactory}.
 *
 * 表示通过 {@link ComponentFactory} 创建的组件的实例。
 *
 * `ComponentRef` provides access to the Component Instance as well other objects related to this
 * Component Instance and allows you to destroy the Component Instance via the {@link #destroy}
 * method.
 *
 * `ComponentRef` 提供了对该组件实例及其相关对象的访问能力，并允许你通过 {@link #destroy} 方法销毁该实例。
 *
 */
export class ComponentRef<T> extends viewEngine_ComponentRef<T> {
  destroyCbs: (() => void)[]|null = [];
  instance: T;
  hostView: ViewRef<T>;
  changeDetectorRef: ViewEngine_ChangeDetectorRef;
  componentType: Type<T>;

  constructor(
      componentType: Type<T>, instance: T, public location: viewEngine_ElementRef,
      private _rootLView: LView,
      private _tNode: TElementNode|TContainerNode|TElementContainerNode) {
    super();
    this.instance = instance;
    this.hostView = this.changeDetectorRef = new RootViewRef<T>(_rootLView);
    this.hostView._tViewNode = assignTViewNodeToLView(_rootLView[TVIEW], null, -1, _rootLView);
    this.componentType = componentType;
  }

  get injector(): Injector { return new NodeInjector(this._tNode, this._rootLView); }

  destroy(): void {
    if (this.destroyCbs) {
      this.destroyCbs.forEach(fn => fn());
      this.destroyCbs = null;
      !this.hostView.destroyed && this.hostView.destroy();
    }
  }

  onDestroy(callback: () => void): void {
    if (this.destroyCbs) {
      this.destroyCbs.push(callback);
    }
  }
}<|MERGE_RESOLUTION|>--- conflicted
+++ resolved
@@ -60,18 +60,6 @@
 }
 
 /**
-<<<<<<< HEAD
- * Default {@link RootContext} for all components rendered with {@link renderComponent}.
- *
- * 通过 {@link renderComponent} 渲染所有组件时的默认 {@link RootContext}。
- */
-export const ROOT_CONTEXT = new InjectionToken<RootContext>(
-    'ROOT_CONTEXT_TOKEN',
-    {providedIn: 'root', factory: () => createRootContext(ɵɵinject(SCHEDULER))});
-
-/**
-=======
->>>>>>> 6d28a209
  * A change detection scheduler token for {@link RootContext}. This token is the default value used
  * for the default `RootContext` found in the {@link ROOT_CONTEXT} token.
  *

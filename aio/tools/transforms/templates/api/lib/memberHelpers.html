--- conflicted
+++ resolved
@@ -213,19 +213,14 @@
           {% if property.constructorParamDoc %} <span class='from-constructor'>Declared in constructor.</span>{% endif %}
           {% if property.shortDescription %}{$ property.shortDescription | marked $}{% endif %}
           {$ (property.description or property.constructorParamDoc.description) | marked $}
-<<<<<<< HEAD
-          {% if property.constructorParamDoc %} <span class='from-constructor'>声明于构造函数中</span>{% endif %}
-        </td>
-=======
           {%- if property.see.length %}
-          <p>See also:</p>
+          <p>参见:</p>
           <ul>
           {% for see in property.see %}
             <li>{$ see | marked $}</li>{% endfor %}
           </ul>
           {% endif %}
           </td>
->>>>>>> 6fcf2863
     </tr>
     {% endfor %}
     </tbody>

--- conflicted
+++ resolved
@@ -44,13 +44,9 @@
 
 To build your application locally or for production, download the source code from your StackBlitz project by clicking the `Download Project` icon in the left menu across from `Project` to download your files.
 
-<<<<<<< HEAD
 要在本地构建应用或未生产环境构建应用，就要从 StackBlitz 项目中下载源代码。单击左侧菜单中的 `Download Project` 图标以下载文件。
 
-Once you have the source code downloaded and unzipped, use the [Angular Console](https://angularconsole.com "Angular Console web site") to serve the application, or install `Node.js` and serve your app with the Angular CLI.
-=======
 Once you have the source code downloaded and unzipped, install `Node.js` and serve your app with the Angular CLI.
->>>>>>> 68d4a744
 
 下载并解压源代码后，就可以使用 [Angular Console](https://angularconsole.com "Angular Console 的网站") 来启动开发服务器了，也可以先安装 `Node.js` 再使用 Angular CLI 来启动开发服务器。
 
@@ -119,13 +115,13 @@
    创建一个新项目，给它任意名字。
 
 1. Add the `@angular/fire` schematics that will handle your deployment using `ng add @angular/fire`.
-<<<<<<< HEAD
 
    添加 `@angular/fire` 原理图，它将使用 `ng add @angular/fire` 来处理你的发布。
 
-=======
 1. Install [Firebase CLI](https://firebase.google.com/docs/cli) globally using `npm install -g firebase-tools`.
->>>>>>> 68d4a744
+
+   使用 `npm install -g firebase-tools` 来全局安装 [Firebase CLI](https://firebase.google.com/docs/cli)。
+
 1. Connect your CLI to your Firebase account and initialize the connection to your project using `firebase login` and `firebase init`.
 
    把你的 CLI 和 Firebase 帐户联系起来，使用 `firebase login` 和 `firebase init` 来初始化这个联系。

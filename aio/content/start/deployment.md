# Deployment

# 部署

To deploy your application, you have to compile it, and then host the JavaScript, CSS, and HTML on a web server. Built Angular applications are very portable and can live in any environment or served by any technology, such as Node, Java, .NET, PHP, and many others.

要部署应用，你必须先编译它，然后在 Web 服务器上托管 JavaScript、CSS 和 HTML。构建后的 Angular 应用程序非常容易移植，它可以在任何环境中运行，也可以用任何技术提供服务，比如 Node，Java，.NET，PHP 等等。

<div class="alert is-helpful">

Whether you came here directly from [Your First App](start "Getting Started: Your First App"), or completed the entire online store application through the [Routing](start/routing "Getting Started: Routing"), [Managing Data](start/data "Getting Started: Managing Data"), and [Forms](start/forms "Getting Started: Forms") sections, you have an application that you can deploy by following the instructions in this section. 

无论你是从[你的第一个应用](start "入门：你的第一个应用")直接来到这里，还是经过[路由](start/routing "入门：路由")、[管理数据](start/data "入门：管理数据")和[表单](start/forms "入门：表单")部分，完成了整个在线商店应用之后来到这里，都可以按照本节中的说明进行部署。

</div>

## Share your application

## 从 StackBlitz 开始部署

StackBlitz projects are public by default, allowing you to share your Angular app via the project URL. Keep in mind that this is a great way to share ideas and prototypes, but it is not intended for production hosting.

StackBlitz 项目默认是公开的，你可以通过项目的 URL 来共享你的应用。记住，虽然这是一种共享思路和原型的良好途径，但并不适合承载产品环境。

1. In your StackBlitz project, make sure you have forked or saved your project.
<<<<<<< HEAD

   在你的 StackBlitz 项目中，请先确保你已经分支或保存了项目。

1. In the preview pane, you should see a URL that looks like `https://<Project ID>.stackblitz.io`.

   在预览窗格，你会看到一个形如 `https://<Project ID>.stackblitz.io` 的 URL。

=======
1. In the preview page, you should see a URL that looks like `https://<Project ID>.stackblitz.io`.
>>>>>>> 6d28a209
1. Share this URL with a friend or colleague.

   把这个 URL 共享给朋友或同事。

1. Users that visit your URL will see a development server start up, and then your application will load.

   访问你的 URL 的用户会看到启动了一个开发服务器，然后就会加载你的应用。

## Building locally

## 本地构建

To build your application locally or for production, you will need to download the source code from your StackBlitz project. Click the `Download Project` icon in the left menu across from `Project` to download your files.

<<<<<<< HEAD
要在本地构建应用或未生产环境构建应用，你需要从 StackBlitz 项目中下载源代码。单击左侧菜单中的 `Download Project` 图标以下载文件。

Once you have the source code downloaded and unzipped, use the [Angular Console](https://angularconsole.com "Angular Console web site") to serve the application, or you install Node and have the Angular CLI installed.
=======
Once you have the source code downloaded and unzipped, use the [Angular Console](https://angularconsole.com "Angular Console web site") to serve the application, or you install `Node.js` and have the Angular CLI installed.
>>>>>>> 6d28a209

下载并解压源代码后，就可以使用 [Angular Console](https://angularconsole.com "Angular Console 的网站") 来启动开发服务器了，也可以先安装 Node 再安装 Angular CLI。

From the terminal, install the Angular CLI globally with:

在终端上，全局安装 Angular CLI：

```sh
npm install -g @angular/cli
```

This will install the command `ng` into your system, which is the command you use to create new workspaces, new projects, serve your application during development, or produce builds that can be shared or distributed.

这会把命令 `ng` 安装到你的系统中，你可以用它的命令来创建新工作区或新项目、启动开发服务器、或构建那些可以共享或分发的版本。

Create a new Angular CLI workspace using the [`ng new`](cli/new "CLI ng new command reference") command:

[`ng new`](cli/new "在 CLI 中输入新的命令参考") 命令用来创建一个新的 Angular CLI 工作空间：

```sh
ng new my-project-name
```

From there you replace the `/src` folder with the one from your `StackBlitz` download, and then perform a build.

进入你从 `StackBlitz` 下载的 `/src` 文件夹，然后执行 build 命令。

```sh
ng build --prod
```

This will produce the files that you need to deploy.

<<<<<<< HEAD
这会产生你要部署的文件。

#### Hosting the built project

#### 托管已构建的项目

The files in the `dist/my-project-name` folder are static and can be hosted on any web server capable of serving files (Node, Java, .NET) or any backend (Firebase, Google Cloud, App Engine, others).
=======
<div class="alert is-helpful">

If the above `ng build` command throws an error about missing packages, append the missing dependencies in your local project's `package.json` file to match the one in the downloaded StackBlitz project.

</div>

#### Hosting the built project

The files in the `dist/my-project-name` folder are static and can be hosted on any web server capable of serving files (`Node.js`, Java, .NET) or any backend (Firebase, Google Cloud, App Engine, others).
>>>>>>> 6d28a209

`dist/my-project-name` 文件夹中的文件都是静态的，可以托管在任何能够提供文件服务的 Web 服务器上（Node，Java，.NET），也可以是任何后端（Firebase，Google Cloud，App Engine 等）。

### Hosting an Angular app on Firebase

### 在 Firebase 上托管一个 Angular 应用

One of the easiest ways to get your site live is to host it using Firebase.

要想让你的网站上线，最简单的办法之一就是使用 Firebase 托管它。

1. Sign up for a firebase account on [Firebase](https://firebase.google.com/ "Firebase web site").

   在 [Firebase](https://firebase.google.com/ "Firebase 网站") 上注册一个 firebase 账号。

1. Create a new project, giving it any name you like.

   创建一个新项目，给它任意名字。

1. Install the `firebase-tools` CLI that will handle your deployment using `npm install -g firebase-tools`.

   使用 `npm install -g firebase-tools` 安装 `firebase-tools` CLI 来处理你的部署。

1. Connect your CLI to your Firebase account and initialize the connection to your project using `firebase login` and `firebase init`.
<<<<<<< HEAD

   把你的 CLI 和 Firebase 帐户联系起来，使用 `firebase login` 和 `firebase init` 来初始化这个联系。

1. Follow the prompts to select the `Firebase` project you creating for hosting.

   按照提示选择你为托管它而创建的 `Firebase` 项目。

1. Deploy your application with `firebase deploy` because StackBlitz has created a `firebase.json` that tells Firebase how to serve your app.

   用 `firebase deploy` 命令部署你的应用，这是因为 StackBlitz 已经创建好了一个 firebase.json，它会告诉 Firebase 如何用你的应用提供服务。

=======
1. Follow the prompts to select the `Firebase` project you are creating for hosting.
  - Select the `Hosting` option on the first prompt.
  - Select the project you previously created on Firebase.
  - Select `dist/my-project-name` as the public directory.
1. Deploy your application with `firebase deploy`, because the command `firebase init` has created a `firebase.json` file that tells Firebase how to serve your app.
>>>>>>> 6d28a209
1. Once deployed, visit https://your-firebase-project-name.firebaseapp.com to see it live!

   部署之后，访问 <https://your-firebase-project-name.firebaseapp.com> 进行实时查看！

### Hosting an Angular app anywhere else

### 在其它地方托管 Angular 应用

To host an Angular app on another web host, you'll need to upload or send the files to the host. 
Because you are building a Single Page Application, you'll also need to make sure you redirect any invalid URLs to your `index.html` file. 
Learn more about development and distribution of your application in the [Building & Serving](guide/build "Building and Serving Angular Apps") and [Deployment](guide/deployment "Deployment guide") guides.

要在其它网络主机上托管 Angular 应用，你需要上传文件或把它们发送到那台主机。由于你正在构建一个单页面应用，所以你还要确保把所有无效的 URL 都重定向到 `index.html` 文件。在[构建与服务](guide/build "构建和提供 Angular 应用服务")和[部署](guide/deployment "部署指南")指南”中可以找到关于开发和部署应用的更多信息。

## Join our community

## 加入我们的社区

You are now an Angular developer! [Share this moment](https://twitter.com/intent/tweet?url=https://angular.io/start&text=I%20just%20finished%20the%20Angular%20Getting%20Started%20Tutorial "Angular on Twitter"), tell us what you thought of this Getting Started, or submit [suggestions for future editions](https://github.com/angular/angular/issues/new/choose "Angular GitHub repository new issue form"). 

你现在是一位 Angular 的开发者了！[分享这一刻](https://twitter.com/intent/tweet?url=https://next.angular.io/getting-started&text=I%20just%20finished%20the%20Angular%20Getting%20Started%20Tutorial "Angular on Twitter")，告诉我们你对这份“入门文档”的看法，或者[为今后的版本](https://github.com/angular/angular/issues/new/choose "Angular GitHub 存储库中的新问题表单")提交[建议](https://github.com/angular/angular/issues/new/choose "Angular GitHub 存储库中的新问题表单")。

Angular offers many more capabilities, and you now have a foundation that empowers you to build an application and explore those other capabilities:

Angular 还提供了更多功能，不过你现在已经有了基础，可以让你构建一个应用并探索其它的能力：

* Angular provides advanced capabilities for mobile apps, animation, internationalization, server-side rendering, and more. 

  Angular 为移动应用、动画、国际化、服务器端渲染等提供了先进的功能。

* [Angular Material](https://material.angular.io/ "Angular Material web site") offers an extensive library of Material Design components. 

  [Angular Material](https://material.angular.io/ "Angular Material 网站") 提供了丰富的 Material Design 组件库。

* [Angular Protractor](https://protractor.angular.io/ "Angular Protractor web site") offers an end-to-end testing framework for Angular apps. 

  [Angular Protractor](https://protractor.angular.io/ "Angular Protractor 网站") 为 Angular 应用提供了一个端到端的测试框架。

* Angular also has an extensive [network of 3rd-party tools and libraries](https://angular.io/resources "Angular resources list"). 

  Angular 还拥有广泛的[第三方工具和库](https://angular.io/resources "Angular 资源列表")互助网。

Keep current by following the [Angular blog](https://blog.angular.io/ "Angular blog"). 

敬请关注 [Angular 官方博客](https://blog.angular.io/ "Angular 的博客")。
<|MERGE_RESOLUTION|>--- conflicted
+++ resolved
@@ -23,17 +23,13 @@
 StackBlitz 项目默认是公开的，你可以通过项目的 URL 来共享你的应用。记住，虽然这是一种共享思路和原型的良好途径，但并不适合承载产品环境。
 
 1. In your StackBlitz project, make sure you have forked or saved your project.
-<<<<<<< HEAD
 
    在你的 StackBlitz 项目中，请先确保你已经分支或保存了项目。
 
-1. In the preview pane, you should see a URL that looks like `https://<Project ID>.stackblitz.io`.
+1. In the preview page, you should see a URL that looks like `https://<Project ID>.stackblitz.io`.
 
    在预览窗格，你会看到一个形如 `https://<Project ID>.stackblitz.io` 的 URL。
 
-=======
-1. In the preview page, you should see a URL that looks like `https://<Project ID>.stackblitz.io`.
->>>>>>> 6d28a209
 1. Share this URL with a friend or colleague.
 
    把这个 URL 共享给朋友或同事。
@@ -48,15 +44,11 @@
 
 To build your application locally or for production, you will need to download the source code from your StackBlitz project. Click the `Download Project` icon in the left menu across from `Project` to download your files.
 
-<<<<<<< HEAD
 要在本地构建应用或未生产环境构建应用，你需要从 StackBlitz 项目中下载源代码。单击左侧菜单中的 `Download Project` 图标以下载文件。
 
-Once you have the source code downloaded and unzipped, use the [Angular Console](https://angularconsole.com "Angular Console web site") to serve the application, or you install Node and have the Angular CLI installed.
-=======
 Once you have the source code downloaded and unzipped, use the [Angular Console](https://angularconsole.com "Angular Console web site") to serve the application, or you install `Node.js` and have the Angular CLI installed.
->>>>>>> 6d28a209
 
-下载并解压源代码后，就可以使用 [Angular Console](https://angularconsole.com "Angular Console 的网站") 来启动开发服务器了，也可以先安装 Node 再安装 Angular CLI。
+下载并解压源代码后，就可以使用 [Angular Console](https://angularconsole.com "Angular Console 的网站") 来启动开发服务器了，也可以先安装 `Node.js` 再安装 Angular CLI。
 
 From the terminal, install the Angular CLI globally with:
 
@@ -88,27 +80,23 @@
 
 This will produce the files that you need to deploy.
 
-<<<<<<< HEAD
 这会产生你要部署的文件。
+
+<div class="alert is-helpful">
+
+If the above `ng build` command throws an error about missing packages, append the missing dependencies in your local project's `package.json` file to match the one in the downloaded StackBlitz project.
+
+如果上述 `ng build` 命令抛出缺少软件包的错误，请将缺少的依赖项添加到本地项目的 `package.json` 文件中，以便和下载的 StackBlitz 项目的依赖项保持一致。
+
+</div>
 
 #### Hosting the built project
 
 #### 托管已构建的项目
 
-The files in the `dist/my-project-name` folder are static and can be hosted on any web server capable of serving files (Node, Java, .NET) or any backend (Firebase, Google Cloud, App Engine, others).
-=======
-<div class="alert is-helpful">
+The files in the `dist/my-project-name` folder are static and can be hosted on any web server capable of serving files (`Node.js`, Java, .NET) or any backend (Firebase, Google Cloud, App Engine, others).
 
-If the above `ng build` command throws an error about missing packages, append the missing dependencies in your local project's `package.json` file to match the one in the downloaded StackBlitz project.
-
-</div>
-
-#### Hosting the built project
-
-The files in the `dist/my-project-name` folder are static and can be hosted on any web server capable of serving files (`Node.js`, Java, .NET) or any backend (Firebase, Google Cloud, App Engine, others).
->>>>>>> 6d28a209
-
-`dist/my-project-name` 文件夹中的文件都是静态的，可以托管在任何能够提供文件服务的 Web 服务器上（Node，Java，.NET），也可以是任何后端（Firebase，Google Cloud，App Engine 等）。
+`dist/my-project-name` 文件夹中的文件都是静态的，可以托管在任何能够提供文件服务的 Web 服务器上（`Node.js`，Java，.NET），也可以是任何后端（Firebase，Google Cloud，App Engine 等）。
 
 ### Hosting an Angular app on Firebase
 
@@ -131,25 +119,29 @@
    使用 `npm install -g firebase-tools` 安装 `firebase-tools` CLI 来处理你的部署。
 
 1. Connect your CLI to your Firebase account and initialize the connection to your project using `firebase login` and `firebase init`.
-<<<<<<< HEAD
 
    把你的 CLI 和 Firebase 帐户联系起来，使用 `firebase login` 和 `firebase init` 来初始化这个联系。
 
-1. Follow the prompts to select the `Firebase` project you creating for hosting.
+1. Follow the prompts to select the `Firebase` project you are creating for hosting.
 
-   按照提示选择你为托管它而创建的 `Firebase` 项目。
+   遵照下列提示选择你为托管它而创建的 `Firebase` 项目。
 
-1. Deploy your application with `firebase deploy` because StackBlitz has created a `firebase.json` that tells Firebase how to serve your app.
+  - Select the `Hosting` option on the first prompt.
+  
+    在第一个提示中选择 `Hosting` 选项。
+  
+  - Select the project you previously created on Firebase.
+  
+    选择你以前在 Firebase 中创建的项目。
+  
+  - Select `dist/my-project-name` as the public directory.
+  
+    选择 `dist/my-project-name` 作为公开目录。
+  
+1. Deploy your application with `firebase deploy`, because the command `firebase init` has created a `firebase.json` file that tells Firebase how to serve your app.
 
-   用 `firebase deploy` 命令部署你的应用，这是因为 StackBlitz 已经创建好了一个 firebase.json，它会告诉 Firebase 如何用你的应用提供服务。
+   用 `firebase deploy` 命令部署你的应用，这是因为 `firebase init` 命令已经创建了一个 `firebase.json`，它会告诉 Firebase 如何用你的应用提供服务。
 
-=======
-1. Follow the prompts to select the `Firebase` project you are creating for hosting.
-  - Select the `Hosting` option on the first prompt.
-  - Select the project you previously created on Firebase.
-  - Select `dist/my-project-name` as the public directory.
-1. Deploy your application with `firebase deploy`, because the command `firebase init` has created a `firebase.json` file that tells Firebase how to serve your app.
->>>>>>> 6d28a209
 1. Once deployed, visit https://your-firebase-project-name.firebaseapp.com to see it live!
 
    部署之后，访问 <https://your-firebase-project-name.firebaseapp.com> 进行实时查看！

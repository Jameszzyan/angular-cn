--- conflicted
+++ resolved
@@ -338,15 +338,12 @@
             "title": "Amexio - Angular Extensions",
             "url": "http://www.amexio.tech/",
             "logo": "http://www.amexio.org/amexio-logo.png"
-<<<<<<< HEAD
-          },
+          }          ,
           "zorro": {
             "desc": "An enterprise-class UI components based on Ant Design and Angular.",
             "rev": true,
             "title": "NG-ZORRO",
             "url": "https://ng.ant.design/"
-=======
->>>>>>> 00387124
           }
         }
       }

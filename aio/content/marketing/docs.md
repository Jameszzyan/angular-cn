<h1 class="no-toc">What is Angular?</h1>

<h1 class="no-toc">什么是 Angular？</h1>

Angular is a platform that makes it easy to build applications with the web. Angular combines declarative templates, dependency injection, end to end tooling, and integrated best practices to solve development challenges. Angular empowers developers to build applications that live on the web, mobile, or the desktop

Angular 是一个开发平台。它能帮你更轻松的构建 Web 应用。Angular 集声明式模板、依赖注入、端到端工具和一些最佳实践于一身，为你解决开发方面的各种挑战。Angular 为开发者提升构建 Web、手机或桌面应用的能力。

<div class="card-container">
  <a href="generated/live-examples/toh-pt1/stackblitz.html" target="_blank" class="docs-card"
    title="Experience Angular in a live coding environment">
      <section>Get a Glimpse of Angular</section>
      <section>Angular 走马观花</section>
      <p>A quick look at an Angular "hello world" application.</p>
      <p>快速体验 Angular 的 "hello world" 应用。</p>
      <p class="card-footer">Angular in Action</p>
      <p class="card-footer">体验 Angular</p>
  </a>
<<<<<<< HEAD
  <a href="guide/quickstart" class="docs-card" title="Angular Quickstart">
      <section>Get Going with Angular</section>
      <section>开始使用 Angular</section>
      <p>Get going on your own environment with the Quickstart.</p>
      <p>跟随"快速上手"构建你的开发环境</p>
=======

  <a href="guide/quickstart" class="docs-card" title="Angular Getting Started">
      <section>Get Going with Angular</section>
      <p>Get going on your own environment with the Getting Started.</p>
>>>>>>> 331989ce
      <p class="card-footer">Quickstart</p>
      <p class="card-footer">快速上手</p>
  </a>
  <a href="guide/architecture" class="docs-card" title="Angular Architecture">
      <section>Fundamentals</section>
      <section>基本原理</section>
      <p>Learn Angular application fundamentals, starting with an architecture overview.</p>
      <p>学习 Angular 应用的基本原理。<br/>从架构概览开始。</p>
      <p class="card-footer">Architecture</p>
      <p class="card-footer">架构</p>
  </a>
</div>

## Assumptions

## 基本假设

This documentation assumes that you are already familiar with
[JavaScript](https://developer.mozilla.org/en-US/docs/Web/JavaScript/A_re-introduction_to_JavaScript "Learn JavaScript"),
and some of the tools from the
[latest standards](https://babeljs.io/learn-es2015/ "Latest JavaScript standards") such as
[classes](https://developer.mozilla.org/en-US/docs/Web/JavaScript/Reference/Classes "ES2015 Classes")
and [modules](https://developer.mozilla.org/en-US/docs/Web/JavaScript/Reference/Statements/import "ES2015 Modules").
The code samples are written using [TypeScript](https://www.typescriptlang.org/ "TypeScript").
Most Angular code can be written with just the latest JavaScript,
using [types](https://www.typescriptlang.org/docs/handbook/classes.html "TypeScript Types") for dependency injection,
and using [decorators](https://www.typescriptlang.org/docs/handbook/decorators.html "Decorators") for metadata.


本文档假设你已经熟悉了 [JavaScript](https://developer.mozilla.org/en-US/docs/Web/JavaScript/A_re-introduction_to_JavaScript "Learn JavaScript") 和来自 [最新标准](https://babeljs.io/learn-es2015/ "Latest JavaScript standards") 的一些知识，比如  [类](https://developer.mozilla.org/en-US/docs/Web/JavaScript/Reference/Classes "ES2015 Classes") 和 [模块](https://developer.mozilla.org/en-US/docs/Web/JavaScript/Reference/Statements/import "ES2015 Modules")。
下列代码范例都是用最新版本的 [TypeScript](https://www.typescriptlang.org/ "TypeScript") 写的，利用 [类型](https://www.typescriptlang.org/docs/handbook/classes.html "TypeScript Types") 实现依赖注入，并使用[装饰器](https://www.typescriptlang.org/docs/handbook/decorators.html "Decorators")来提供元数据。

## Feedback

## 反馈

You can sit with us!

你也可以和我们一起做贡献！

You can file documentation
[issues](https://github.com/angular/angular/issues "Angular Github issues") and create
[pull requests](https://github.com/angular/angular/pulls "Angular Github pull requests")
on the Angular Github repository.
The [contributing guide](https://github.com/angular/angular/blob/master/CONTRIBUTING.md "Contributing guide")
will help you contribute to the community.
Our community values  respectful, supportive communication.
Please consult and adhere to the
[code of conduct](https://github.com/angular/code-of-conduct/blob/master/CODE_OF_CONDUCT.md "contributor code of conduct").

你可以到 Angular 在 Github 上的仓库中提出文档方面的[问题](https://github.com/angular/angular/issues "Angular Github issues")，并创建[Pull Requests](https://github.com/angular/angular/pulls "Angular Github pull requests")。
[贡献者指南](https://github.com/angular/angular/blob/master/CONTRIBUTING.md "贡献者指南")将会帮助你更好的为社区做贡献。
我们社区的价值观是互相尊重、互相支持。参见[社区行为规范](https://github.com/angular/code-of-conduct/blob/master/CODE_OF_CONDUCT.md "contributor code of conduct")。<|MERGE_RESOLUTION|>--- conflicted
+++ resolved
@@ -16,18 +16,11 @@
       <p class="card-footer">Angular in Action</p>
       <p class="card-footer">体验 Angular</p>
   </a>
-<<<<<<< HEAD
-  <a href="guide/quickstart" class="docs-card" title="Angular Quickstart">
+  <a href="guide/quickstart" class="docs-card" title="Angular Getting Started">
       <section>Get Going with Angular</section>
       <section>开始使用 Angular</section>
-      <p>Get going on your own environment with the Quickstart.</p>
+      <p>Get going on your own environment with the Getting Started.</p>
       <p>跟随"快速上手"构建你的开发环境</p>
-=======
-
-  <a href="guide/quickstart" class="docs-card" title="Angular Getting Started">
-      <section>Get Going with Angular</section>
-      <p>Get going on your own environment with the Getting Started.</p>
->>>>>>> 331989ce
       <p class="card-footer">Quickstart</p>
       <p class="card-footer">快速上手</p>
   </a>

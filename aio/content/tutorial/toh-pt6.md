--- conflicted
+++ resolved
@@ -27,27 +27,19 @@
 
 `HttpClient` is Angular's mechanism for communicating with a remote server over HTTP. 
 
-<<<<<<< HEAD
 `HttpClient` 是 Angular 通过 HTTP 与远程服务器通讯的机制。
 
-To make `HttpClient` available everywhere in the app,
+To make `HttpClient` available everywhere in the app:
 
 要让 `HttpClient` 在应用中随处可用，请
 
-* open the root `AppModule`, 
+* open the root `AppModule` 
 
    打开根模块 `AppModule`，
 
-* import the `HttpClientModule` symbol from `@angular/common/http`,
+* import the `HttpClientModule` symbol from `@angular/common/http`
 
    从 `@angular/common/http` 中导入 `HttpClientModule` 符号，
-
-* add it to the `@NgModule.imports` array.
-=======
-To make `HttpClient` available everywhere in the app:
-
-* open the root `AppModule` 
-* import the `HttpClientModule` symbol from `@angular/common/http`
 
 <code-example
   path="toh-pt6/src/app/app.module.ts"
@@ -56,7 +48,6 @@
 </code-example>
 
 * add it to the `@NgModule.imports` array
->>>>>>> 331989ce
 
    把它加入 `@NgModule.imports` 数组。
 
@@ -138,13 +129,9 @@
 The _Tour of Heroes_ sample creates such a class 
 `src/app/in-memory-data.service.ts` which has the following content:
 
-<<<<<<< HEAD
 在*英雄指南*范例中创建一个类 `src/app/in-memory-data.service.ts`，内容如下：
 
-<code-example path="toh-pt6/src/app/in-memory-data.service.ts" region="init" title="src/app/in-memory-data.service.ts" linenums="false"></code-example>
-=======
 <code-example path="toh-pt6/src/app/in-memory-data.service.ts" region="init" header="src/app/in-memory-data.service.ts" linenums="false"></code-example>
->>>>>>> 331989ce
 
 This file replaces `mock-heroes.ts`, which is now safe to delete.
 
@@ -393,27 +380,18 @@
 
 ### Get hero by id
 
-<<<<<<< HEAD
 ### 通过 id 获取英雄
 
-Most web APIs support a _get by id_ request in the form `api/hero/:id` 
-(such as `api/hero/11`).
+Most web APIs support a _get by id_ request in the form `:baseURL/:id`.
+
+Here, the _base URL_ is the `heroesURL` defined in the [Heroes and HTTP](http://localhost:4800/tutorial/toh-pt6#heroes-and-http) section (`api/heroes`) and _id_ is
+the number of the hero that you want to retrieve. For example, `api/heroes/11`.
 Add a `HeroService.getHero()` method to make that request:
 
 大多数 web API 都可以通过 `api/hero/:id` 的形式（比如 `api/hero/:id` ）支持*根据 id 获取单个对象*。
 添加一个 `HeroService.getHero()` 方法来发起请求：
 
-<code-example path="toh-pt6/src/app/hero.service.ts" region="getHero" title="src/app/hero.service.ts"></code-example>
-=======
-Most web APIs support a _get by id_ request in the form `:baseURL/:id`.
-
-Here, the _base URL_ is the `heroesURL` defined in the [Heroes and HTTP](http://localhost:4800/tutorial/toh-pt6#heroes-and-http) section (`api/heroes`) and _id_ is
-the number of the hero that you want to retrieve. For example, `api/heroes/11`.
-
-Add a `HeroService.getHero()` method to make that request:
-
 <code-example path="toh-pt6/src/app/hero.service.ts" region="getHero" header="src/app/hero.service.ts"></code-example>
->>>>>>> 331989ce
 
 There are three significant differences from  `getHeroes()`.
 
@@ -434,13 +412,9 @@
 
 ## Update heroes
 
-<<<<<<< HEAD
 ## 修改英雄
 
-Editing a hero's name in the _hero detail_ view.
-=======
 Edit a hero's name in the _hero detail_ view.
->>>>>>> 331989ce
 As you type, the hero name updates the heading at the top of the page.
 But when you click the "go back button", the changes are lost.
 
@@ -456,24 +430,16 @@
 At the end of the hero detail template, add a save button with a `click` event
 binding that invokes a new component method named `save()`.
 
-<<<<<<< HEAD
 在英雄详情模板的底部添加一个保存按钮，它绑定了一个 `click` 事件，事件绑定会调用组件中一个名叫 `save()` 的新方法：
 
-<code-example path="toh-pt6/src/app/hero-detail/hero-detail.component.html" region="save" title="src/app/hero-detail/hero-detail.component.html (save)"></code-example>
-=======
 <code-example path="toh-pt6/src/app/hero-detail/hero-detail.component.html" region="save" header="src/app/hero-detail/hero-detail.component.html (save)"></code-example>
->>>>>>> 331989ce
 
 Add the following `save()` method, which persists hero name changes using the hero service
 `updateHero()` method and then navigates back to the previous view.
 
-<<<<<<< HEAD
 添加如下的 `save()` 方法，它使用英雄服务中的 `updateHero()` 方法来保存对英雄名字的修改，然后导航回前一个视图。
 
-<code-example path="toh-pt6/src/app/hero-detail/hero-detail.component.ts" region="save" title="src/app/hero-detail/hero-detail.component.ts (save)"></code-example>
-=======
 <code-example path="toh-pt6/src/app/hero-detail/hero-detail.component.ts" region="save" header="src/app/hero-detail/hero-detail.component.ts (save)"></code-example>
->>>>>>> 331989ce
 
 #### Add _HeroService.updateHero()_
 
@@ -541,24 +507,16 @@
 Insert the following into the `HeroesComponent` template, just after
 the heading:
 
-<<<<<<< HEAD
 把下列代码插入到 `HeroesComponent` 模板中标题的紧后面：
 
-<code-example path="toh-pt6/src/app/heroes/heroes.component.html" region="add" title="src/app/heroes/heroes.component.html (add)"></code-example>
-=======
 <code-example path="toh-pt6/src/app/heroes/heroes.component.html" region="add" header="src/app/heroes/heroes.component.html (add)"></code-example>
->>>>>>> 331989ce
 
 In response to a click event, call the component's click handler and then
 clear the input field so that it's ready for another name.
 
-<<<<<<< HEAD
 当点击事件触发时，调用组件的点击处理器，然后清空这个输入框，以便用来输入另一个名字。
 
-<code-example path="toh-pt6/src/app/heroes/heroes.component.ts" region="add" title="src/app/heroes/heroes.component.ts (add)"></code-example>
-=======
 <code-example path="toh-pt6/src/app/heroes/heroes.component.ts" region="add" header="src/app/heroes/heroes.component.ts (add)"></code-example>
->>>>>>> 331989ce
 
 When the given name is non-blank, the handler creates a `Hero`-like object
 from the name (it's only missing the `id`) and passes it to the services `addHero()` method.
@@ -580,13 +538,9 @@
 
 Add the following `addHero()` method to the `HeroService` class.
 
-<<<<<<< HEAD
 往 `HeroService` 类中添加 `addHero()` 方法。
 
-<code-example path="toh-pt6/src/app/hero.service.ts" region="addHero" title="src/app/hero.service.ts (addHero)"></code-example>
-=======
 <code-example path="toh-pt6/src/app/hero.service.ts" region="addHero" header="src/app/hero.service.ts (addHero)"></code-example>
->>>>>>> 331989ce
 
 `HeroService.addHero()` differs from `updateHero` in two ways.
 
@@ -622,13 +576,9 @@
 
 The HTML for the list of heroes should look like this:
 
-<<<<<<< HEAD
 英雄列表的 HTML 应该是这样的：
 
-<code-example path="toh-pt6/src/app/heroes/heroes.component.html" region="list" title="src/app/heroes/heroes.component.html (list of heroes)"></code-example>
-=======
 <code-example path="toh-pt6/src/app/heroes/heroes.component.html" region="list" header="src/app/heroes/heroes.component.html (list of heroes)"></code-example>
->>>>>>> 331989ce
 
 To position the delete button at the far right of the hero entry,
 add some CSS to the `heroes.component.css`.  You'll find that CSS
@@ -638,13 +588,9 @@
 
 Add the `delete()` handler to the component.
 
-<<<<<<< HEAD
 把 `delete()` 处理器添加到组件中。
 
-<code-example path="toh-pt6/src/app/heroes/heroes.component.ts" region="delete" title="src/app/heroes/heroes.component.ts (delete)"></code-example>
-=======
 <code-example path="toh-pt6/src/app/heroes/heroes.component.ts" region="delete" header="src/app/heroes/heroes.component.ts (delete)"></code-example>
->>>>>>> 331989ce
 
 Although the component delegates hero deletion to the `HeroService`,
 it remains responsible for updating its own list of heroes.
@@ -681,13 +627,9 @@
 
 Add a `deleteHero()` method to `HeroService` like this.
 
-<<<<<<< HEAD
 把 `deleteHero()` 方法添加到 `HeroService` 中，代码如下。
 
-<code-example path="toh-pt6/src/app/hero.service.ts" region="deleteHero" title="src/app/hero.service.ts (delete)"></code-example>
-=======
 <code-example path="toh-pt6/src/app/hero.service.ts" region="deleteHero" header="src/app/hero.service.ts (delete)"></code-example>
->>>>>>> 331989ce
 
 Note that
 
@@ -798,13 +740,9 @@
 
 Replace the generated `HeroSearchComponent` _template_ with a text box and a list of matching search results like this.
 
-<<<<<<< HEAD
 把生成的 `HeroSearchComponent` 的*模板*改成一个输入框和一个匹配到的搜索结果的列表。代码如下：
 
-<code-example path="toh-pt6/src/app/hero-search/hero-search.component.html" title="src/app/hero-search/hero-search.component.html"></code-example>
-=======
 <code-example path="toh-pt6/src/app/hero-search/hero-search.component.html" header="src/app/hero-search/hero-search.component.html"></code-example>
->>>>>>> 331989ce
 
 Add private CSS styles to `hero-search.component.css`
 as listed in the [final code review](#herosearchcomponent) below.
@@ -852,13 +790,9 @@
 
 Replace the generated `HeroSearchComponent` class and metadata as follows.
 
-<<<<<<< HEAD
 修改所生成的 `HeroSearchComponent` 类及其元数据，代码如下：
 
-<code-example path="toh-pt6/src/app/hero-search/hero-search.component.ts" title="src/app/hero-search/hero-search.component.ts"></code-example>
-=======
 <code-example path="toh-pt6/src/app/hero-search/hero-search.component.ts" header="src/app/hero-search/hero-search.component.ts"></code-example>
->>>>>>> 331989ce
 
 Notice the declaration of `heroes$` as an `Observable`
 

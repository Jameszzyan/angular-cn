# The Application Shell

# 应用的外壳

You begin by creating an initial application using the Angular CLI. Throughout this tutorial, you’ll modify and extend that starter application to create the Tour of Heroes app.

首先，使用 Angular CLI 来创建最初的应用程序。
在本教程中，你将修改并扩展这个入门级的应用程序，以创建出《英雄指南》应用。

In this part of the tutorial, you'll do the following:

在教程的这个部分，你将完成下列工作：

1. Set up your environment.

   设置开发环境。

2. Create a new workspace and initial app project.

   创建新的工作空间，并初始化应用项目。

3. Serve the application.

   启动开发服务器。

4. Make changes to the application.

   修改此应用。

## Set up your environment

## 设置开发环境

To set up your development environment, follow these instructions in [Getting Started](guide/quickstart):

要想设置开发环境，请按照[快速上手](guide/quickstart) 中的说明进行操作：

* [Prerequisites](guide/quickstart#prerequisites)

  [先决条件](guide/quickstart#prerequisites)

* [Install the Angular CLI](guide/quickstart#install-cli)

  [安装 Angular CLI](guide/quickstart#install-cli)

<div class="alert is-helpful">

**Note:** You do not need to complete the entire Getting Started. After you complete the above two sections of Getting Started, your environment is set up. Continue below to create the Tour of Heroes workspace and an initial app project.

**注意：**你不用做完整个快速上手。只要完成了上面这两个部分，你的环境就已经设置好了。然后继续下面的步骤来创建一个《英雄指南》的工作空间和一个初始应用项目。
</div>


## Create a new workspace and an initial application

## 创建新的工作空间和一个初始应用

You develop apps in the context of an Angular [workspace](guide/glossary#workspace). A workspace contains the files for one or more [projects](guide/glossary#project). A project is the set of files that comprise an app, a library, or end-to-end (e2e) tests. For this tutorial, you will create a new workspace.

Angular 的[工作空间](guide/glossary#workspace)就是你开发应用所在的上下文环境。一个工作空间包含一个或多个[项目](guide/glossary#project)所需的文件。
每个项目都是一组由应用、库或端到端（e2e）测试组成的文件集合。
在本教程中，你将创建一个新的工作空间。

To create a new workspace and an initial app project:

要想创建一个新的工作空间和一个初始应用项目，需要：

  1. Ensure that you are not already in an Angular workspace folder. For example, if you have previously created the Getting Started workspace, change to the parent of that folder.

     确保你现在没有位于 Angular 工作区的文件夹中。例如，如果你之前已经创建过 "快速上手" 工作空间，请回到其父目录中。

  2. Run the CLI command `ng new` and provide the name `angular-tour-of-heroes`, as shown here:

     运行 CLI 命令 `ng new`，空间名请使用 `angular-tour-of-heroes`，如下所示： 

<code-example language="sh" class="code-shell">
  ng new angular-tour-of-heroes
</code-example> 

  3. The `ng new` command prompts you for information about features to include in the initial app project. Accept the defaults by pressing the Enter or Return key.

     `ng new` 命令会提示你输入要在初始应用项目中包含哪些特性，请按 Enter 或 Return 键接受其默认值。

The Angular CLI installs the necessary Angular `npm` packages and other dependencies. This can take a few minutes.

Angular CLI 会安装必要的 Angular `npm` 包和其它依赖项。这可能需要几分钟。

It also creates the following workspace and starter project files:

它还会创建下列工作空间和初始项目的文件：

  * A new workspace, with a root folder named `angular-tour-of-heroes`.

    新的工作空间，其根目录名叫 `angular-tour-of-heroes`。

  * An initial skeleton app project, also called `angular-tour-of-heroes` (in the `src` subfolder).

    一个最初的骨架应用项目，同样叫做 `angular-tour-of-heroes`（位于 `src` 子目录下）。

  * An end-to-end test project (in the e2e subfolder).

    一个端到端测试项目（位于 e2e 子目录下）。

  * Related configuration files.

    相关的配置文件。

The initial app project contains a simple Welcome app, ready to run.

初始应用项目是一个简单的 "欢迎" 应用，随时可以运行它。

## Serve the application

## 启动应用服务器

Go to the workspace directory and launch the application.

进入工作空间目录，并启动这个应用。

<code-example language="sh" class="code-shell">
  cd angular-tour-of-heroes
  ng serve --open
</code-example>

<div class="alert is-helpful">

The `ng serve` command builds the app, starts the development server,
watches the source files, and rebuilds the app as you make changes to those files.

`ng serve` 命令会构建本应用、启动开发服务器、监听源文件，并且当那些文件发生变化时重新构建本应用。

The `--open` flag  opens a browser to `http://localhost:4200/`.

`--open` 标志会打开浏览器，并访问 `http://localhost:4200/`。

</div>

You should see the app running in your browser.

你会发现本应用正运行在浏览器中。

## Angular components

## Angular 组件

The page you see is the _application shell_.
The shell is controlled by an Angular **component** named `AppComponent`.

你所看到的这个页面就是*应用的外壳*。
这个外壳是被一个名叫 `AppComponent` 的 Angular 组件控制的。

_Components_ are the fundamental building blocks of Angular applications.
They display data on the screen, listen for user input, and take action based on that input.

*组件*是 Angular 应用中的基本构造块。
它们在屏幕上显示数据，监听用户输入，并且根据这些输入执行相应的动作。

## Make changes to the application

## 修改应用标题

Open the project in your favorite editor or IDE and navigate to the `src/app` folder to make some changes to the starter app.

用你最喜欢的编辑器或 IDE 打开这个项目，并访问 `src/app` 目录，来对这个起始应用做一些修改。

You'll find the implementation of the shell `AppComponent` distributed over three files:

你会在这里看到 `AppComponent` 壳的三个实现文件：

1. `app.component.ts`&mdash; the component class code, written in TypeScript. 

   `app.component.ts`&mdash; 组件的类代码，这是用 TypeScript 写的。

1. `app.component.html`&mdash; the component template, written in HTML.

   `app.component.html`&mdash; 组件的模板，这是用 HTML 写的。

1. `app.component.css`&mdash; the component's private CSS styles.

   `app.component.css`&mdash; 组件的私有 CSS 样式。

### Change the application title

### 更改应用标题

Open the component class file (`app.component.ts`) and change the value of the `title` property to 'Tour of Heroes'.

打开组件的类文件 (`app.component.ts`)，并把 `title` 属性的值修改为 'Tour of Heroes' （英雄指南）。

<code-example path="toh-pt0/src/app/app.component.ts" region="set-title" header="app.component.ts (class title property)" linenums="false">
</code-example>

Open the component template file (`app.component.html`) and
delete the default template generated by the Angular CLI.
Replace it with the following line of HTML.

打开组件的模板文件 `app.component.html` 并清空 Angular CLI 自动生成的默认模板。改为下列 HTML 内容：

<code-example path="toh-pt0/src/app/app.component.html"
  header="app.component.html (template)" linenums="false">
</code-example>

The double curly braces are Angular's *interpolation binding* syntax.
This interpolation binding presents the component's `title` property value
inside the HTML header tag.

双花括号语法是 Angular 的*插值绑定*语法。
这个插值绑定的意思是把组件的 `title` 属性的值绑定到 HTML 中的 `h1` 标记中。

The browser refreshes and displays the new application title.

浏览器自动刷新，并且显示出了新的应用标题。

{@a app-wide-styles}

### Add application styles

### 添加应用样式

Most apps strive for a consistent look across the application.
The CLI generated an empty `styles.css` for this purpose.
Put your application-wide styles there.

<<<<<<< HEAD
大多数应用都会努力让整个应用保持一致的外观。
因此，CLI 会生成一个空白的 `styles.css` 文件。
你可以把全应用级别的样式放进去。

Here's an excerpt from the `styles.css` for the _Tour of Heroes_ sample app.
=======
Open `src/styles.css` and add the code below to the file.
>>>>>>> 6fcf2863

下面是这个*英雄指南*范例应用中 `styles.css` 文件的片段。

<code-example path="toh-pt0/src/styles.1.css" header="src/styles.css (excerpt)">
</code-example>

## Final code review

## 查看最终代码

The source code for this tutorial and the complete _Tour of Heroes_ global styles
are available in the <live-example></live-example>.

本教程的源文件以及*英雄指南*的完整全局样式可以在 <live-example></live-example> 中看到。

Here are the code files discussed on this page.

下面是本页所提到的源代码：

<code-tabs>

  <code-pane header="src/app/app.component.ts" path="toh-pt0/src/app/app.component.ts">
  </code-pane>

  <code-pane header="src/app/app.component.html" path="toh-pt0/src/app/app.component.html">
  </code-pane>

  <code-pane
    header="src/styles.css (excerpt)"
    path="toh-pt0/src/styles.1.css">
  </code-pane>
</code-tabs>

## Summary

## 小结

* You created the initial application structure using the Angular CLI.

   你使用 Angular CLI 创建了初始的应用结构。

* You learned that Angular components display data.

   你学会了使用 Angular 组件来显示数据。

* You used the double curly braces of interpolation to display the app title.

   你使用双花括号插值表达式显示了应用标题。<|MERGE_RESOLUTION|>--- conflicted
+++ resolved
@@ -221,17 +221,13 @@
 The CLI generated an empty `styles.css` for this purpose.
 Put your application-wide styles there.
 
-<<<<<<< HEAD
 大多数应用都会努力让整个应用保持一致的外观。
 因此，CLI 会生成一个空白的 `styles.css` 文件。
 你可以把全应用级别的样式放进去。
 
-Here's an excerpt from the `styles.css` for the _Tour of Heroes_ sample app.
-=======
 Open `src/styles.css` and add the code below to the file.
->>>>>>> 6fcf2863
-
-下面是这个*英雄指南*范例应用中 `styles.css` 文件的片段。
+
+打开 `src/styles.css` 并把下列代码添加到此文件中。
 
 <code-example path="toh-pt0/src/styles.1.css" header="src/styles.css (excerpt)">
 </code-example>

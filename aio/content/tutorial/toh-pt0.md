# Create a new project

# 应用的外壳

You begin by creating an initial application using the Angular CLI. Throughout this tutorial, you’ll modify and extend that starter application to create the Tour of Heroes app.

首先，使用 Angular CLI 来创建最初的应用程序。
在本教程中，你将修改并扩展这个入门级的应用程序，以创建出《英雄指南》应用。

In this part of the tutorial, you'll do the following:

在教程的这个部分，你将完成下列工作：

1. Set up your environment.

   设置开发环境。

2. Create a new workspace and initial app project.

   创建新的工作区，并初始化应用项目。

3. Serve the application.

   启动开发服务器。

4. Make changes to the application.

<<<<<<< HEAD
   修改此应用。
=======
<div class="alert is-helpful">

  For the sample app that this page describes, see the <live-example></live-example>.

</div>
>>>>>>> eee2fd22

## Set up your environment

## 搭建开发环境

To set up your development environment, follow the instructions in [Local Environment Setup](guide/setup-local "Setting up for Local Development").

要想搭建开发环境，请遵循[搭建本地环境](guide/setup-local "Setting up for Local Development")中的步骤进行操作。

## Create a new workspace and an initial application

## 创建新的工作区和一个初始应用

You develop apps in the context of an Angular [workspace](guide/glossary#workspace). A workspace contains the files for one or more [projects](guide/glossary#project). A project is the set of files that comprise an app, a library, or end-to-end (e2e) tests. For this tutorial, you will create a new workspace.

Angular 的[工作区](guide/glossary#workspace)就是你开发应用所在的上下文环境。一个工作区包含一个或多个[项目](guide/glossary#project)所需的文件。
每个项目都是一组由应用、库或端到端（e2e）测试组成的文件集合。
在本教程中，你将创建一个新的工作区。

To create a new workspace and an initial app project:

要想创建一个新的工作区和一个初始应用项目，需要：

  1. Ensure that you are not already in an Angular workspace folder. For example, if you have previously created the Getting Started workspace, change to the parent of that folder.

     确保你现在没有位于 Angular 工作区的文件夹中。例如，如果你之前已经创建过 "快速上手" 工作区，请回到其父目录中。

  2. Run the CLI command `ng new` and provide the name `angular-tour-of-heroes`, as shown here:

     运行 CLI 命令 `ng new`，空间名请使用 `angular-tour-of-heroes`，如下所示： 

<code-example language="sh" class="code-shell">
  ng new angular-tour-of-heroes
</code-example> 

  3. The `ng new` command prompts you for information about features to include in the initial app project. Accept the defaults by pressing the Enter or Return key.

     `ng new` 命令会提示你输入要在初始应用项目中包含哪些特性，请按 Enter 或 Return 键接受其默认值。

The Angular CLI installs the necessary Angular `npm` packages and other dependencies. This can take a few minutes.

Angular CLI 会安装必要的 Angular `npm` 包和其它依赖项。这可能需要几分钟。

It also creates the following workspace and starter project files:

它还会创建下列工作区和初始项目的文件：

  * A new workspace, with a root folder named `angular-tour-of-heroes`.

    新的工作区，其根目录名叫 `angular-tour-of-heroes`。

  * An initial skeleton app project, also called `angular-tour-of-heroes` (in the `src` subfolder).

    一个最初的骨架应用项目，同样叫做 `angular-tour-of-heroes`（位于 `src` 子目录下）。

  * An end-to-end test project (in the e2e subfolder).

    一个端到端测试项目（位于 e2e 子目录下）。

  * Related configuration files.

    相关的配置文件。

The initial app project contains a simple Welcome app, ready to run.

初始应用项目是一个简单的 "欢迎" 应用，随时可以运行它。

## Serve the application

## 启动应用服务器

Go to the workspace directory and launch the application.

进入工作区目录，并启动这个应用。

<code-example language="sh" class="code-shell">
  cd angular-tour-of-heroes
  ng serve --open
</code-example>

<div class="alert is-helpful">

The `ng serve` command builds the app, starts the development server,
watches the source files, and rebuilds the app as you make changes to those files.

`ng serve` 命令会构建本应用、启动开发服务器、监听源文件，并且当那些文件发生变化时重新构建本应用。

The `--open` flag opens a browser to `http://localhost:4200/`.

`--open` 标志会打开浏览器，并访问 `http://localhost:4200/`。

</div>

You should see the app running in your browser.

你会发现本应用正运行在浏览器中。

## Angular components

## Angular 组件

The page you see is the _application shell_.
The shell is controlled by an Angular **component** named `AppComponent`.

你所看到的这个页面就是*应用的外壳*。
这个外壳是被一个名叫 `AppComponent` 的 Angular 组件控制的。

_Components_ are the fundamental building blocks of Angular applications.
They display data on the screen, listen for user input, and take action based on that input.

*组件*是 Angular 应用中的基本构造块。
它们在屏幕上显示数据，监听用户输入，并且根据这些输入执行相应的动作。

## Make changes to the application

## 修改应用标题

Open the project in your favorite editor or IDE and navigate to the `src/app` folder to make some changes to the starter app.

用你最喜欢的编辑器或 IDE 打开这个项目，并访问 `src/app` 目录，来对这个起始应用做一些修改。

You'll find the implementation of the shell `AppComponent` distributed over three files:

你会在这里看到 `AppComponent` 壳的三个实现文件：

1. `app.component.ts`&mdash; the component class code, written in TypeScript. 

   `app.component.ts`&mdash; 组件的类代码，这是用 TypeScript 写的。

1. `app.component.html`&mdash; the component template, written in HTML.

   `app.component.html`&mdash; 组件的模板，这是用 HTML 写的。

1. `app.component.css`&mdash; the component's private CSS styles.

   `app.component.css`&mdash; 组件的私有 CSS 样式。

### Change the application title

### 更改应用标题

Open the component class file (`app.component.ts`) and change the value of the `title` property to 'Tour of Heroes'.

打开组件的类文件 (`app.component.ts`)，并把 `title` 属性的值修改为 'Tour of Heroes' （英雄指南）。

<code-example path="toh-pt0/src/app/app.component.ts" region="set-title" header="app.component.ts (class title property)"></code-example>

Open the component template file (`app.component.html`) and
delete the default template generated by the Angular CLI.
Replace it with the following line of HTML.

打开组件的模板文件 `app.component.html` 并清空 Angular CLI 自动生成的默认模板。改为下列 HTML 内容：

<code-example path="toh-pt0/src/app/app.component.html"
  header="app.component.html (template)"></code-example>

The double curly braces are Angular's *interpolation binding* syntax.
This interpolation binding presents the component's `title` property value
inside the HTML header tag.

双花括号语法是 Angular 的*插值绑定*语法。
这个插值绑定的意思是把组件的 `title` 属性的值绑定到 HTML 中的 `h1` 标记中。

The browser refreshes and displays the new application title.

浏览器自动刷新，并且显示出了新的应用标题。

{@a app-wide-styles}

### Add application styles

### 添加应用样式

Most apps strive for a consistent look across the application.
The CLI generated an empty `styles.css` for this purpose.
Put your application-wide styles there.

大多数应用都会努力让整个应用保持一致的外观。
因此，CLI 会生成一个空白的 `styles.css` 文件。
你可以把全应用级别的样式放进去。

Open `src/styles.css` and add the code below to the file.

打开 `src/styles.css` 并把下列代码添加到此文件中。

<code-example path="toh-pt0/src/styles.1.css" header="src/styles.css (excerpt)">
</code-example>

## Final code review

<<<<<<< HEAD
## 查看最终代码

The source code for this tutorial and the complete _Tour of Heroes_ global styles
are available in the <live-example></live-example>.

本教程的源文件以及*英雄指南*的完整全局样式可以在 <live-example></live-example> 中看到。

=======
>>>>>>> eee2fd22
Here are the code files discussed on this page.

下面是本页所提到的源代码：

<code-tabs>

  <code-pane header="src/app/app.component.ts" path="toh-pt0/src/app/app.component.ts">
  </code-pane>

  <code-pane header="src/app/app.component.html" path="toh-pt0/src/app/app.component.html">
  </code-pane>

  <code-pane
    header="src/styles.css (excerpt)"
    path="toh-pt0/src/styles.1.css">
  </code-pane>
</code-tabs>

## Summary

## 小结

* You created the initial application structure using the Angular CLI.

   你使用 Angular CLI 创建了初始的应用结构。

* You learned that Angular components display data.

   你学会了使用 Angular 组件来显示数据。

* You used the double curly braces of interpolation to display the app title.

   你使用双花括号插值显示了应用标题。<|MERGE_RESOLUTION|>--- conflicted
+++ resolved
@@ -25,15 +25,15 @@
 
 4. Make changes to the application.
 
-<<<<<<< HEAD
    修改此应用。
-=======
+
 <div class="alert is-helpful">
 
   For the sample app that this page describes, see the <live-example></live-example>.
 
+  要查看本页所讲的范例程序，请参见<live-example></live-example>。
+
 </div>
->>>>>>> eee2fd22
 
 ## Set up your environment
 
@@ -224,16 +224,8 @@
 
 ## Final code review
 
-<<<<<<< HEAD
 ## 查看最终代码
 
-The source code for this tutorial and the complete _Tour of Heroes_ global styles
-are available in the <live-example></live-example>.
-
-本教程的源文件以及*英雄指南*的完整全局样式可以在 <live-example></live-example> 中看到。
-
-=======
->>>>>>> eee2fd22
 Here are the code files discussed on this page.
 
 下面是本页所提到的源代码：

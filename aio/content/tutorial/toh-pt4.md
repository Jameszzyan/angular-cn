# Add services

# 服务

The Tour of Heroes `HeroesComponent` is currently getting and displaying fake data.

英雄指南的 `HeroesComponent` 目前获取和显示的都是模拟数据。

After the refactoring in this tutorial, `HeroesComponent` will be lean and focused on supporting the view.
It will also be easier to unit-test with a mock service.

<<<<<<< HEAD
本节课的重构完成之后，`HeroesComponent` 变得更精简，并且聚焦于为它的视图提供支持。这也让它更容易使用模拟服务进行单元测试。
=======
<div class="alert is-helpful">

  For the sample app that this page describes, see the <live-example></live-example>.

</div>

>>>>>>> eee2fd22

## Why services

## 为什么需要服务

Components shouldn't fetch or save data directly and they certainly shouldn't knowingly present fake data.
They should focus on presenting data and delegate data access to a service.

组件不应该直接获取或保存数据，它们不应该了解是否在展示假数据。
它们应该聚焦于展示数据，而把数据访问的职责委托给某个服务。

In this tutorial, you'll create a `HeroService` that all application classes can use to get heroes.
Instead of creating that service with the [`new` keyword](https://developer.mozilla.org/en-US/docs/Web/JavaScript/Reference/Operators/new),
you'll rely on Angular [*dependency injection*](guide/dependency-injection)
to inject it into the `HeroesComponent` constructor.

本节课，你将创建一个 `HeroService`，应用中的所有类都可以使用它来获取英雄列表。
不要使用 [`new` 关键字](https://developer.mozilla.org/en-US/docs/Web/JavaScript/Reference/Operators/new)来创建此服务，而要依靠 Angular 的[*依赖注入*](guide/dependency-injection)机制把它注入到 `HeroesComponent` 的构造函数中。

Services are a great way to share information among classes that _don't know each other_.
You'll create a `MessageService` and inject it in two places.

服务是在多个“互相不知道”的类之间共享信息的好办法。
你将创建一个 `MessageService`，并且把它注入到两个地方：

1. Inject in HeroService, which uses the service to send a message.

   注入到 `HeroService` 中，它会使用该服务发送消息

2. Inject in MessagesComponent, which displays that message, and also displays the ID
when the user clicks a hero.

   注入到 `MessagesComponent` 中，它会显示其中的消息。当用户点击某个英雄时，它还会显示该英雄的 ID。

## Create the `HeroService`

## 创建 `HeroService`

Using the Angular CLI, create a service called `hero`.

使用 Angular CLI 创建一个名叫 `hero` 的服务。

<code-example language="sh" class="code-shell">
  ng generate service hero
</code-example>

The command generates a skeleton `HeroService` class in `src/app/hero.service.ts` as follows:

该命令会在 `src/app/hero.service.ts` 中生成 `HeroService` 类的骨架，代码如下：

<code-example path="toh-pt4/src/app/hero.service.1.ts" region="new"
 header="src/app/hero.service.ts (new service)"></code-example>

### `@Injectable()` services

### `@Injectable()` 服务

Notice that the new service imports the Angular `Injectable` symbol and annotates
the class with the `@Injectable()` decorator. This marks the class as one that participates in the _dependency injection system_. The `HeroService` class is going to provide an injectable service, and it can also have its own injected dependencies.
It doesn't have any dependencies yet, but [it will soon](#inject-message-service).

注意，这个新的服务导入了 Angular 的 `Injectable` 符号，并且给这个服务类添加了 `@Injectable()` 装饰器。
它把这个类标记为*依赖注入系统*的参与者之一。`HeroService` 类将会提供一个可注入的服务，并且它还可以拥有自己的待注入的依赖。
目前它还没有依赖，但是[很快就会有了](#inject-message-service)。

The `@Injectable()` decorator accepts a metadata object for the service, the same way the `@Component()` decorator did for your component classes.

`@Injectable()` 装饰器会接受该服务的元数据对象，就像 `@Component()` 对组件类的作用一样。

### Get hero data

### 获取英雄数据

The `HeroService` could get hero data from anywhere&mdash;a web service, local storage, or a mock data source.

`HeroService` 可以从任何地方获取数据：Web 服务、本地存储（LocalStorage）或一个模拟的数据源。

Removing data access from components means you can change your mind about the implementation anytime, without touching any components.
They don't know how the service works.

从组件中移除数据访问逻辑，意味着将来任何时候你都可以改变目前的实现方式，而不用改动任何组件。
这些组件不需要了解该服务的内部实现。

The implementation in _this_ tutorial will continue to deliver _mock heroes_.

这节课中的实现仍然会提供*模拟的英雄列表*。

Import the `Hero` and `HEROES`.

导入 `Hero` 和 `HEROES`。

<code-example path="toh-pt4/src/app/hero.service.ts" header="src/app/hero.service.ts" region="import-heroes">
</code-example>

Add a `getHeroes` method to return the _mock heroes_.

添加一个 `getHeroes` 方法，让它返回*模拟的英雄列表*。

<code-example path="toh-pt4/src/app/hero.service.1.ts" header="src/app/hero.service.ts" region="getHeroes">
</code-example>

{@a provide}

## Provide the `HeroService`

## 提供（provide） `HeroService`

You must make the `HeroService` available to the dependency injection system
before Angular can _inject_ it into the `HeroesComponent` by registering a _provider_. A provider is something that can create or deliver a service; in this case, it instantiates the `HeroService` class to provide the service.

你必须先注册一个*服务提供者*，来让 `HeroService` 在依赖注入系统中可用，Angular 才能把它注入到 `HeroesComponent` 中。所谓服务提供者就是某种可用来创建或交付一个服务的东西；在这里，它通过实例化 `HeroService` 类，来提供该服务。

To make sure that the `HeroService` can provide this service, register it
with the _injector_, which is the object that is responsible for choosing
and injecting the provider where the app requires it.

为了确保 `HeroService` 可以提供该服务，就要使用*注入器*来注册它。注入器是一个对象，负责当应用要求获取它的实例时选择和注入该提供者。

By default, the Angular CLI command `ng generate service` registers a provider with the _root injector_ for your service by including provider metadata, that is `providedIn: 'root'` in the `@Injectable()` decorator.

默认情况下，Angular CLI 命令 `ng generate service` 会通过给 `@Injectable()` 装饰器添加 `providedIn: 'root'` 元数据的形式，用*根注入器*将你的服务注册成为提供者。

```

@Injectable({
  providedIn: 'root',
})

```

When you provide the service at the root level, Angular creates a single, shared instance of `HeroService` and injects into any class that asks for it.
Registering the provider in the `@Injectable` metadata also allows Angular to optimize an app by removing the service if it turns out not to be used after all.

当你在顶层提供该服务时，Angular 就会为 `HeroService` 创建一个单一的、共享的实例，并把它注入到任何想要它的类上。
在 `@Injectable` 元数据中注册该提供者，还能允许 Angular 通过移除那些完全没有用过的服务来进行优化。

<div class="alert is-helpful">

To learn more about providers, see the [Providers section](guide/providers).
To learn more about injectors, see the [Dependency Injection guide](guide/dependency-injection).

要了解关于提供者的更多知识，参见[提供者部分](guide/providers)。
要了解关于注入器的更多知识，参见[依赖注入指南](guide/dependency-injection)。

</div>

The `HeroService` is now ready to plug into the `HeroesComponent`.

现在 `HeroService` 已经准备好插入到 `HeroesComponent` 中了。

<div class="alert is-important">

This is an interim code sample that will allow you to provide and use the `HeroService`. At this point, the code will differ from the `HeroService` in the ["final code review"](#final-code-review).

这是一个过渡性的代码范例，它将会允许你提供并使用 `HeroService`。此刻的代码和[最终代码](#final-code-review)相差很大。

</div>

## Update `HeroesComponent`

## 修改 `HeroesComponent`

Open the `HeroesComponent` class file.

打开 `HeroesComponent` 类文件。

Delete the `HEROES` import, because you won't need that anymore.
Import the `HeroService` instead.

删除 `HEROES` 的导入语句，因为你以后不会再用它了。
转而导入 `HeroService`。

<code-example path="toh-pt4/src/app/heroes/heroes.component.ts" header="src/app/heroes/heroes.component.ts (import HeroService)" region="hero-service-import">
</code-example>

Replace the definition of the `heroes` property with a simple declaration.

把 `heroes` 属性的定义改为一句简单的声明。

<code-example path="toh-pt4/src/app/heroes/heroes.component.ts" header="src/app/heroes/heroes.component.ts" region="heroes">
</code-example>

{@a inject}

### Inject the `HeroService`

### 注入 `HeroService`

Add a private `heroService` parameter of type `HeroService` to the constructor.

往构造函数中添加一个私有的 `heroService`，其类型为 `HeroService`。

<code-example path="toh-pt4/src/app/heroes/heroes.component.1.ts" header="src/app/heroes/heroes.component.ts" region="ctor">
</code-example>

The parameter simultaneously defines a private `heroService` property and identifies it as a `HeroService` injection site.

这个参数同时做了两件事：1. 声明了一个私有 `heroService` 属性，2. 把它标记为一个 `HeroService` 的注入点。

When Angular creates a `HeroesComponent`, the [Dependency Injection](guide/dependency-injection) system
sets the `heroService` parameter to the singleton instance of `HeroService`.

当 Angular 创建 `HeroesComponent` 时，[依赖注入](guide/dependency-injection)系统就会把这个 `heroService` 参数设置为 `HeroService` 的单例对象。

### Add `getHeroes()`

<<<<<<< HEAD
### 添加 _getHeroes()_

Create a function to retrieve the heroes from the service.
=======
Create a method to retrieve the heroes from the service.
>>>>>>> eee2fd22

创建一个函数，以从服务中获取这些英雄数据。

<code-example path="toh-pt4/src/app/heroes/heroes.component.1.ts" header="src/app/heroes/heroes.component.ts" region="getHeroes">
</code-example>

{@a oninit}

### Call it in `ngOnInit()`

### 在 `ngOnInit()` 中调用它

While you could call `getHeroes()` in the constructor, that's not the best practice.

你固然可以在构造函数中调用 `getHeroes()`，但那不是最佳实践。

Reserve the constructor for simple initialization such as wiring constructor parameters to properties.
The constructor shouldn't _do anything_.
It certainly shouldn't call a function that makes HTTP requests to a remote server as a _real_ data service would.

让构造函数保持简单，只做初始化操作，比如把构造函数的参数赋值给属性。
构造函数不应该*做任何事*。
它当然不应该调用某个函数来向远端服务（比如真实的数据服务）发起 HTTP 请求。

Instead, call `getHeroes()` inside the [*ngOnInit lifecycle hook*](guide/lifecycle-hooks) and
let Angular call `ngOnInit()` at an appropriate time _after_ constructing a `HeroesComponent` instance.

而是选择在 [*ngOnInit 生命周期钩子*](guide/lifecycle-hooks)中调用 `getHeroes()`，之后 Angular 会在构造出 `HeroesComponent` 的实例之后的某个合适的时机调用 `ngOnInit()`。

<code-example path="toh-pt4/src/app/heroes/heroes.component.ts" header="src/app/heroes/heroes.component.ts" region="ng-on-init">
</code-example>

### See it run

### 查看运行效果

After the browser refreshes, the app should run as before,
showing a list of heroes and a hero detail view when you click on a hero name.

刷新浏览器，该应用仍运行的一如既往。
显示英雄列表，并且当你点击某个英雄的名字时显示出英雄详情视图。

## Observable data

## 可观察（Observable）的数据

The `HeroService.getHeroes()` method has a _synchronous signature_,
which implies that the `HeroService` can fetch heroes synchronously.
The `HeroesComponent` consumes the `getHeroes()` result
as if heroes could be fetched synchronously.

`HeroService.getHeroes()` 的函数签名是*同步的*，它所隐含的假设是 `HeroService` 总是能同步获取英雄列表数据。
而 `HeroesComponent` 也同样假设能同步取到 `getHeroes()` 的结果。

<code-example path="toh-pt4/src/app/heroes/heroes.component.1.ts" header="src/app/heroes/heroes.component.ts" region="get-heroes">
</code-example>

This will not work in a real app.
You're getting away with it now because the service currently returns _mock heroes_.
But soon the app will fetch heroes from a remote server,
which is an inherently _asynchronous_ operation.

这在真实的应用中几乎是不可能的。
现在能这么做，只是因为目前该服务返回的是*模拟数据*。
不过很快，该应用就要从远端服务器获取英雄数据了，而那天生就是*异步*操作。

The `HeroService` must wait for the server to respond,
`getHeroes()` cannot return immediately with hero data,
and the browser will not block while the service waits.

`HeroService` 必须等服务器给出响应，
而 `getHeroes()` 不能立即返回英雄数据，
浏览器也不会在该服务等待期间停止响应。

`HeroService.getHeroes()` must have an _asynchronous signature_ of some kind.

`HeroService.getHeroes()` 必须具有某种形式的*异步函数签名*。

In this tutorial, `HeroService.getHeroes()` will return an `Observable`
because it will eventually use the Angular `HttpClient.get` method to fetch the heroes
and [`HttpClient.get()` returns an `Observable`](guide/http).

这节课，`HeroService.getHeroes()` 将会返回 `Observable`，部分原因在于它最终会使用 Angular 的 `HttpClient.get` 方法来获取英雄数据，而 [`HttpClient.get()` 会返回 `Observable`](guide/http)。

### Observable `HeroService`

### 可观察对象版本的 `HeroService`

`Observable` is one of the key classes in the [RxJS library](http://reactivex.io/rxjs/).

`Observable` 是 [RxJS 库](http://reactivex.io/rxjs/)中的一个关键类。

In a [later tutorial on HTTP](tutorial/toh-pt6), you'll learn that Angular's `HttpClient` methods return RxJS `Observable`s.
In this tutorial, you'll simulate getting data from the server with the RxJS `of()` function.

在[稍后的 HTTP 教程](tutorial/toh-pt6)中，你就会知道 Angular `HttpClient` 的方法会返回 RxJS 的 `Observable`。
这节课，你将使用 RxJS 的 `of()` 函数来模拟从服务器返回数据。

Open the `HeroService` file and import the `Observable` and `of` symbols from RxJS.

打开 `HeroService` 文件，并从 RxJS 中导入 `Observable` 和 `of` 符号。

<code-example path="toh-pt4/src/app/hero.service.ts" header="src/app/hero.service.ts (Observable imports)" region="import-observable">
</code-example>

Replace the `getHeroes()` method with the following:

把 `getHeroes()` 方法改成这样：

<code-example path="toh-pt4/src/app/hero.service.ts" header="src/app/hero.service.ts" region="getHeroes-1"></code-example>

`of(HEROES)` returns an `Observable<Hero[]>` that emits  _a single value_, the array of mock heroes.

`of(HEROES)` 会返回一个  `Observable<Hero[]>`，它会发出单个值，这个值就是这些模拟英雄的数组。

<div class="alert is-helpful">

In the [HTTP tutorial](tutorial/toh-pt6), you'll call `HttpClient.get<Hero[]>()` which also returns an `Observable<Hero[]>` that emits  _a single value_, an array of heroes from the body of the HTTP response.

在 [HTTP 教程](tutorial/toh-pt6)中，你将会调用 `HttpClient.get<Hero[]>()` 它也同样返回一个 `Observable<Hero[]>`，它也会发出单个值，这个值就是来自 HTTP 响应体中的英雄数组。

</div>

### Subscribe in `HeroesComponent`

### 在 `HeroesComponent` 中订阅

The `HeroService.getHeroes` method used to return a `Hero[]`.
Now it returns an `Observable<Hero[]>`.

`HeroService.getHeroes` 方法之前返回一个 `Hero[]`，
现在它返回的是 `Observable<Hero[]>`。

You'll have to adjust to that difference in `HeroesComponent`.

你必须在 `HeroesComponent` 中也向本服务中的这种形式看齐。

Find the `getHeroes` method and replace it with the following code
(shown side-by-side with the previous version for comparison)

找到 `getHeroes` 方法，并且把它替换为如下代码（和前一个版本对比显示）：

<code-tabs>

  <code-pane header="heroes.component.ts (Observable)"
    path="toh-pt4/src/app/heroes/heroes.component.ts" region="getHeroes">
  </code-pane>

  <code-pane header="heroes.component.ts (Original)"
    path="toh-pt4/src/app/heroes/heroes.component.1.ts" region="getHeroes">
  </code-pane>

</code-tabs>

`Observable.subscribe()` is the critical difference.

`Observable.subscribe()` 是关键的差异点。

The previous version assigns an array of heroes to the component's `heroes` property.
The assignment occurs _synchronously_, as if the server could return heroes instantly
or the browser could freeze the UI while it waited for the server's response.

上一个版本把英雄的数组赋值给了该组件的 `heroes` 属性。
这种赋值是*同步*的，这里包含的假设是服务器能立即返回英雄数组或者浏览器能在等待服务器响应时冻结界面。

That _won't work_ when the `HeroService` is actually making requests of a remote server.

当 `HeroService` 真的向远端服务器发起请求时，这种方式就行不通了。

The new version waits for the `Observable` to emit the array of heroes&mdash;which
could happen now or several minutes from now.
The `subscribe()` method passes the emitted array to the callback,
which sets the component's `heroes` property.

新的版本等待 `Observable` 发出这个英雄数组，这可能立即发生，也可能会在几分钟之后。
然后，`subscribe()` 方法把这个英雄数组传给这个回调函数，该函数把英雄数组赋值给组件的 `heroes` 属性。

This asynchronous approach _will work_ when
the `HeroService` requests heroes from the server.

使用这种异步方式，当 `HeroService` 从远端服务器获取英雄数据时，就*可以工作了*。

## Show messages

## 显示消息

This section guides you through the following:

这一节将指导你：

* adding a `MessagesComponent` that displays app messages at the bottom of the screen

   添加一个 `MessagesComponent`，它在屏幕的底部显示应用中的消息。

* creating an injectable, app-wide `MessageService` for sending messages to be displayed

   创建一个可注入的、全应用级别的 `MessageService`，用于发送要显示的消息。

* injecting `MessageService` into the `HeroService`

   把 `MessageService` 注入到 `HeroService` 中。

* displaying a message when `HeroService` fetches heroes successfully

   当 `HeroService` 成功获取了英雄数据时显示一条消息。

### Create `MessagesComponent`

### 创建 `MessagesComponent`

Use the CLI to create the `MessagesComponent`.

使用 CLI 创建 `MessagesComponent`。

<code-example language="sh" class="code-shell">
  ng generate component messages
</code-example>

The CLI creates the component files in the `src/app/messages` folder and declares the `MessagesComponent` in `AppModule`.

CLI 在 `src/app/messages` 中创建了组件文件，并且把 `MessagesComponent` 声明在了 `AppModule` 中。

Modify the `AppComponent` template to display the generated `MessagesComponent`.

修改 `AppComponent` 的模板来显示所生成的 `MessagesComponent`：

<code-example
  header = "src/app/app.component.html"
  path="toh-pt4/src/app/app.component.html">
</code-example>

You should see the default paragraph from `MessagesComponent` at the bottom of the page.

你可以在页面的底部看到来自的 `MessagesComponent` 的默认内容。

### Create the `MessageService`

### 创建 `MessageService`

Use the CLI to create the `MessageService` in `src/app`.

使用 CLI 在 `src/app` 中创建 `MessageService`。

<code-example language="sh" class="code-shell">
  ng generate service message
</code-example>

Open `MessageService` and replace its contents with the following.

打开 `MessageService`，并把它的内容改成这样：

<code-example header = "src/app/message.service.ts" path="toh-pt4/src/app/message.service.ts">
</code-example>

The service exposes its cache of `messages` and two methods: one to `add()` a message to the cache and another to `clear()` the cache.

该服务对外暴露了它的 `messages` 缓存，以及两个方法：`add()` 方法往缓存中添加一条消息，`clear()` 方法用于清空缓存。

{@a inject-message-service}

### Inject it into the `HeroService`

### 把它注入到 `HeroService` 中

In `HeroService`, import the `MessageService`.

在 `HeroService` 中导入 `MessageService`。

<code-example
  header = "src/app/hero.service.ts (import MessageService)"
  path="toh-pt4/src/app/hero.service.ts" region="import-message-service">
</code-example>

Modify the constructor with a parameter that declares a private `messageService` property.
Angular will inject the singleton `MessageService` into that property
when it creates the `HeroService`.

修改这个构造函数，添加一个私有的 `messageService` 属性参数。
Angular 将会在创建 `HeroService` 时把 `MessageService` 的单例注入到这个属性中。

<code-example
  path="toh-pt4/src/app/hero.service.ts" header="src/app/hero.service.ts" region="ctor">
</code-example>

<div class="alert is-helpful">

This is a typical "*service-in-service*" scenario:
you inject the `MessageService` into the `HeroService` which is injected into the `HeroesComponent`.

这是一个典型的“服务中的服务”场景：
你把 `MessageService` 注入到了 `HeroService` 中，而 `HeroService` 又被注入到了 `HeroesComponent` 中。

</div>

### Send a message from `HeroService`

### 从 `HeroService` 中发送一条消息

Modify the `getHeroes()` method to send a message when the heroes are fetched.

修改 `getHeroes()` 方法，在获取到英雄数组时发送一条消息。

<code-example path="toh-pt4/src/app/hero.service.ts" header="src/app/hero.service.ts" region="getHeroes">
</code-example>

### Display the message from `HeroService`

### 从 `HeroService` 中显示消息

The `MessagesComponent` should display all messages,
including the message sent by the `HeroService` when it fetches heroes.

`MessagesComponent` 可以显示所有消息，
包括当 `HeroService` 获取到英雄数据时发送的那条。

Open `MessagesComponent` and import the `MessageService`.

打开 `MessagesComponent`，并且导入 `MessageService`。

<code-example header="src/app/messages/messages.component.ts (import MessageService)" path="toh-pt4/src/app/messages/messages.component.ts" region="import-message-service">
</code-example>

Modify the constructor with a parameter that declares a **public** `messageService` property.
Angular will inject the singleton `MessageService` into that property
when it creates the `MessagesComponent`.

修改构造函数，添加一个 **public** 的 `messageService` 属性。
Angular 将会在创建 `MessagesComponent` 的实例时 把 `MessageService` 的实例注入到这个属性中。

<code-example path="toh-pt4/src/app/messages/messages.component.ts" header="src/app/messages/messages.component.ts" region="ctor">
</code-example>

The `messageService` property **must be public** because you're going to bind to it in the template.

这个 `messageService` 属性必须是公共属性，因为你将会在模板中绑定到它。

<div class="alert is-important">

Angular only binds to _public_ component properties.

Angular 只会绑定到组件的*公共*属性。

</div>

### Bind to the `MessageService`

### 绑定到 `MessageService`

Replace the CLI-generated `MessagesComponent` template with the following.

把 CLI 生成的 `MessagesComponent` 的模板改成这样：

<code-example
  header = "src/app/messages/messages.component.html"
  path="toh-pt4/src/app/messages/messages.component.html">
</code-example>

This template binds directly to the component's `messageService`.

这个模板直接绑定到了组件的 `messageService` 属性上。

* The `*ngIf` only displays the messages area if there are messages to show.

   `*ngIf` 只有在有消息时才会显示消息区。

* An `*ngFor` presents the list of messages in repeated `<div>` elements.

   `*ngFor` 用来在一系列 `<div>` 元素中展示消息列表。

* An Angular [event binding](guide/template-syntax#event-binding) binds the button's click event
to `MessageService.clear()`.

   Angular 的[事件绑定](guide/template-syntax#event-binding)把按钮的 `click` 事件绑定到了 `MessageService.clear()`。

The messages will look better when you add the private CSS styles to `messages.component.css`
as listed in one of the ["final code review"](#final-code-review) tabs below.

当你把 [最终代码](#final-code-review) 某一页的内容添加到 `messages.component.css` 中时，这些消息会变得好看一些。

## Add additional messages to hero service

## 为 hero 服务添加额外的消息

The following example shows how to send and display a message each time the user clicks on
a hero, showing a history of the user's selections. This will be helpful when you get to the
next section on [Routing](tutorial/toh-pt5).

下面的例子展示了当用户点击某个英雄时，如何发送和显示一条消息，以及如何显示该用户的选取历史。当你学到后面的[路由](tutorial/toh-pt5)一章时，这会很有帮助。

<code-example header="src/app/heroes/heroes.component.ts"
path="toh-pt4/src/app/heroes/heroes.component.ts">
</code-example>

The browser refreshes and the page displays the list of heroes.
Refresh the browser to see the list of heroes, and scroll to the bottom to see the
messages from the HeroService. Each time you click a hero, a new message appears to record
the selection. Use the "clear" button to clear the message history.

刷新浏览器，页面显示出了英雄列表。
滚动到底部，就会在消息区看到来自 `HeroService` 的消息。
点击“清空”按钮，消息区不见了。

{@a final-code-review}

## Final code review

<<<<<<< HEAD
## 查看最终代码

Here are the code files discussed on this page and your app should look like this <live-example></live-example>.
=======
Here are the code files discussed on this page.
>>>>>>> eee2fd22

你的应用应该变成了这样 <live-example></live-example>。本页所提及的代码文件如下：

<code-tabs>

  <code-pane header="src/app/hero.service.ts"
  path="toh-pt4/src/app/hero.service.ts">
  </code-pane>

  <code-pane header="src/app/message.service.ts"
  path="toh-pt4/src/app/message.service.ts">
  </code-pane>

  <code-pane header="src/app/heroes/heroes.component.ts"
  path="toh-pt4/src/app/heroes/heroes.component.ts">
  </code-pane>

  <code-pane header="src/app/messages/messages.component.ts"
  path="toh-pt4/src/app/messages/messages.component.ts">
  </code-pane>

  <code-pane header="src/app/messages/messages.component.html"
  path="toh-pt4/src/app/messages/messages.component.html">
  </code-pane>

  <code-pane header="src/app/messages/messages.component.css"
  path="toh-pt4/src/app/messages/messages.component.css">
  </code-pane>

  <code-pane header="src/app/app.module.ts"
  path="toh-pt4/src/app/app.module.ts">
  </code-pane>

  <code-pane header="src/app/app.component.html"
  path="toh-pt4/src/app/app.component.html">
  </code-pane>

</code-tabs>

## Summary

## 小结

* You refactored data access to the `HeroService` class.

   你把数据访问逻辑重构到了 `HeroService` 类中。

* You registered the `HeroService` as the _provider_ of its service at the root level so that it can be injected anywhere in the app.

   你在根注入器中把 `HeroService` 注册为该服务的提供者，以便在别处可以注入它。

* You used [Angular Dependency Injection](guide/dependency-injection) to inject it into a component.

   你使用 [Angular 依赖注入](guide/dependency-injection)机制把它注入到了组件中。

* You gave the `HeroService` _get data_ method an asynchronous signature.

   你给 `HeroService` 中获取数据的方法提供了一个异步的函数签名。

* You discovered `Observable` and the RxJS _Observable_ library.

   你发现了 `Observable` 以及 RxJS 库。

* You used RxJS `of()` to return an observable of mock heroes (`Observable<Hero[]>`).

   你使用 RxJS 的 `of()` 方法返回了一个模拟英雄数据的*可观察对象* (`Observable<Hero[]>`)。

* The component's `ngOnInit` lifecycle hook calls the `HeroService` method, not the constructor.

   在组件的 `ngOnInit` 生命周期钩子中调用 `HeroService` 方法，而不是构造函数中。

* You created a `MessageService` for loosely-coupled communication between classes.

   你创建了一个 `MessageService`，以便在类之间实现松耦合通讯。

* The `HeroService` injected into a component is created with another injected service,
 `MessageService`.

   `HeroService` 连同注入到它的服务 `MessageService` 一起，注入到了组件中。<|MERGE_RESOLUTION|>--- conflicted
+++ resolved
@@ -9,16 +9,16 @@
 After the refactoring in this tutorial, `HeroesComponent` will be lean and focused on supporting the view.
 It will also be easier to unit-test with a mock service.
 
-<<<<<<< HEAD
 本节课的重构完成之后，`HeroesComponent` 变得更精简，并且聚焦于为它的视图提供支持。这也让它更容易使用模拟服务进行单元测试。
-=======
+
 <div class="alert is-helpful">
 
   For the sample app that this page describes, see the <live-example></live-example>.
 
+  要查看本页所讲的范例程序，参见<live-example></live-example>。
+
 </div>
 
->>>>>>> eee2fd22
 
 ## Why services
 
@@ -225,15 +225,11 @@
 
 ### Add `getHeroes()`
 
-<<<<<<< HEAD
-### 添加 _getHeroes()_
-
-Create a function to retrieve the heroes from the service.
-=======
+### 添加 `getHeroes()`
+
 Create a method to retrieve the heroes from the service.
->>>>>>> eee2fd22
-
-创建一个函数，以从服务中获取这些英雄数据。
+
+创建一个方法，以从服务中获取这些英雄数据。
 
 <code-example path="toh-pt4/src/app/heroes/heroes.component.1.ts" header="src/app/heroes/heroes.component.ts" region="getHeroes">
 </code-example>
@@ -638,15 +634,11 @@
 
 ## Final code review
 
-<<<<<<< HEAD
 ## 查看最终代码
 
-Here are the code files discussed on this page and your app should look like this <live-example></live-example>.
-=======
 Here are the code files discussed on this page.
->>>>>>> eee2fd22
-
-你的应用应该变成了这样 <live-example></live-example>。本页所提及的代码文件如下：
+
+本页讨论的代码文件如下。
 
 <code-tabs>
 

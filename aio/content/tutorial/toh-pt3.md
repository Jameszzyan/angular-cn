--- conflicted
+++ resolved
@@ -1,14 +1,6 @@
-<<<<<<< HEAD
-@title
-多个组件
-
-@intro
-把主从结构的页面重构成多个组件
-=======
 # Master/Detail Components
 
 At the moment, the `HeroesComponent` displays both the list of heroes and the selected hero's details. 
->>>>>>> b5934fc5
 
 Keeping all features in one component as the application grows will not be maintainable.
 You'll want to split up large components into smaller sub-components, each focused on a specific task or workflow.
@@ -18,146 +10,9 @@
 The `HeroesComponent` will only present the list of heroes.
 The `HeroDetailsComponent` will present details of a selected hero.
 
-<<<<<<< HEAD
-此刻，`AppComponent`负责*所有事*。
-起初，它只显示单个英雄的详情。然后，它变成了主从结构，同时显示英雄列表和一个英雄详情。
-现在，我们很快又会有新需求了。
-我们不能把这些需求全都放在一个组件中，否则将不可维护。
-
-You'll need to break it up into sub-components, each focused on a specific task or workflow.
-Eventually, the `AppComponent` could become a simple shell that hosts those sub-components.
-
-我们要把它拆分成一些子组件，每个子组件只聚焦在一个特定的任务或工作流上。
-最后，`AppComponent`将会变成一个简单的壳，用来作为那些子组件的宿主。
-
-In this page, you'll take the first step in that direction by carving out the hero details into a separate, reusable component.
-When you're done, the app should look like this <live-example></live-example>.
-
-本章中，我们要做的第一步就是把英雄详情拆分到一个独立的、可复用的组件中。
-做完这些，应用是这样的：<live-example></live-example>。
-
-
-
-## Where you left off
-
-## 延续上一步教程
-
-Before getting started on this page, verify that you have the following structure from earlier in the Tour of Heroes.
-If not, go back to the previous pages.
-
-在继续《英雄指南》之前，先检查一下，是否已经有了如下目录结构。如果没有，回上一章，看看错过了哪里。
-
-
-<div class='filetree'>
-
-  <div class='file'>
-    angular-tour-of-heroes
-  </div>
-
-  <div class='children'>
-
-    <div class='file'>
-      src
-    </div>
-
-    <div class='children'>
-
-      <div class='file'>
-        app
-      </div>
-
-      <div class='children'>
-
-        <div class='file'>
-          app.component.ts
-        </div>
-
-        <div class='file'>
-          app.module.ts
-        </div>
-
-      </div>
-
-      <div class='file'>
-        main.ts
-      </div>
-
-      <div class='file'>
-        index.html
-      </div>
-
-      <div class='file'>
-        styles.css
-      </div>
-
-      <div class='file'>
-        systemjs.config.js
-      </div>
-
-      <div class='file'>
-        tsconfig.json
-      </div>
-
-    </div>
-
-    <div class='file'>
-      node_modules ...
-    </div>
-
-    <div class='file'>
-      package.json
-    </div>
-
-  </div>
-
-</div>
-
-
-
-Keep the app transpiling and running while you build the Tour of Heroes
-by entering the `npm start` command in a terminal window
-[as you did before](tutorial/toh-pt1#keep-transpiling "Keep the app running").
-
-[像以前一样](tutorial/toh-pt1#keep-transpiling "Keep the app running")，在终端窗口中输入`npm start`命令，以便在构建《英雄指南》时保持持续转译和运行。
-
-## Make a hero detail component
-
-## 制作英雄详情组件
-
-Add a file named `hero-detail.component.ts` to the `app/` folder.
-This file will hold the new `HeroDetailComponent`.
-
-往`app/`文件夹下添加一个名叫`hero-detail.component.ts`的文件。这个文件中会存放这个新的`HeroDetailComponent`。
-
-The file and component names follow the standard described in the Angular
-[style guide](guide/styleguide#naming).
-
-文件名和组件名遵循[风格指南](guide/styleguide#naming)中的标准方式。
-
-* The component _class_ name should be written in _upper camel case_ and end in the word "Component".
-The hero detail component class is `HeroDetailComponent`.
-
-  组件的类名应该是*大驼峰形式*，并且以`Component`结尾。
-  因此英雄详情组件的类名是`HeroDetailComponent`。
-
-* The component _file_ name should be spelled in [_lower dash case_](guide/glossary#dash-case),
-each word separated by dashes, and end in `.component.ts`.
-The `HeroDetailComponent` class goes in the `hero-detail.component.ts` file.
-
-  组件的文件名应该是[小写中线形式](guide/glossary#dash-case)，每个单词之间用中线分隔，并且以`.component.ts`结尾。
-  因此`HeroDetailComponent`类应该放在`hero-detail.component.ts`文件中。
-
-Start writing the `HeroDetailComponent` as follows:
-
-`HeroDetailComponent`的代码如下：
-
-
-<code-example path="toh-pt3/app/hero-detail.component.1.ts" region="v1" title="app/hero-detail.component.ts (initial version)" linenums="false">
-=======
 ## Make the `HeroDetailComponent`
 
 Use the Angular CLI to generate a new component named `hero-detail`.
->>>>>>> b5934fc5
 
 <code-example language="sh" class="code-shell">
   ng generate component hero-detail
@@ -167,147 +22,7 @@
 
 ### Write the template
 
-<<<<<<< HEAD
-{@a selector}
-
-
-To define a component, you always import the `Component` symbol.
-
-要定义一个组件，我们总是要先导入符号`Component`。
-
-The `@Component` decorator provides the Angular metadata for the component.
-The CSS selector name, `hero-detail`, will match the element tag
-that identifies this component within a parent component's template.
-[Near the end of this tutorial page](tutorial/toh-pt3#add-hero-detail "Add the HeroDetailComponent to the AppComponent"),
-you'll add a `<hero-detail>` element to the `AppComponent` template.
-
-`@Component`装饰器为组件提供了Angular元数据。
-CSS选择器的名字`hero-detail`会匹配元素的标签名，用于在父组件的模板中标记出当前组件的位置。
-[本章的最后](tutorial/toh-pt3#add-hero-detail "Add the HeroDetailComponent to the AppComponent")，我们会把`<hero-detail>`添加到`AppComponent`的模板中。
-
-Always `export` the component class because you'll always `import` it elsewhere.
-
-总是`export`这个组件类，因为你必然会在别处`import`它。
-
-
-### Hero detail template
-
-### 英雄详情的模板
-
-To move the hero detail view to the `HeroDetailComponent`,
-cut the hero detail _content_ from the bottom of the `AppComponent` template
-and paste it into a new `template` property in the `@Component` metadata.
-
-要把英雄详情的视图移入`HeroDetailComponent`，只要把英雄详情的 *内容* 从`AppComponent`模板的底部剪切出来，
-粘贴到`@Component`元数据的`template`属性中就可以了。
-
-The `HeroDetailComponent` has a _hero_, not a _selected hero_.
-Replace the word, "selectedHero", with the word, "hero", everywhere in the template.
-When you're done, the new template should look like this:
-
-`HeroDetailComponent`有一个 `hero`属性，而不再是`selectedHero`。
-所以我们也要在模板中把所有的`selectedHero`替换为`hero`。
-这些完成之后，新的模板是这样的：
-
-
-<code-example path="toh-pt3/src/app/hero-detail.component.ts" region="template" title="src/app/hero-detail.component.ts (template)" linenums="false">
-
-</code-example>
-
-
-
-### Add the *hero* property
-
-### 添加`hero`属性
-
-The `HeroDetailComponent` template binds to the component's `hero` property.
-Add that property to the `HeroDetailComponent` class like this:
-
-`HeroDetailComponent`模板绑定到了该组件的`hero`属性上。
-把这个属性添加到`HeroDetailComponent`类上，就像这样：
-
-
-<code-example path="toh-pt3/app/hero-detail.component.1.ts" region="hero" title="src/app/hero-detail.component.ts (hero property)">
-
-</code-example>
-
-
-
-The `hero` property is typed as an instance of `Hero`.
-The `Hero` class is still in the `app.component.ts` file.
-Now there are two components that need to reference the `Hero` class.
-The Angular [style guide](guide/styleguide#rule-of-one "Style guide: rule of one") recommends one class per file anyway.
-
-`hero`属性的类型是`Hero`。
-`Hero`类仍然在`app.component.ts`文件中。
-现在，有两个组件需要`Hero`类的引用。
-而Angular[风格指南](guide/styleguide#rule-of-one "Style guide: rule of one")建议每个文件中只有一个类。
-
-Move the `Hero` class from `app.component.ts` to its own `hero.ts` file.
-
-因此我们要把`Hero`类从`app.component.ts`移到它自己的`hero.ts`文件中：
-
-
-<code-example path="toh-pt3/src/app/hero.ts" title="src/app/hero.ts" linenums="false">
-
-</code-example>
-
-
-
-Now that the `Hero` class is in its own file, the `AppComponent` and the `HeroDetailComponent` have to import it.
-Add the following `import` statement near the top of _both_ the `app.component.ts` and the `hero-detail.component.ts` files.
-
-现在，`Hero`类有了自己的文件，`AppComponent` 和 `HeroDetailComponent` 就要`import`它了。
-把下列`import`语句添加到`app.component.ts`和`hero-detail.component.ts`文件的顶部。
-
-
-<code-example path="toh-pt3/app/hero-detail.component.1.ts" region="hero-import" title="src/app/hero-detail.component.ts">
-
-</code-example>
-
-
-
-### The *hero* property is an *input* property
-
-### *hero*属性是一个***输入***属性
-
-[Later in this page](tutorial/toh-pt3#add-hero-detail "Add the HeroDetailComponent to the AppComponent"),
-the parent `AppComponent` will tell the child `HeroDetailComponent` which hero to display
-by binding its `selectedHero` to the `hero` property of the `HeroDetailComponent`.
-The binding will look like this:
-
-[在本章稍后的部分](tutorial/toh-pt3#add-hero-detail "Add the HeroDetailComponent to the AppComponent")，
-父组件`AppComponent`会告诉子组件`HeroDetailComponent`要显示哪个英雄，
-告诉的方法是把它的`selectedHero`属性绑定到`HeroDetailComponent`的`hero`属性上。
-这种绑定是这样的：
-
-
-<code-example path="toh-pt3/app/app.component.1.html" region="hero-detail-binding" title="src/app/app.component.html" linenums="false">
-
-</code-example>
-
-
-
-Putting square brackets around the `hero` property, to the left of the equal sign (=),
-makes it the *target* of a property binding expression.
-You must declare a *target* binding property to be an *input* property.
-Otherwise, Angular rejects the binding and throws an error.
-
-在等号的左边，是方括号围绕的`hero`属性，这表示它是属性绑定表达式的*目标*。
-我们要绑定到的*目标*属性必须是一个*输入*属性，否则Angular会拒绝绑定，并抛出一个错误。
-
-First, amend the `@angular/core` import statement to include the `Input` symbol.
-
-首先，修改`@angular/core`导入语句，使其包含符号`Input`。
-
-
-<code-example path="toh-pt3/src/app/hero-detail.component.ts" region="import-input" title="src/app/hero-detail.component.ts (excerpt)" linenums="false">
-
-</code-example>
-
-=======
 Cut the HTML for the hero detail from the bottom of the `HeroesComponent` template and paste it over the generated boilerplate in the `HeroDetailComponent` template.
->>>>>>> b5934fc5
 
 The pasted HTML refers to a `selectedHero`.
 The new `HeroDetailComponent` can present _any_ hero, not just a selected hero.
@@ -315,14 +30,7 @@
 
 When you're done, the `HeroDetailComponent` template should look like this:
 
-<<<<<<< HEAD
-然后，通过在`hero`属性前面加上`@Input`装饰器，来表明它是一个输入属性。
-
-
-<code-example path="toh-pt3/src/app/hero-detail.component.ts" region="hero" title="src/app/hero-detail.component.ts (excerpt)" linenums="false">
-=======
 <code-example path="toh-pt3/src/app/hero-detail/hero-detail.component.html" title="src/app/hero-detail/hero-detail.component.html" linenums="false">
->>>>>>> b5934fc5
 
 </code-example>
 
@@ -331,30 +39,7 @@
 The `HeroDetailComponent` template binds to the component's `hero` property
 which is of type `Hero`.
 
-<<<<<<< HEAD
-<div class="l-sub-section">
-
-
-
-Read more about _input_ properties in the
-[Attribute Directives](guide/attribute-directives#why-input) page.
-
-要了解*输入属性*的更多知识，参见[属性型指令](guide/attribute-directives#why-input)页。
-
-
-</div>
-
-
-
-That's it. The `hero` property is the only thing in the `HeroDetailComponent` class.
-
-现在，`hero`属性是`HeroDetailComponent`类中唯一的东西。
-
-
-<code-example path="toh-pt3/src/app/hero-detail.component.ts" region="class" title="src/src/app/hero-detail.component.ts" linenums="false">
-=======
 Open the `HeroDetailComponent` class file and import the `Hero` symbol.
->>>>>>> b5934fc5
 
 <code-example path="toh-pt3/src/app/hero-detail/hero-detail.component.ts" 
 region="import-hero" title="src/app/hero-detail/hero-detail.component.ts (import Hero)">
@@ -365,63 +50,17 @@
 annotated with the `@Input()` decorator,
 because the _external_ `HeroesComponent` [will bind to it](#heroes-component-template) like this.
 
-<<<<<<< HEAD
-
-All it does is receive a hero object through its `hero` input property and then bind to that property with its template.
-
-它所做的一切就是通过它的输入属性`hero`接收一个英雄对象，然后把这个属性绑定到自己的模板中。
-
-Here's the complete `HeroDetailComponent`.
-
-下面是完整的`HeroDetailComponent`：
-
-
-<code-example path="toh-pt3/src/app/hero-detail.component.ts" title="src/app/hero-detail.component.ts">
-
-=======
 <code-example path="toh-pt3/src/app/heroes/heroes.component.html" region="hero-detail-binding">
->>>>>>> b5934fc5
 </code-example>
 
 Amend the `@angular/core` import statement to include the `Input` symbol.
 
-<<<<<<< HEAD
-
-
-## Declare _HeroDetailComponent_ in the _AppModule_
-
-## 在`AppModule`中声明`HeroDetailComponent`
-
-Every component must be declared in one&mdash;and only one&mdash;NgModule.
-
-每个组件都必须在一个（且只有一个）Angular模块中声明。
-
-Open `app.module.ts` in your editor and import the `HeroDetailComponent` so you can refer to it.
-
-打开`app.module.ts`并且导入`HeroDetailComponent`，以便我们可以引用它。
-
-
-<code-example path="toh-pt3/src/app/app.module.ts" region="hero-detail-import" title="src/app/app.module.ts">
-
-=======
 <code-example path="toh-pt3/src/app/hero-detail/hero-detail.component.ts" region="import-input" title="src/app/hero-detail/hero-detail.component.ts (import Input)" linenums="false">
->>>>>>> b5934fc5
 </code-example>
 
 Add a `hero` property, preceded by the `@Input()` decorator.
 
-<<<<<<< HEAD
-
-Add `HeroDetailComponent` to the module's `declarations` array.
-
-把`HeroDetailComponent`添加到该模块的`declarations`数组中。
-
-
-<code-example path="toh-pt3/src/app/app.module.ts" region="declarations" title="src/app/app.module.ts" linenums="false">
-
-=======
 <code-example path="toh-pt3/src/app/hero-detail/hero-detail.component.ts" region="input-hero"  linenums="false">
->>>>>>> b5934fc5
 </code-example>
 
 That's the only change you should make to the `HeroDetailComponent` class.
@@ -430,27 +69,7 @@
 
 ## Show the `HeroDetailComponent`
 
-<<<<<<< HEAD
-In general, the `declarations` array contains a list of application components, pipes, and directives that belong to the module.
-A component must be declared in a module before other components can reference it.
-This module declares only the two application components, `AppComponent` and `HeroDetailComponent`.
-
-通常，`declarations`数组包含应用中属于该模块的组件、管道和指令的列表。
-组件在被其它组件引用之前必须先在一个模块中声明过。
-这个模块只声明了两个组件：`AppComponent` 和 `HeroDetailComponent`。
-
-
-<div class="l-sub-section">
-
-
-
-Read more about NgModules in the [NgModules](guide/ngmodule "NgModules") guide.
-
-要了解关于Angular模块的更多知识，参见[Angular模块](guide/ngmodule "Angular Modules (NgModule)")页。
-
-=======
 The `HeroesComponent` is still a master/detail view. 
->>>>>>> b5934fc5
 
 It used to display the hero details on its own, before you cut that portion of the template. Now it will delegate to the `HeroDetailComponent`.
 
@@ -470,41 +89,7 @@
 
 Bind the `HeroesComponent.selectedHero` to the element's `hero` property like this.
 
-<<<<<<< HEAD
-## 把`HeroDetailComponent`添加到`AppComponent`中
-
-
-The `AppComponent` is still a master/detail view.
-It used to display the hero details on its own, before you cut out that portion of the template.
-Now it will delegate to the `HeroDetailComponent`.
-
-`AppComponent`仍然是主从视图。
-在我们剪切模板之前，它自己显示英雄的详情。
-现在，它委托给了`HeroDetailComponent`。
-
-Recall that `hero-detail` is the CSS [`selector`](tutorial/toh-pt3#selector "HeroDetailComponent selector")
-in the `HeroDetailComponent` metadata.
-That's the tag name of the element that represents the `HeroDetailComponent`.
-
-回想一下，`hero-detail`正是`HeroDetailComponent`元数据中使用的 CSS [`selector`](tutorial/toh-pt3#selector "HeroDetailComponent selector")
-它是一个HTML元素的标签名，用于表示`HeroDetailComponent`。
-
-Add a `<hero-detail>` element near the bottom of the `AppComponent` template,
-where the hero detail view used to be.
-
-把`<hero-detail>`元素添加到`AppComponent`模板的底部，那里就是英雄详情视图所在的位置。
-
-Coordinate the master `AppComponent` with the `HeroDetailComponent`
-by binding the `selectedHero` property of the `AppComponent`
-to the `hero` property of the `HeroDetailComponent`.
-
-协调主视图`AppComponent`与`HeroDetailComponent`的方式是把`AppComponent`的`selectedHero`属性绑定到`HeroDetailComponent`的`hero`属性上。
-
-
-<code-example path="toh-pt3/app/app.component.1.html" region="hero-detail-binding" title="app.component.ts (excerpt)" linenums="false">
-=======
 <code-example path="toh-pt3/src/app/heroes/heroes.component.html" region="hero-detail-binding" title="heroes.component.html (HeroDetail binding)">
->>>>>>> b5934fc5
 
 </code-example>
 
@@ -517,18 +102,7 @@
 When the `selectedHero` changes, the _property binding_ updates `hero`
 and the `HeroDetailComponent` displays the new hero.
 
-<<<<<<< HEAD
-每当`selectedHero`变化时，`HeroDetailComponent`就会显示一个新的英雄。
-
-The revised `AppComponent` template should look like this:
- 
-修改后的`AppComponent`模板是这样的：
-
-
-<code-example path="toh-pt3/src/app/app.component.ts" region="hero-detail-template" title="app.component.ts (excerpt)" linenums="false">
-=======
 The revised `HeroesComponent` template should look like this:
->>>>>>> b5934fc5
 
 <code-example path="toh-pt3/src/app/heroes/heroes.component.html"
   title="heroes.component.html" linenums="false">
@@ -538,103 +112,16 @@
 
 ## What changed?
 
-<<<<<<< HEAD
-## 有哪些变化？
-
-=======
->>>>>>> b5934fc5
 As [before](tutorial/toh-pt2), whenever a user clicks on a hero name,
 the hero detail appears below the hero list.
 Now the `HeroDetailComponent` is presenting those details instead of the `HeroesComponent`.
 
-<<<<<<< HEAD
-仍然像[以前](tutorial/toh-pt2)一样，一旦用户点击了英雄的名字，英雄详情就会显示在英雄列表的下方。
-不过现在改用`HeroDetailView`来表示英雄详情了。
-
-Refactoring the original `AppComponent` into two components yields benefits, both now and in the future:
-
-我们把原来的`AppComponent`重构成了两个组件具有一些显著优点，无论是现在还是未来：
-
-1. You simplified the `AppComponent` by reducing its responsibilities.
-=======
 Refactoring the original `HeroesComponent` into two components yields benefits, both now and in the future:
 
 1. You simplified the `HeroesComponent` by reducing its responsibilities.
->>>>>>> b5934fc5
-
-  通过缩减`AppComponent`的职责，我们简化了它。
 
 1. You can evolve the `HeroDetailComponent` into a rich hero editor
-<<<<<<< HEAD
-without touching the parent `AppComponent`.
-
-  我们将来可以把`HeroDetailComponent`改进为功能更丰富的英雄编辑器，而不用动`AppComponent`。
-
-1. You can evolve the `AppComponent` without touching the hero detail view.
-
-  同样，我们也可以改进`AppComponent`而不用动英雄详情视图。
-
-1. You can re-use the `HeroDetailComponent` in the template of some future parent component.
-
-  我们可以在未来的其它父组件的模板中复用`HeroDetailComponent`。
-
-### Review the app structure
-
-### 审视本应用的代码结构
-
-Verify that you have the following structure:
-
-验证它是否已经有了如下结构：
-
-
-<div class='filetree'>
-
-  <div class='file'>
-    angular-tour-of-heroes
-  </div>
-
-  <div class='children'>
-
-    <div class='file'>
-      src
-    </div>
-
-    <div class='children'>
-
-      <div class='file'>
-        app
-      </div>
-
-      <div class='children'>
-
-        <div class='file'>
-          app.component.ts
-        </div>
-
-        <div class='file'>
-          app.module.ts
-        </div>
-
-        <div class='file'>
-          hero.ts
-        </div>
-
-        <div class='file'>
-          hero-detail.component.ts
-        </div>
-
-      </div>
-
-      <div class='file'>
-        main.ts
-      </div>
-
-      <div class='file'>
-        index.html
-      </div>
-=======
 without touching the parent `HeroesComponent`.
->>>>>>> b5934fc5
 
 1. You can evolve the `HeroesComponent` without touching the hero detail view.
 
@@ -642,12 +129,7 @@
 
 ## Final code review
 
-<<<<<<< HEAD
-下面是我们在本章讨论的代码文件：
-
-=======
 Here are the code files discussed on this page and your app should look like this <live-example></live-example>.
->>>>>>> b5934fc5
 
 <code-tabs>
 
@@ -664,60 +146,12 @@
 
 ## Summary
 
-<<<<<<< HEAD
-## 走过的路
-
-Here's what you achieved in this page:
-
-来盘点一下我们已经构建了什么。
-
-* You created a reusable component.
-
-  我们创建了一个可复用组件
-
-* You learned how to make a component accept input.
-
-  我们学会了如何让一个组件接收输入
-
-* You learned to declare the required application directives in an NgModule. You
-listed the directives in the `@NgModule` decorator's `declarations` array.
-
-  我们学会了在 Angular 模块中声明该应用所需的指令。
-只要把这些指令列在`NgModule`装饰器的`declarations`数组中就可以了。
-* You learned to bind a parent component to a child component.
-
-  我们学会了把父组件绑定到子组件。
-
-Your app should look like this <live-example></live-example>.
-=======
 * You created a separate, reusable `HeroDetailComponent`.
->>>>>>> b5934fc5
-
-现在，应用应该变成了这样：<live-example></live-example>。
 
 
 * You used a [property binding](guide/template-syntax#property-binding) to give the parent `HeroesComponent` control over the child `HeroDetailComponent`.
 
-<<<<<<< HEAD
-## Next step
-
-## 下一步
-
-The Tour of Heroes app is more reusable with shared components,
-but its (mock) data is still hard coded within the `AppComponent`.
-That's not sustainable.
-Data access should be refactored to a separate service
-and shared among the components that need data.
-
-通过抽取共享组件，我们的《英雄指南》变得更有复用性了，但在`AppComponent`中，我们仍然使用着硬编码的模拟数据。显然，这种方式不能“可持续发展”。
-  我们要把数据访问逻辑重构到一个独立的服务中，并在需要数据的组件之间共享。
-  
-You’ll learn to create services in the [next tutorial](tutorial/toh-pt4 "Services") page.
-  
-在[下一步](tutorial/toh-pt4)，我们将学习如何创建服务。
-=======
 
 * You used the [`@Input` decorator](guide/template-syntax#inputs-outputs) 
 to make the `hero` property available for binding
-by the external `HeroesComponent`.
->>>>>>> b5934fc5
+by the external `HeroesComponent`.
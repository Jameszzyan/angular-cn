# Singleton services

# 单例服务

#### Prerequisites:

#### 前提条件：

* A basic understanding of [Bootstrapping](guide/bootstrapping).

   对[引导](guide/bootstrapping)有基本的了解。

* Familiarity with [Providers](guide/providers).

   熟悉[服务提供商](guide/providers)。

For a sample app using the app-wide singleton service that this page describes, see the
<live-example name="ngmodules"></live-example> showcasing all the documented features of NgModules.

本页中描述的这种全应用级单例服务的例子位于<live-example name="ngmodules"></live-example>，它示范了 NgModule 的所有已文档化的特性。

<hr />

## Providing a singleton service

## 提供单例服务

There are two ways to make a service a singleton in Angular:

在 Angular 中有两种方式来生成单例服务：

* Declare that the service should be provided in the application root.

  声明该服务应该在应用的根上提供。

* Include the service in the `AppModule` or in a module that is only imported by the `AppModule`.

<<<<<<< HEAD
  把该服务包含在 `AppModule` 或某个只会被 `AppModule` 导入的模块中。

Beginning with Angular 6.0, the preferred way to create a singleton services is to specify on the service that it should be provided in the application root. This is done by setting `providedIn` to `root` on the service's `@Injectable` decorator:
=======
Beginning with Angular 6.0, the preferred way to create a singleton service is to specify on the service that it should be provided in the application root. This is done by setting `providedIn` to `root` on the service's `@Injectable` decorator:
>>>>>>> 6fcf2863

从 Angular 6.0 开始，创建单例服务的首选方式是在那个服务类上指定它应该在应用的根上提供。只要在该服务的 `@Injectable` 装饰器上把 `providedIn` 设置为 `root` 就可以了：

<code-example path="providers/src/app/user.service.0.ts"  header="src/app/user.service.0.ts" linenums="false"> </code-example>

For more detailed information on services, see the [Services](tutorial/toh-pt4) chapter of the
[Tour of Heroes tutorial](tutorial).

要想深入了解关于服务的信息，参见[《英雄指南》教程](tutorial)中的[服务](tutorial/toh-pt4)一章。

## `forRoot()`

If a module provides both providers and declarations (components, directives, pipes) then loading it in a child injector such as a route, would duplicate the provider instances. The duplication of providers would cause issues as they would shadow the root instances, which are probably meant to be singletons. For this reason Angular provides a way to separate providers out of the module so that same module can be imported into the root module with `providers` and child modules without `providers`.

如果某个模块同时提供了服务提供商和可声明对象（组件、指令、管道），那么当在某个子注入器中加载它的时候（比如路由），就会生成多个该服务提供商的实例。
而存在多个实例会导致一些问题，因为这些实例会屏蔽掉根注入器中该服务提供商的实例，而它的本意可能是作为单例对象使用的。
因此，Angular 提供了一种方式来把服务提供商从该模块中分离出来，以便该模块既可以带着 `providers` 被根模块导入，也可以不带 `providers` 被子模块导入。

1. Create a static method `forRoot()` (by convention) on the module.

   在该模块上创建一个静态方法 `forRoot()`（习惯名称）。

2. Place the providers into the `forRoot` method as follows.

   把那些服务提供商放进 `forRoot` 方法中，参见下面的例子。

<!-- MH: show a simple example how to do that without going to deep into it. -->

To make this more concrete, consider the `RouterModule` as an example. `RouterModule` needs to provide the `Router` service, as well as the `RouterOutlet` directive. `RouterModule` has to be imported by the root application module so that the application has a `Router` and the application has at least one `RouterOutlet`. It also must be imported by the individual route components so that they can place `RouterOutlet` directives into their template for sub-routes.

以 `RouterModule` 为例具体说说。`RouterModule` 要提供 `Router` 服务，还要提供 `RouterOutlet` 指令。
`RouterModule` 要由根应用模块导入，以便该应用拥有一个路由器，而且它还需要至少一个 `RouterOutlet`。
`RouterModule` 还必须由各个独立的路由组件导入，让它们能在自己的模板中使用 `RouterOutlet` 指令来支持其子路由。

If the `RouterModule` didn’t have `forRoot()` then each route component would instantiate a new `Router` instance, which would break the application as there can only be one `Router`. For this reason, the `RouterModule` has the `RouterOutlet` declaration so that it is available everywhere, but the `Router` provider is only in the `forRoot()`. The result is that the root application module imports `RouterModule.forRoot(...)` and gets a `Router`, whereas all route components import `RouterModule` which does not include the `Router`.

如果 `RouterModule` 没有 `forRoot()`，那么每个路由组件都会创建一个新的 `Router` 实例。这将会破坏整个应用，因为应用中只能有一个 `Router`。
`RouterModule` 拥有 `RouterOutlet` 指令，它应该随处可用，但是 `Router` 只能有一个，它应该在 `forRoot()` 中提供。
最终的结果就是，应用的根模块导入了 `RouterModule.forRoot(...)` 以获取 `Router`，而所有路由组件都导入了 `RouterModule`，它不包括这个 `Router` 服务。

If you have a module which provides both providers and declarations, use this pattern to separate them out.

如果你有一个同时提供服务提供商和可声明对象的模块，请使用下面的模式把它们分离开。

A module that adds providers to the application can offer a
facility for configuring those providers as well through the
`forRoot()` method.

那些需要把服务提供商加到应用中的模块可以通过某种类似 `forRoot()` 方法的方式配置那些服务提供商。

`forRoot()` takes a service configuration object and returns a
[ModuleWithProviders](api/core/ModuleWithProviders), which is
a simple object with the following properties:

`forRoot()` 接收一个服务配置对象，然后返回一个 [ModuleWithProviders](api/core/ModuleWithProviders) ，它是一个带有下列属性的简单对象：

* `ngModule`: in this example, the `CoreModule` class.

   `ngModule`： 在这个例子中就是 `CoreModule` 类

* `providers`: the configured providers.

   `providers` - 配置好的服务提供商

In the <live-example name="ngmodules">live example</live-example>
the root `AppModule` imports the `CoreModule` and adds the
`providers` to the `AppModule` providers. Specifically,
Angular accumulates all imported providers
before appending the items listed in `@NgModule.providers`.
This sequence ensures that whatever you add explicitly to
the `AppModule` providers takes precedence over the providers
of imported modules.

在这个<live-example name="ngmodules"></live-example>中，根 `AppModule` 导入了 `CoreModule`，并把它的 `providers` 添加到了 `AppModule` 的服务提供商中。
特别是，Angular 会在 `@NgModule.providers` 前面添加这些导入的服务提供商。
这种顺序保证了 `AppModule` 中的服务提供商总是会优先于那些从其它模块中导入的服务提供商。

Import `CoreModule` and use its `forRoot()` method one time, in `AppModule`, because it registers services and you only want to register those services one time in your app. If you were to register them more than once, you could end up with multiple instances of the service and a runtime error.

应该只在 `AppModule` 中导入 `CoreModule` 并只使用一次 `forRoot()` 方法，因为该方法中会注册服务，而你希望那些服务在该应用中只注册一次。
如果你多次注册它们，就可能会得到该服务的多个实例，并导致运行时错误。

You can also add a `forRoot()` method in the `CoreModule` that configures
the core `UserService`.

你还可以在 `CoreModule` 中添加一个用于配置 `UserService` 的 `forRoot()` 方法。

In the following example, the optional, injected `UserServiceConfig`
extends the core `UserService`. If a `UserServiceConfig` exists, the `UserService` sets the user name from that config.

在下面的例子中，可选的注入 `UserServiceConfig` 扩展了 `Core` 模块中的 `UserService`。如果 `UserServiceConfig` 存在，就从这个配置中设置用户名。

<code-example path="ngmodules/src/app/core/user.service.ts" region="ctor" header="src/app/core/user.service.ts (constructor)" linenums="false">

</code-example>

Here's `forRoot()` that takes a `UserServiceConfig` object:

下面是一个接受 `UserServiceConfig` 参数的 `forRoot()` 方法：

<code-example path="ngmodules/src/app/core/core.module.ts" region="for-root" header="src/app/core/core.module.ts (forRoot)" linenums="false">

</code-example>

Lastly, call it within the `imports` list of the `AppModule`.

最后，在 `AppModule` 的 `imports`*列表*中调用它。

<code-example path="ngmodules/src/app/app.module.ts" region="import-for-root" header="src/app/app.module.ts (imports)" linenums="false">

</code-example>

The app displays "Miss Marple" as the user instead of the default "Sherlock Holmes".

该应用不再显示默认的 “Sherlock Holmes”，而是用 “Miss Marple” 作为用户名称。

Remember to _import_ `CoreModule` as a Javascript import at the top of the file; don't add it to more than one `@NgModule` `imports` list.

记住，在文件顶部使用 JavaScript 的 `import` 语句*导入* `CoreModule`，但不要在多于一个 `@NgModule` 的 `imports` 列表中添加它。

<!-- KW--Does this mean that if we need it elsewhere we only import it at the top? I thought the services would all be available since we were importing it into `AppModule` in `providers`. -->

## Prevent reimport of the `CoreModule`

## 防止重复导入 `CoreModule`

Only the root `AppModule` should import the `CoreModule`. If a
lazy-loaded module imports it too, the app can generate
[multiple instances](guide/ngmodule-faq#q-why-bad) of a service.

只有根模块 `AppModule` 才能导入 `CoreModule`。如果一个惰性加载模块也导入了它，
该应用就会为服务生成[多个实例](guide/ngmodule-faq#q-why-bad)。

To guard against a lazy-loaded module re-importing `CoreModule`, add the following `CoreModule` constructor.

要想防止惰性加载模块重复导入 `CoreModule`，可以添加如下的 `CoreModule` 构造函数。

<code-example path="ngmodules/src/app/core/core.module.ts" region="ctor" header="src/app/core/core.module.ts" linenums="false">

</code-example>

The constructor tells Angular to inject the `CoreModule` into itself.
The injection would be circular if Angular looked for
`CoreModule` in the _current_ injector. The `@SkipSelf`
decorator means "look for `CoreModule` in an ancestor
injector, above me in the injector hierarchy."

这个构造函数要求 Angular 把 `CoreModule` 注入到它自己。
如果 Angular 在*当前*注入器中查找 `CoreModule`，这个注入过程就会陷入死循环。
而 `@SkipSelf` 装饰器表示 “在注入器树中那些高于我的祖先注入器中查找 `CoreModule`”。

If the constructor executes as intended in the `AppModule`,
there would be no ancestor injector that could provide an instance of `CoreModule` and the injector should give up.

如果构造函数如预期般在 `AppModule` 中执行，那就没有祖先注入器能提供 `CoreModule` 的实例，于是注入器就会放弃查找。

By default, the injector throws an error when it can't
find a requested provider.
The `@Optional` decorator means not finding the service is OK.
The injector returns `null`, the `parentModule` parameter is null,
and the constructor concludes uneventfully.

默认情况下，当注入器找不到想找的提供商时，会抛出一个错误。
但 `@Optional` 装饰器表示找不到该服务也无所谓。
于是注入器会返回 `null`，`parentModule` 参数也就被赋成了空值，而构造函数没有任何异常。

It's a different story if you improperly import `CoreModule` into a lazy-loaded module such as `CustomersModule`.

但如果你把 `CoreModule` 导入到像 `CustomerModule` 这样的惰性加载模块中，事情就不一样了。

Angular creates a lazy-loaded module with its own injector,
a _child_ of the root injector.
`@SkipSelf` causes Angular to look for a `CoreModule` in the parent injector, which this time is the root injector.
Of course it finds the instance imported by the root `AppModule`.
Now `parentModule` exists and the constructor throws the error.

Angular 会创建一个惰性加载模块，它具有自己的注入器，它是根注入器的*子注入器*。
`@SkipSelf` 让 Angular 在其父注入器中查找 `CoreModule`，这次，它的父注入器却是根注入器了（而上次的父注入器是空）。
当然，这次它找到了由根模块 `AppModule` 导入的实例。
该构造函数检测到存在 `parentModule`，于是抛出一个错误。

Here are the two files in their entirety for reference:

以下这两个文件仅供参考：

<code-tabs linenums="false">
 <code-pane
   header="app.module.ts"
   path="ngmodules/src/app/app.module.ts">
 </code-pane>
 <code-pane
   header="core.module.ts"
   region="whole-core-module"
   path="ngmodules/src/app/core/core.module.ts">
 </code-pane>
</code-tabs>

<hr>

## More on NgModules

## 关于 NgModule 的更多知识

You may also be interested in:

你还可能对下列内容感兴趣：

* [Sharing Modules](guide/sharing-ngmodules), which elaborates on the concepts covered on this page.

   [共享模块](guide/sharing-ngmodules)解释了本页中涉及的这些概念。

* [Lazy Loading Modules](guide/lazy-loading-ngmodules).

   [惰性加载模块](guide/lazy-loading-ngmodules)。

* [NgModule FAQ](guide/ngmodule-faq).

   [NgModule 常见问题](guide/ngmodule-faq)。<|MERGE_RESOLUTION|>--- conflicted
+++ resolved
@@ -35,13 +35,9 @@
 
 * Include the service in the `AppModule` or in a module that is only imported by the `AppModule`.
 
-<<<<<<< HEAD
   把该服务包含在 `AppModule` 或某个只会被 `AppModule` 导入的模块中。
 
-Beginning with Angular 6.0, the preferred way to create a singleton services is to specify on the service that it should be provided in the application root. This is done by setting `providedIn` to `root` on the service's `@Injectable` decorator:
-=======
 Beginning with Angular 6.0, the preferred way to create a singleton service is to specify on the service that it should be provided in the application root. This is done by setting `providedIn` to `root` on the service's `@Injectable` decorator:
->>>>>>> 6fcf2863
 
 从 Angular 6.0 开始，创建单例服务的首选方式是在那个服务类上指定它应该在应用的根上提供。只要在该服务的 `@Injectable` 装饰器上把 `providedIn` 设置为 `root` 就可以了：
 

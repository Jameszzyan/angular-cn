--- conflicted
+++ resolved
@@ -208,7 +208,7 @@
 
 * New [template expression operators](guide/template-syntax#expression-operators), such as `|`, `?.` and `!`
 
-  新的[模板表达式运算符](guide/template-syntax#expression-operators)，例如`|`，`?.` 和 `!`
+  新的[模板表达式运算符](guide/template-syntax#expression-operators)，例如 `|`，`?.` 和 `!`
 
 ### Expression context
 
@@ -348,7 +348,7 @@
 *exactly the same thing* until one of its dependent values changes.
 
 [幂等](https://en.wikipedia.org/wiki/Idempotence)的表达式是最理想的，因为它没有副作用，并且可以提高 Angular 的变更检测性能。
-用Angular术语来说，幂等表达式总会返回*完全相同的东西*，除非其依赖值之一发生了变化。
+用 Angular 术语来说，幂等表达式总会返回*完全相同的东西*，除非其依赖值之一发生了变化。
 
 Dependent values should not change during a single turn of the event loop.
 If an idempotent expression returns a string or a number, it returns the same string or number when called twice in a row. If the expression returns an object, including an `array`, it returns the same object *reference* when called twice in a row.
@@ -754,7 +754,7 @@
 Comparing the [`<td>` attributes](https://developer.mozilla.org/en-US/docs/Web/HTML/Element/td) attributes to the [`<td>` properties](https://developer.mozilla.org/en-US/docs/Web/API/HTMLTableCellElement) provides a helpful example for differentiation.
 In particular, you can navigate from the attributes page to the properties via "DOM interface" link, and navigate the inheritance hierarchy up to `HTMLTableCellElement`.
 
-欲知详情，参见 [MDN接口文档](https://developer.mozilla.org/en-US/docs/Web/API#Interfaces)，其中包含所有标准 DOM 元素及其 Property 的 API 文档。
+欲知详情，参见 [MDN 接口文档](https://developer.mozilla.org/en-US/docs/Web/API#Interfaces)，其中包含所有标准 DOM 元素及其 Property 的 API 文档。
 [`<td>` Attribute](https://developer.mozilla.org/en-US/docs/Web/HTML/Element/td) 与 [`<td>` Property](https://developer.mozilla.org/en-US/docs/Web/API/HTMLTableCellElement) 之间的比较是一个很有用的例子。
 特别是，您可以通过 “DOM 接口” 链接从 Attribute 页面导航到 Property 页面，并在继承层次中导航到 `HTMLTableCellElement`。
 
@@ -1117,7 +1117,7 @@
 Here's an example of binding to the `colSpan` property. Notice that it's not `colspan`,
 which is the attribute, spelled with a lowercase `s`.
 
-这是绑定到 `colSpan` Property 的示例。请注意，它不是 `colspan`，后者是 Attribute，用小写的s拼写。
+这是绑定到 `colSpan` Property 的示例。请注意，它不是 `colspan`，后者是 Attribute，用小写的 s 拼写。
 
 
 <code-example path="property-binding/src/app/app.component.html" region="colSpan" header="src/app/app.component.html"></code-example>
@@ -1547,70 +1547,50 @@
 
 ### Class binding
 
-<<<<<<< HEAD
 ### 类绑定
 
-
-Add and remove CSS class names from an element's `class` attribute with
-a **class binding**.
-
-使用**类绑定**可以从元素的 `class` 属性中添加和删除 CSS 类名称。
-
-
-Here's how to set the attribute without binding in plain HTML:
-=======
 Here's how to set the `class` attribute without a binding in plain HTML:
->>>>>>> d3650ce3
-
-下面是在普通 HTML 中不用绑定来设置 Attribute 的方法：
+
+下面是在普通 HTML 中不用绑定来设置 `class` Attribute 的方法：
 
 
 ```html
 
 <!-- standard class attribute setting -->
-<<<<<<< HEAD
-
-<div class="item clearance special">Item clearance special</div>
-
-=======
+
 <div class="foo bar">Some text</div>
->>>>>>> d3650ce3
 ```
 
 You can also add and remove CSS class names from an element's `class` attribute with a **class binding**.
 
-<<<<<<< HEAD
-类绑定语法类似于 Property 绑定，但其括号之间不是元素的 Property，而是由前缀 `class`、点（`.`）和 CSS 类名（点和 CSS 类名可选）组成 `[class.class-name]` ： `[class.class-name]` 。
-
-
-You can replace that with a binding to a string of the desired class names; this is an all-or-nothing, replacement binding.
-
-可以把它改写为绑定到所需 CSS 类名的绑定；这是一个或者全有或者全无的替换型绑定。
-（译注：即当 resetClasses 有值时 class 这个 attribute 设置的内容会被完全覆盖）
-=======
+你还可以使用**类绑定**来为一个元素添加和移除 CSS 类。
+
 To create a single class binding, start with the prefix `class` followed by a dot (`.`) and the name of the CSS class (for example, `[class.foo]="hasFoo"`). 
 Angular adds the class when the bound expression is truthy, and it removes the class when the expression is falsy (with the exception of `undefined`, see [styling delegation](#styling-delegation)).
+
+要创建单个类的绑定，请使用 `class` 前缀，紧跟一个点（`.`），再跟上 CSS 类名，比如 `[class.foo]="hasFoo"`。
+当绑定表达式为真值的时候，Angular 就会加上这个类，为假值则会移除，但 `undefined` 是假值中的例外，参见[样式委派](#styling-delegation) 部分。
 
 To create a binding to multiple classes, use a generic `[class]` binding without the dot (for example, `[class]="classExpr"`).
 The expression can be a space-delimited string of class names, or you can format it as an object with class names as the keys and truthy/falsy expressions as the values. 
 With object format, Angular will add a class only if its associated value is truthy. 
->>>>>>> d3650ce3
+
+要想创建多个类的绑定，请使用通用的 `[class]` 形式来绑定类，而不要带点，比如 `[class]="classExpr"`。
+该表达式可以是空格分隔的类名字符串，或者用一个以类名为键、真假值表达式为值的对象。
+当使用对象格式时，Angular 只会加上那些相关的值为真的类名。
 
 It's important to note that with any object-like expression (`object`, `Array`, `Map`, `Set`, etc), the identity of the object must change for the class list to be updated.
 Updating the property without changing object identity will have no effect.
 
+一定要注意，在对象型表达式中（如 `object`、`Array`、`Map`、`Set` 等），当这个类列表改变时，对象的引用也必须修改。仅仅修改其属性而不修改对象引用是无法生效的。
+
 If there are multiple bindings to the same class name, conflicts are resolved using [styling precedence](#styling-precedence).
 
-<<<<<<< HEAD
-您还可以将一个类添加到元素上，而不会覆盖该元素上已经存在的类：
-
-
- <code-example path="attribute-binding/src/app/app.component.html" region="add-class" header="src/app/app.component.html"></code-example>
-=======
-<style>
+如果有多处绑定到了同一个类名，出现的冲突将根据[样式的优先级规则](#styling-precedence)进行解决。
+
+ <style>
   td, th {vertical-align: top}
 </style>
->>>>>>> d3650ce3
 
 <table width="100%">
   <col width="15%">
@@ -1636,13 +1616,39 @@
     </th>
   </tr>
   <tr>
+    <th>
+      绑定类型
+    </th>
+    <th>
+      语法
+    </th>
+    <th>
+      输入类型
+    </th>
+    <th>
+      输入值范例
+    </th>
+  </tr>
+  <tr>
     <td>Single class binding</td>
     <td><code>[class.foo]="hasFoo"</code></td>
     <td><code>boolean | undefined | null</code></td>
     <td><code>true</code>, <code>false</code></td>
   </tr>
   <tr>
+    <td>单个类绑定</td>
+    <td><code>[class.foo]="hasFoo"</code></td>
+    <td><code>boolean | undefined | null</code></td>
+    <td><code>true</code>, <code>false</code></td>
+  </tr>
+  <tr>
     <td rowspan=3>Multi-class binding</td>
+    <td rowspan=3><code>[class]="classExpr"</code></td>
+    <td><code>string</code></td>
+    <td><code>"my-class-1 my-class-2 my-class-3"</code></td>
+  </tr>
+  <tr>
+    <td rowspan=3>多个类绑定</td>
     <td rowspan=3><code>[class]="classExpr"</code></td>
     <td><code>string</code></td>
     <td><code>"my-class-1 my-class-2 my-class-3"</code></td>
@@ -1657,13 +1663,6 @@
   </tr>
 </table>
 
-<<<<<<< HEAD
-最后，可以绑定到特定的类名。
-  当模板表达式的求值结果是真值时，Angular 会添加这个类，反之则移除它。
-
-<code-example path="attribute-binding/src/app/app.component.html" region="is-special" header="src/app/app.component.html"></code-example>
-=======
->>>>>>> d3650ce3
 
 The [NgClass](#ngclass) directive can be used as an alternative to direct `[class]` bindings. 
 However, using the above class binding syntax without `NgClass` is preferred because due to improvements in class binding in Angular, `NgClass` no longer provides significant value, and might eventually be removed in the future.
@@ -1675,31 +1674,11 @@
 
 ### Style binding
 
-<<<<<<< HEAD
 ### 样式绑定
 
-You can set inline styles with a **style binding**.
-
-通过**样式绑定**，可以设置内联样式。
-
-Style binding syntax resembles property binding.
-Instead of an element property between brackets, start with the prefix `style`,
-followed by a dot (`.`) and the name of a CSS style property: `[style.style-property]`.
-
-样式绑定的语法与属性绑定类似。
-但方括号中的部分不是元素的属性名，而由**`style`**前缀，一个点 (`.`)和 CSS 样式的属性名组成。
-形如：`[style.style-property]`。
-
-<code-example path="attribute-binding/src/app/app.component.html" region="style-binding" header="src/app/app.component.html"></code-example>
-
-Some style binding styles have a unit extension.
-The following example conditionally sets the font size in  “em” and “%” units.
-
-有些样式绑定中的样式带有单位。在这里，以根据条件用 “em” 和 “%” 来设置字体大小的单位。
-
-<code-example path="attribute-binding/src/app/app.component.html" region="style-binding-condition" header="src/app/app.component.html"></code-example>
-=======
 Here's how to set the `style` attribute without a binding in plain HTML:
+
+下面演示了如何不通过绑定在普通 HTML 中设置 `style` 属性：
 
 ```html
 <!-- standard style attribute setting -->
@@ -1707,14 +1686,16 @@
 ```
 
 You can also set styles dynamically with a **style binding**.
->>>>>>> d3650ce3
+
+你还可以通过**样式绑定**来动态设置样式。
 
 To create a single style binding, start with the prefix `style` followed by a dot (`.`) and the name of the CSS style property (for example, `[style.width]="width"`). 
 The property will be set to the value of the bound expression, which is normally a string.
 Optionally, you can add a unit extension like `em` or `%`, which requires a number type.
 
-此技术适用于设置单个样式，当需要同时设置多个内联样式时请考虑使用 [`NgStyle`](guide/template-syntax#ngStyle) 指令。
-
+要想创建单个样式的绑定，请以 `style` 前缀开头，紧跟一个点（`.`），再跟着 CSS 样式的属性名，比如 `[style.width]="width"`。
+该属性将会被设置为绑定表达式的值，该值通常为字符串。
+不过你还可以添加一个单位表达式，比如 `em` 或 `%`，这时候该值就要是一个 `number` 类型。
 
 <div class="alert is-helpful">
 
@@ -1730,11 +1711,20 @@
 If there are multiple styles you'd like to toggle, you can bind to the `[style]` property directly without the dot (for example, `[style]="styleExpr"`).
 The expression attached to the `[style]` binding is most often a string list of styles like `"width: 100px; height: 100px;"`. 
 
+如果要切换多个样式，你可以直接绑定到 `[style]` 属性而不用点（比如， `[style]="styleExpr"`）。赋给 `[style]` 的绑定表达式通常是一系列样式组成的字符串，比如 `"width: 100px; height: 100px;"` 。
+
+
 You can also format the expression as an object with style names as the keys and style values as the values, like `{width: '100px', height: '100px'}`. 
 It's important to note that with any object-like expression (`object`, `Array`, `Map`, `Set`, etc), the identity of the object must change for the class list to be updated.
 Updating the property without changing object identity will have no effect.
 
+你也可以把该表达式格式化成一个以样式名为键、以样式值为值的对象，比如 `{width: '100px', height: '100px'}` 。一定要注意，对于任何对象型的表达式（ 如 `object` ， `Array` ， `Map` ， `Set` 等），当这个样式列表改变时，对象的引用也必须修改。仅仅修改其属性而不修改对象引用是无法生效的。。
+
+
 If there are multiple bindings to the same style property, conflicts are resolved using [styling precedence rules](#styling-precedence).
+
+如果有多处绑定了同一个样式属性，则会使用[样式的优先级规则](#styling-precedence)来解决冲突。
+
 
 <style>
   td, th {vertical-align: top}
@@ -1764,7 +1754,27 @@
     </th>
   </tr>
   <tr>
+    <th>
+      绑定类型
+    </th>
+    <th>
+      语法
+    </th>
+    <th>
+      输入类型
+    </th>
+    <th>
+      输入值范例
+    </th>
+  </tr>
+  <tr>
     <td>Single style binding</td>
+    <td><code>[style.width]="width"</code></td>
+    <td><code>string | undefined | null</code></td>
+    <td><code>"100px"</code></td>
+  </tr>
+  <tr>
+    <td>单一样式绑定</td>
     <td><code>[style.width]="width"</code></td>
     <td><code>string | undefined | null</code></td>
     <td><code>"100px"</code></td>
@@ -1776,8 +1786,20 @@
     <td><code>number | undefined | null</code></td>
     <td><code>100</code></td>
   </tr>
+  <tr>
+    <td>带单位的单一样式绑定</td>
+    <td><code>[style.width.px]="width"</code></td>
+    <td><code>number | undefined | null</code></td>
+    <td><code>100</code></td>
+  </tr>
     <tr>
     <td rowspan=3>Multi-style binding</td>
+    <td rowspan=3><code>[style]="styleExpr"</code></td>
+    <td><code>string</code></td>
+    <td><code>"width: 100px; height: 100px"</code></td>
+  </tr>
+    <tr>
+    <td rowspan=3>多个样式绑定</td>
     <td rowspan=3><code>[style]="styleExpr"</code></td>
     <td><code>string</code></td>
     <td><code>"width: 100px; height: 100px"</code></td>
@@ -1795,70 +1817,159 @@
 The [NgStyle](#ngstyle) directive can be used as an alternative to direct `[style]` bindings. 
 However, using the above style binding syntax without `NgStyle` is preferred because due to improvements in style binding in Angular, `NgStyle` no longer provides significant value, and might eventually be removed in the future.
 
+[NgStyle](#ngstyle) 指令可以作为 `[style]` 绑定的替代指令。但是，应该把上面这种 `[style]` 样式绑定语法作为首选，因为随着 Angular 中样式绑定的改进，`NgStyle` 将不再提供重要的价值，并最终在未来的某个版本中删除。
+
 
 <hr/>
 
 {@a styling-precedence}
 ### Styling Precedence
 
+### 样式的优先级规则
+
+
 A single HTML element can have its CSS class list and style values bound to a multiple sources (for example, host bindings from multiple directives).
 
+一个 HTML 元素可以把它的 CSS 类列表和样式值绑定到多个来源（例如，来自多个指令的宿主 `host` 绑定）。
+
+
 When there are multiple bindings to the same class name or style property, Angular uses a set of precedence rules to resolve conflicts and determine which classes or styles are ultimately applied to the element.
 
+当对同一个类名或样式属性存在多个绑定时，Angular 会使用一组优先级规则来解决冲突，并确定最终哪些类或样式会应用到该元素中。
+
+
 <div class="alert is-helpful">
+
 <h4>Styling precedence (highest to lowest)</h4>
 
+<h4>样式的优先级规则（从高到低）</h4>
+
 1. Template bindings
-    1. Property binding (for example, `<div [class.foo]="hasFoo">` or `<div [style.color]="color">`)
-    1. Map binding (for example, `<div [class]="classExpr">` or `<div [style]="styleExpr">`)
-    1. Static value (for example, `<div class="foo">` or `<div style="color: blue">`) 
+
+   模板绑定
+
+
+   1. Property binding (for example, `<div [class.foo]="hasFoo">` or `<div [style.color]="color">`)
+
+      属性绑定（例如 `<div [class.foo]="hasFoo">` 或 `<div [style.color]="color">`）
+
+   1. Map binding (for example, `<div [class]="classExpr">` or `<div [style]="styleExpr">`)
+
+      Map 绑定（例如，`<div [class]="classExpr">` 或 `<div [style]="styleExpr">` ）
+
+   1. Static value (for example, `<div class="foo">` or `<div style="color: blue">`) 
+
+      静态值（例如 `<div class="foo">` 或 `<div style="color: blue">` ）
+
 1. Directive host bindings
-    1. Property binding (for example, `host: {'[class.foo]': 'hasFoo'}` or `host: {'[style.color]': 'color'}`)
-    1. Map binding (for example, `host: {'[class]': 'classExpr'}` or `host: {'[style]': 'styleExpr'}`)
-    1. Static value (for example, `host: {'class': 'foo'}` or `host: {'style': 'color: blue'}`)    
+
+   指令宿主绑定
+
+
+   1. Property binding (for example, `host: {'[class.foo]': 'hasFoo'}` or `host: {'[style.color]': 'color'}`)
+
+      属性绑定（例如，`host: {'[class.foo]': 'hasFoo'}` 或 `host: {'[style.color]': 'color'}` ）
+
+   1. Map binding (for example, `host: {'[class]': 'classExpr'}` or `host: {'[style]': 'styleExpr'}`)
+
+      Map 绑定（例如， `host: {'[class]': 'classExpr'}` 或者 `host: {'[style]': 'styleExpr'}` ）
+
+   1. Static value (for example, `host: {'class': 'foo'}` or `host: {'style': 'color: blue'}`)    
+
+      静态值（例如， `host: {'class': 'foo'}` 或 `host: {'style': 'color: blue'}` ）
+
 1. Component host bindings
-    1. Property binding (for example, `host: {'[class.foo]': 'hasFoo'}` or `host: {'[style.color]': 'color'}`)
-    1. Map binding (for example, `host: {'[class]': 'classExpr'}` or `host: {'[style]': 'styleExpr'}`)
-    1. Static value (for example, `host: {'class': 'foo'}` or `host: {'style': 'color: blue'}`)    
+
+   组件宿主绑定
+
+
+   1. Property binding (for example, `host: {'[class.foo]': 'hasFoo'}` or `host: {'[style.color]': 'color'}`)
+
+      属性绑定（例如， `host: {'[class.foo]': 'hasFoo'}` 或 `host: {'[style.color]': 'color'}` ）
+
+   1. Map binding (for example, `host: {'[class]': 'classExpr'}` or `host: {'[style]': 'styleExpr'}`)
+
+      Map 绑定（例如， `host: {'[class]': 'classExpr'}` 或者 `host: {'[style]': 'styleExpr'}` ）
+
+   1. Static value (for example, `host: {'class': 'foo'}` or `host: {'style': 'color: blue'}`)    
+
+      静态值（例如， `host: {'class': 'foo'}` 或 `host: {'style': 'color: blue'}` ）
+
 
 </div>
 
 The more specific a class or style binding is, the higher its precedence.
 
+某个类或样式绑定越具体，它的优先级就越高。
+
+
 A binding to a specific class (for example, `[class.foo]`) will take precedence over a generic `[class]` binding, and a binding to a specific style (for example, `[style.bar]`) will take precedence over a generic `[style]` binding.
+
+对具体类（例如 `[class.foo]` ）的绑定优先于一般化的 `[class]` 绑定，对具体样式（例如 `[style.bar]` ）的绑定优先于一般化的 `[style]` 绑定。
+
 
 <code-example path="attribute-binding/src/app/app.component.html" region="basic-specificity" header="src/app/app.component.html"></code-example>
 
 Specificity rules also apply when it comes to bindings that originate from different sources. 
 It's possible for an element to have bindings in the template where it's declared, from host bindings on matched directives, and from host bindings on matched components.
 
+当处理不同来源的绑定时，也适用这种基于具体度的规则。
+某个元素可能在声明它的模板中有一些绑定、在所匹配的指令中有一些宿主绑定、在所匹配的组件中有一些宿主绑定。
+
+
 Template bindings are the most specific because they apply to the element directly and exclusively, so they have the highest precedence.
 
+模板中的绑定是最具体的，因为它们直接并且唯一地应用于该元素，所以它们具有最高的优先级。
+
+
 Directive host bindings are considered less specific because directives can be used in multiple locations, so they have a lower precedence than template bindings.
 
+指令的宿主绑定被认为不太具体，因为指令可以在多个位置使用，所以它们的优先级低于模板绑定。
+
+
 Directives often augment component behavior, so host bindings from components have the lowest precedence. 
 
+指令经常会增强组件的行为，所以组件的宿主绑定优先级最低。
+
+
 <code-example path="attribute-binding/src/app/app.component.html" region="source-specificity" header="src/app/app.component.html"></code-example>
 
 In addition, bindings take precedence over static attributes. 
 
+另外，绑定总是优先于静态属性。
+
+
 In the following case, `class` and `[class]` have similar specificity, but the `[class]` binding will take precedence because it is dynamic.
+
+在下面的例子中， `class` 和 `[class]` 具有相似的具体度，但 `[class]` 绑定优先，因为它是动态的。
+
 
 <code-example path="attribute-binding/src/app/app.component.html" region="dynamic-priority" header="src/app/app.component.html"></code-example>
 
 {@a styling-delegation}
 ### Delegating to styles with lower precedence
 
+### 委托优先级较低的样式
+
+
 It is possible for higher precedence styles to "delegate" to lower precedence styles using `undefined` values.
 Whereas setting a style property to `null` ensures the style is removed, setting it to `undefined` will cause Angular to fall back to the next-highest precedence binding to that style.
 
+更高优先级的样式可以使用 `undefined` 值“委托”给低级的优先级样式。虽然把 style 属性设置为 `null` 可以确保该样式被移除，但把它设置为 `undefined` 会导致 Angular 回退到该样式的次高优先级。
+
+
 For example, consider the following template: 
+
+例如，考虑以下模板：
+
 
 <code-example path="attribute-binding/src/app/app.component.html" region="style-delegation" header="src/app/app.component.html"></code-example>
 
 Imagine that the `dirWithHostBinding` directive and the `comp-with-host-binding` component both have a `[style.width]` host binding.
 In that case, if `dirWithHostBinding` sets its binding to `undefined`, the `width` property will fall back to the value of the `comp-with-host-binding` host binding.
 However, if `dirWithHostBinding` sets its binding to `null`, the `width` property will be removed entirely.
+
+想象一下， `dirWithHostBinding` 指令和 `comp-with-host-binding` 组件都有 `[style.width]` 宿主绑定。在这种情况下，如果 `dirWithHostBinding` 把它的绑定设置为 `undefined` ，则 `width` 属性将回退到 `comp-with-host-binding` 主机绑定的值。但是，如果 `dirWithHostBinding` 把它的绑定设置为 `null` ，那么 `width` 属性就会被完全删除。
 
 
 {@a event-binding}

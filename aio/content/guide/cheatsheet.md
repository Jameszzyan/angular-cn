--- conflicted
+++ resolved
@@ -15,21 +15,14 @@
 
 </th>
 
-<th>
-
-    <p><code>import { platformBrowserDynamic } from '@angular/platform-browser-dynamic';</code>
-</p>
+<th><p><code>import { platformBrowserDynamic } from '@angular/platform-browser-dynamic';</code></p>
 
 </th>
 
 </tr>
 <tr>
 
-<td>
-
-    <code><b>platformBrowserDynamic().bootstrapModule</b>(AppModule);</code>
-
-</td>
+<td><code><b>platformBrowserDynamic().bootstrapModule</b>(AppModule);</code></td>
 
 <td>
 
@@ -45,18 +38,9 @@
 <table class="is-full-width is-fixed-layout">
 <tbody><tr>
 
-<th>
-
-    NgModules
-
-</th>
-
-<th>
-
-    <p><code>import { NgModule } from '@angular/core';</code>
-</p>
-
-</th>
+<th>NgModules</th>
+
+<th><p><code>import { NgModule } from '@angular/core';</code></p></th>
 
 </tr>
 <tr>
@@ -631,11 +615,9 @@
 
 <td>
 
-    <p>Declares that a class has dependencies that should be injected into the constructor when the dependency injector is creating an instance of this class.
-</p>
-
-    <p>声明某个类具有一些依赖。当依赖注入器要创建这个类的实例时，应该把这些依赖注入到它的构造函数中。</p>
-
+    <p>Declares that a class can be provided and injected by other classes. Without this decorator, the compiler won't generate enough metadata to allow the class to be created properly when it's injected somewhere.</p>
+
+    <p>声明某个类可以注册为提供商，并能被另一个类注入。如果没有该装饰器，编译器就不会生成足够的元数据，当它被注入到别处时，就无法正常创建该类。</p>
 </td>
 
 </tr>
@@ -979,16 +961,11 @@
 </td>
 
 </tr><tr>
-<<<<<<< HEAD
 
 <td>
 
     <code><b>ngOnChanges(changeRecord)</b> { ... }</code>
 
-=======
-<td><code><b>@Injectable()</b><br>class MyService() {}</code></td>
-<td><p>Declares that a class can be provided and injected by other classes. Without this decorator, the compiler won't generate enough metadata to allow the class to be created properly when it's injected somewhere.</p>
->>>>>>> 6d28a209
 </td>
 
 <td>

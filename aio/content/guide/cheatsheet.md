<h1 class="no-toc">Cheat Sheet</h1>

<h1 class="no-toc">速查表</h1>

<div id="cheatsheet">

<table class="is-full-width is-fixed-layout">
<tbody><tr>

<th>

    Bootstrapping

    引导/启动

</th>

<th>

    <p><code>import { platformBrowserDynamic } from '@angular/platform-browser-dynamic';</code>
</p>

</th>

</tr>
<tr>

<td>

    <code><b>platformBrowserDynamic().bootstrapModule</b>(AppModule);</code>

</td>

<td>

    <p>Bootstraps the app, using the root component from the specified <code>NgModule</code>. </p>

    <p>用 <code>NgModule</code> 中指定的根组件进行启动。</p>

</td>

</tr>
</tbody></table>

<table class="is-full-width is-fixed-layout">
<tbody><tr>

<th>

    NgModules

</th>

<th>

    <p><code>import { NgModule } from '@angular/core';</code>
</p>

</th>

</tr>
<tr>

<td>

    <code>@<b>NgModule</b>({ declarations: ..., imports: ...,<br>     exports: ..., providers: ..., bootstrap: ...})<br>class MyModule {}</code>

</td>

<td>

    <p>Defines a module that contains components, directives, pipes, and providers.</p>

    <p>定义一个模块，其中可以包含组件、指令、管道和服务提供商。</p>

</td>

</tr><tr>

<td>

    <code><b>declarations:</b> [MyRedComponent, MyBlueComponent, MyDatePipe]</code>

</td>

<td>

    <p>List of components, directives, and pipes that belong to this module.</p>

    <p>属于当前模块的组件、指令和管道的列表。</p>

</td>

</tr><tr>

<td>

    <code><b>imports:</b> [BrowserModule, SomeOtherModule]</code>

</td>

<td>

    <p>List of modules to import into this module. Everything from the imported modules
is available to <code>declarations</code> of this module.</p>

    <p>本模块所导入的模块列表</p>

</td>

</tr><tr>

<td>

    <code><b>exports:</b> [MyRedComponent, MyDatePipe]</code>

</td>

<td>

    <p>List of components, directives, and pipes visible to modules that import this module.</p>

    <p>那些导入了本模块的模块所能看到的组件、指令和管道的列表</p>

</td>

</tr><tr>

<td>

    <code><b>providers:</b> [MyService, { provide: ... }]</code>

</td>

<td>

    <p>List of dependency injection providers visible both to the contents of this module and to importers of this module.</p>

    <p>依赖注入提供商的列表，本模块以及本模块导入的所有模块中的内容都可以看见它们。</p>

</td>

</tr><tr>
<<<<<<< HEAD

<td>

    <code><b>bootstrap:</b> [MyAppComponent]</code>

</td>

<td>

    <p>List of components to bootstrap when this module is bootstrapped.</p>

    <p>当本模块启动时，随之启动的组件列表。</p>

=======
<td><code><b>entryComponents:</b> [SomeComponent, OtherComponent]</code></td>
<td><p>List of components not referenced in any reachable template, for example dynamically created from code.</p></td>
</tr><tr>
<td><code><b>bootstrap:</b> [MyAppComponent]</code></td>
<td><p>List of components to bootstrap when this module is bootstrapped.</p>
>>>>>>> 331989ce
</td>

</tr>
</tbody></table>

<table class="is-full-width is-fixed-layout">
<tbody><tr>

<th>

    Template syntax

    模板语法

</th>

<th>

</th>

</tr>
<tr>

<td>

    <code>&lt;input <b>[value]</b>="firstName"&gt;</code>

</td>

<td>

    <p>Binds property <code>value</code> to the result of expression <code>firstName</code>.</p>

    <p>把<code>value</code>属性绑定到表达式<code>firstName</code></p>

</td>

</tr><tr>

<td>

    <code>&lt;div <b>[attr.role]</b>="myAriaRole"&gt;</code>

</td>

<td>

    <p>Binds attribute <code>role</code> to the result of expression <code>myAriaRole</code>.</p>

    <p>把属性（Attribute）<code>role</code>绑定到表达式<code>myAriaRole</code>的结果。</p>

</td>

</tr><tr>

<td>

    <code>&lt;div <b>[class.extra-sparkle]</b>="isDelightful"&gt;</code>

</td>

<td>

    <p>Binds the presence of the CSS class <code>extra-sparkle</code> on the element to the truthiness of the expression <code>isDelightful</code>.</p>

    <p>根据<code>isDelightful</code>表达式的结果是否为真，决定 CSS 类<code>extra-sparkle</code>是否出现在当前元素上。</p>

</td>

</tr><tr>

<td>

    <code>&lt;div <b>[style.width.px]</b>="mySize"&gt;</code>

</td>

<td>

    <p>Binds style property <code>width</code> to the result of expression <code>mySize</code> in pixels. Units are optional.</p>

    <p>把 CSS 样式属性<code>width</code>的 px（像素）值绑定到表达式<code>mySize</code>的结果。单位是可选的。</p>

</td>

</tr><tr>

<td>

    <code>&lt;button <b>(click)</b>="readRainbow($event)"&gt;</code>

</td>

<td>

    <p>Calls method <code>readRainbow</code> when a click event is triggered on this button element (or its children) and passes in the event object.</p>

    <p>当这个按钮元素（及其子元素）上的 click 事件触发时，调用方法<code>readRainbow</code>，并把这个事件对象作为参数传进去。</p>

</td>

</tr><tr>

<td>

    <code>&lt;div title="Hello <b>{{ponyName}}</b>"&gt;</code>

</td>

<td>

    <p>Binds a property to an interpolated string, for example, "Hello Seabiscuit". Equivalent to:
<code>&lt;div [title]="'Hello ' + ponyName"&gt;</code></p>

    <p>把一个属性绑定到插值字符串（如"Hello Seabiscuit"）。这种写法等价于<code>&lt;div [title]="'Hello ' + ponyName"&gt;</code></p>

</td>

</tr><tr>

<td>

    <code>&lt;p&gt;Hello <b>{{ponyName}}</b>&lt;/p&gt;</code>

</td>

<td>

    <p>Binds text content to an interpolated string, for example, "Hello Seabiscuit".</p>

    <p>把文本内容绑定到插值字符串（如"Hello Seabiscuit"）</p>

</td>

</tr><tr>

<td>

    <code>&lt;my-cmp <b>[(title)]</b>="name"&gt;</code>

</td>

<td>

    <p>Sets up two-way data binding. Equivalent to: <code>&lt;my-cmp [title]="name" (titleChange)="name=$event"&gt;</code></p>

    <p>设置双向绑定。等价于<code>&lt;my-cmp [title]="name" (titleChange)="name=$event"&gt;</code>。</p>

</td>

</tr><tr>

<td>

    <code>&lt;video <b>#movieplayer</b> ...&gt;<br>  &lt;button <b>(click)</b>="movieplayer.play()"&gt;<br>&lt;/video&gt;</code>

</td>

<td>

    <p>Creates a local variable <code>movieplayer</code> that provides access to the <code>video</code> element instance in data-binding and event-binding expressions in the current template.</p>

    <p>创建一个局部变量<code>movieplayer</code>，支持在当前模板的数据绑定和事件绑定表达式中访问<code>video</code>元素的实例。</p>

</td>

</tr><tr>

<td>

    <code>&lt;p <b>*myUnless</b>="myExpression"&gt;...&lt;/p&gt;</code>

</td>

<td>

    <p>The <code>*</code> symbol turns the current element into an embedded template. Equivalent to:
<code>&lt;ng-template [myUnless]="myExpression"&gt;&lt;p&gt;...&lt;/p&gt;&lt;/ng-template&gt;</code></p>

    <p>这个 <code>*</code> 符号会把当前元素转换成一个内嵌的模板。它等价于：
<code>&lt;ng-template [myUnless]="myExpression"&gt;&lt;p&gt;...&lt;/p&gt;&lt;/ng-template&gt;</code></p>

</td>

</tr><tr>

<td>

    <code>&lt;p&gt;Card No.: <b>{{cardNumber | myCardNumberFormatter}}</b>&lt;/p&gt;</code>

</td>

<td>

    <p>Transforms the current value of expression <code>cardNumber</code> via the pipe called <code>myCardNumberFormatter</code>.</p>

    <p>使用名叫<code>myCardNumberFormatter</code>的管道对表达式<code>cardNumber</code>的当前值进行变幻</p>

</td>

</tr><tr>

<td>

    <code>&lt;p&gt;Employer: <b>{{employer?.companyName}}</b>&lt;/p&gt;</code>

</td>

<td>

    <p>The safe navigation operator (<code>?</code>) means that the <code>employer</code> field is optional and if <code>undefined</code>, the rest of the expression should be ignored.</p>

    <p>安全导航操作符（<code>?</code>）表示<code>employer</code>字段是可选的，如果它是 <code>undefined</code> ，那么表达式其余的部分就会被忽略，并返回 <code>undefined</code>。</p>

</td>

</tr><tr>

<td>

    <code>&lt;<b>svg:</b>rect x="0" y="0" width="100" height="100"/&gt;</code>

</td>

<td>

    <p>An SVG snippet template needs an <code>svg:</code> prefix on its root element to disambiguate the SVG element from an HTML component.</p>

    <p>模板中的 SVG 片段需要给它的根元素加上<code>svg:</code>前缀，以便把 SVG 元素和 HTML 元素区分开。</p>

</td>

</tr><tr>

<td>

    <code>&lt;<b>svg</b>&gt;<br>  &lt;rect x="0" y="0" width="100" height="100"/&gt;<br>&lt;/<b>svg</b>&gt;</code>

</td>

<td>

    <p>An <code>&lt;svg&gt;</code> root element is detected as an SVG element automatically, without the prefix.</p>

    <p>以<code>&lt;svg&gt;</code>作为根元素时会自动识别为 SVG 元素，不需要前缀。</p>

</td>

</tr>
</tbody></table>

<table class="is-full-width is-fixed-layout">
<tbody><tr>

<th>

    Built-in directives

    内置指令

</th>

<th>

    <p><code>import { CommonModule } from '@angular/common';</code>
</p>

</th>

</tr>
<tr>

<td>

    <code>&lt;section <b>*ngIf</b>="showSection"&gt;</code>

</td>

<td>

    <p>Removes or recreates a portion of the DOM tree based on the <code>showSection</code> expression.</p>

    <p>根据<code>showSection</code>表达式的结果，移除或重新创建 DOM 树的一部分。</p>

</td>

</tr><tr>

<td>

    <code>&lt;li <b>*ngFor</b>="let item of list"&gt;</code>

</td>

<td>

    <p>Turns the li element and its contents into a template, and uses that to instantiate a view for each item in list.</p>

    <p>把 li 元素及其内容变成一个模板，并使用这个模板为列表中的每一个条目实例化一个视图。</p>

</td>

</tr><tr>

<td>

    <code>&lt;div <b>[ngSwitch]</b>="conditionExpression"&gt;<br>  &lt;ng-template <b>[<b>ngSwitchCase</b>]</b>="case1Exp"&gt;...&lt;/ng-template&gt;<br>  &lt;ng-template <b>ngSwitchCase</b>="case2LiteralString"&gt;...&lt;/ng-template&gt;<br>  &lt;ng-template <b>ngSwitchDefault</b>&gt;...&lt;/ng-template&gt;<br>&lt;/div&gt;</code>

</td>

<td>

    <p>Conditionally swaps the contents of the div by selecting one of the embedded templates based on the current value of <code>conditionExpression</code>.</p>

    <p>根据<code>conditionExpression</code>的当前值选择一个嵌入式模板，并用它替换这个 div 的内容。</p>

</td>

</tr><tr>

<td>

    <code>&lt;div <b>[ngClass]</b>="{'active': isActive, 'disabled': isDisabled}"&gt;</code>

</td>

<td>

    <p>Binds the presence of CSS classes on the element to the truthiness of the associated map values. The right-hand expression should return {class-name: true/false} map.</p>

    <p>根据 map 中的 value 是否为真，来决定该元素上是否出现与 name 对应的 CSS 类。右侧的表达式应该返回一个形如 <code>{class-name: true/false}</code> 的 map。</p>

</td>

</tr>
<tr>

<td>

    <code>&lt;div <b>[ngStyle]</b>="{'property': 'value'}"&gt;</code><br><code>&lt;div <b>[ngStyle]</b>="dynamicStyles()"&gt;</code>

</td>

<td>

    <p>Allows you to assign styles to an HTML element using CSS. You can use CSS directly, as in the first example, or you can call a method from the component.</p>

    <p>允许你使用 CSS 为 HTML 元素指定样式。你可以像第一个例子那样直接使用 CSS，也可以调用组件中的方法。</p>

</td>

</tr>
</tbody></table>

<table class="is-full-width is-fixed-layout">
<tbody><tr>

<th>

    Forms

    表单

</th>

<th>

    <p><code>import { FormsModule } from '@angular/forms';</code>
</p>

</th>

</tr>
<tr>

<td>

    <code>&lt;input <b>[(ngModel)]</b>="userName"&gt;</code>

</td>

<td>

    <p>Provides two-way data-binding, parsing, and validation for form controls.</p>

    <p>为表单控件提供双向数据绑定、解析和验证功能。</p>

</td>

</tr>
</tbody></table>

<table class="is-full-width is-fixed-layout">
<tbody><tr>

<th>

    Class decorators

    类装饰器

</th>

<th>

    <p><code>import { Directive, ... } from '@angular/core';</code>
</p>

</th>

</tr>
<tr>

<td>

    <code><b>@Component({...})</b><br>class MyComponent() {}</code>

</td>

<td>

    <p>Declares that a class is a component and provides metadata about the component.</p>

    <p>声明一个类是组件，并提供该组件的元数据。</p>

</td>

</tr><tr>

<td>

    <code><b>@Directive({...})</b><br>class MyDirective() {}</code>

</td>

<td>

    <p>Declares that a class is a directive and provides metadata about the directive.</p>

    <p>声明一个类是指令，并提供该指令的元数据。</p>

</td>

</tr><tr>

<td>

    <code><b>@Pipe({...})</b><br>class MyPipe() {}</code>

</td>

<td>

    <p>Declares that a class is a pipe and provides metadata about the pipe.</p>

    <p>声明一个类是管道，并提供该管道的元数据。</p>

</td>

</tr><tr>

<td>

    <code><b>@Injectable()</b><br>class MyService() {}</code>

</td>

<td>

    <p>Declares that a class has dependencies that should be injected into the constructor when the dependency injector is creating an instance of this class.
</p>

    <p>声明某个类具有一些依赖。当依赖注入器要创建这个类的实例时，应该把这些依赖注入到它的构造函数中。</p>

</td>

</tr>
</tbody></table>

<table class="is-full-width is-fixed-layout">
<tbody><tr>

<th>

    Directive configuration

    指令配置项

</th>

<th>

    <p><code>@Directive({ property1: value1, ... })</code>
</p>

</th>

</tr>
<tr>

<td>

    <code><b>selector:</b> '.cool-button:not(a)'</code>

</td>

<td>

    <p>Specifies a CSS selector that identifies this directive within a template. Supported selectors include <code>element</code>,
<code>[attribute]</code>, <code>.class</code>, and <code>:not()</code>.</p>

    <p>指定一个 CSS 选择器，用于在模板中标记出该指令。支持的选择器类型包括：<code>元素名</code>、<code>[属性名]</code>, <code>.类名</code> 和 <code>:not()</code>。</p>

<p>Does not support parent-child relationship selectors.</p>

<p>但不支持指定父子关系的选择器。</p>

</td>

</tr><tr>

<td>

    <code><b>providers:</b> [MyService, { provide: ... }]</code>

</td>

<td>

    <p>List of dependency injection providers for this directive and its children.</p>

    <p>该指令及其子指令的依赖注入提供商列表。</p>

</td>

</tr>
</tbody></table>

<table class="is-full-width is-fixed-layout">
<tbody><tr>

<th>

    Component configuration

    组件配置项

</th>

<th>

    <p>
<code>@Component</code> extends <code>@Directive</code>,
so the <code>@Directive</code> configuration applies to components as well</p>

    <p><code>@Component</code> 继承自 <code>@Directive</code>，
    因此，<code>@Directive</code> 的这些配置项也同样适用于组件。</p>

</th>

</tr>
<tr>

<td>

    <code><b>moduleId:</b> module.id</code>

</td>

<td>

    <p>If set, the <code>templateUrl</code> and <code>styleUrl</code> are resolved relative to the component.</p>

    <p>如果设置了，那么 <code>templateUrl</code> 和 <code>styleUrl</code> 的路径就会相对于当前组件进行解析。</p>

</td>

</tr><tr>

<td>

    <code><b>viewProviders:</b> [MyService, { provide: ... }]</code>

</td>

<td>

    <p>List of dependency injection providers scoped to this component's view.</p>

    <p>依赖注入提供商列表，但它们的范围被限定为当前组件的视图。</p>

</td>

</tr><tr>

<td>

    <code><b>template:</b> 'Hello {{name}}'<br><b>templateUrl:</b> 'my-component.html'</code>

</td>

<td>

    <p>Inline template or external template URL of the component's view.</p>

    <p>当前组件视图的内联模板或外部模板的 URL 。</p>

</td>

</tr><tr>

<td>

    <code><b>styles:</b> ['.primary {color: red}']<br><b>styleUrls:</b> ['my-component.css']</code>

</td>

<td>

    <p>List of inline CSS styles or external stylesheet URLs for styling the component’s view.</p>

    <p>用于为当前组件的视图提供样式的内联 CSS 或外部样式表 URL 的列表。</p>

</td>

</tr>
</tbody></table>

<table class="is-full-width is-fixed-layout">
<tbody><tr>

<th>

    Class field decorators for directives and components

    给指令和组件使用的类属性配置项

</th>

<th>

    <p><code>import { Input, ... } from '@angular/core';</code>
</p>

</th>

</tr>
<tr>

<td>

    <code><b>@Input()</b> myProperty;</code>

</td>

<td>

    <p>Declares an input property that you can update via property binding (example:
<code>&lt;my-cmp [myProperty]="someExpression"&gt;</code>).</p>

    <p>声明一个输入属性，你可以通过属性绑定来更新它，如 <code>&lt;my-cmp [myProperty]="someExpression"&gt;</code>。 </p>

</td>

</tr><tr>

<td>

    <code><b>@Output()</b> myEvent = new EventEmitter();</code>

</td>

<td>

    <p>Declares an output property that fires events that you can subscribe to with an event binding (example: <code>&lt;my-cmp (myEvent)="doSomething()"&gt;</code>).</p>

    <p>声明一个输出属性，它发出事件，你可以用事件绑定来订阅它们（如：<code>&lt;my-cmp (myEvent)="doSomething()"&gt;</code>）。</p>

</td>

</tr><tr>

<td>

    <code><b>@HostBinding('class.valid')</b> isValid;</code>

</td>

<td>

    <p>Binds a host element property (here, the CSS class <code>valid</code>) to a directive/component property (<code>isValid</code>).</p>

    <p>把宿主元素的一个属性（这里是 CSS 类 <code>valid</code>）绑定到指令或组件上的 <code>isValid</code> 属性。</p>

</td>

</tr><tr>

<td>

    <code><b>@HostListener('click', ['$event'])</b> onClick(e) {...}</code>

</td>

<td>

    <p>Subscribes to a host element event (<code>click</code>) with a directive/component method (<code>onClick</code>), optionally passing an argument (<code>$event</code>).</p>

    <p>用指令或组件上的<code>onClick</code>方法订阅宿主元素上的<code>click</code>事件，并从中获取<code>$event</code>参数（可选）</p>

</td>

</tr><tr>

<td>

    <code><b>@ContentChild(myPredicate)</b> myChildComponent;</code>

</td>

<td>

    <p>Binds the first result of the component content query (<code>myPredicate</code>) to a property (<code>myChildComponent</code>) of the class.</p>

    <p>把组件内容查询（<code>myPredicate</code>）的第一个结果绑定到该类的 <code>myChildComponent</code> 属性上。</p>

</td>

</tr><tr>

<td>

    <code><b>@ContentChildren(myPredicate)</b> myChildComponents;</code>

</td>

<td>

    <p>Binds the results of the component content query (<code>myPredicate</code>) to a property (<code>myChildComponents</code>) of the class.</p>

    <p>把组件内容查询（<code>myPredicate</code>）的全部结果绑定到该类的 <code>myChildComponents</code> 属性上</p>

</td>

</tr><tr>

<td>

    <code><b>@ViewChild(myPredicate)</b> myChildComponent;</code>

</td>

<td>

    <p>Binds the first result of the component view query (<code>myPredicate</code>) to a property (<code>myChildComponent</code>) of the class. Not available for directives.</p>

    <p>把组件视图查询（<code>myPredicate</code>）的第一个结果绑定到该类的 <code>myChildComponent</code> 属性上。对指令无效。</p>

</td>

</tr><tr>

<td>

    <code><b>@ViewChildren(myPredicate)</b> myChildComponents;</code>

</td>

<td>

    <p>Binds the results of the component view query (<code>myPredicate</code>) to a property (<code>myChildComponents</code>) of the class. Not available for directives.</p>

    <p>把组件视图查询（<code>myPredicate</code>）的全部结果绑定到该类的 <code>myChildComponents</code> 属性上。对指令无效。</p>

</td>

</tr>
</tbody></table>

<table class="is-full-width is-fixed-layout">
<tbody><tr>

<th>

    Directive and component change detection and lifecycle hooks

    指令与组件的变更检测与生命周期钩子

</th>

<th>

    <p>(implemented as class methods)
</p>

    <p>由类的方法实现。</p>

</th>

</tr>
<tr>

<td>

    <code><b>constructor(myService: MyService, ...)</b> { ... }</code>

</td>

<td>

    <p>Called before any other lifecycle hook. Use it to inject dependencies, but avoid any serious work here.</p>

    <p>在任何其它生命周期钩子之前调用。可以用它来注入依赖项，但不要在这里做正事。</p>

</td>

</tr><tr>

<td>

    <code><b>ngOnChanges(changeRecord)</b> { ... }</code>

</td>

<td>

    <p>Called after every change to input properties and before processing content or child views.</p>

    <p>每当输入属性发生变化时就会调用，但位于处理内容（<code>ng-content</code>）或子视图之前。</p>

</td>

</tr><tr>

<td>

    <code><b>ngOnInit()</b> { ... }</code>

</td>

<td>

    <p>Called after the constructor, initializing input properties, and the first call to <code>ngOnChanges</code>.</p>

    <p>在调用完构造函数、初始化完所有输入属性并首次调用过<code>ngOnChanges</code>之后调用。</p>

</td>

</tr><tr>

<td>

    <code><b>ngDoCheck()</b> { ... }</code>

</td>

<td>

    <p>Called every time that the input properties of a component or a directive are checked. Use it to extend change detection by performing a custom check.</p>

    <p>每当对组件或指令的输入属性进行变更检测时就会调用。可以用它来扩展变更检测逻辑，执行自定义的检测逻辑。</p>

</td>

</tr><tr>

<td>

    <code><b>ngAfterContentInit()</b> { ... }</code>

</td>

<td>

    <p>Called after <code>ngOnInit</code> when the component's or directive's content has been initialized.</p>

    <p><code>ngOnInit</code>完成之后，当组件或指令的内容（<code>ng-content</code>）已经初始化完毕时调用。</p>

</td>

</tr><tr>

<td>

    <code><b>ngAfterContentChecked()</b> { ... }</code>

</td>

<td>

    <p>Called after every check of the component's or directive's content.</p>

    <p>每当组件或指令的内容（<code>ng-content</code>）做变更检测时调用。</p>

</td>

</tr><tr>

<td>

    <code><b>ngAfterViewInit()</b> { ... }</code>

</td>

<td>

    <p>Called after <code>ngAfterContentInit</code> when the component's views and child views / the view that a directive is in has been initialized.</p>

    <p>当<code>ngAfterContentInit</code>完毕，并且组件的视图及其子视图或指令所属的视图已经初始化完毕时调用。

</td>

</tr><tr>

<td>

    <code><b>ngAfterViewChecked()</b> { ... }</code>

</td>

<td>

    <p>Called after every check of the component's views and child views / the view that a directive is in.</p>

    <p>当组件的视图及其子视图或指令所属的视图每次执行变更检测时调用。</p>

</td>

</tr><tr>

<td>

    <code><b>ngOnDestroy()</b> { ... }</code>

</td>

<td>

    <p>Called once, before the instance is destroyed.</p>

    <p>只在实例被销毁前调用一次。</p>

</td>

</tr>
</tbody></table>

<table class="is-full-width is-fixed-layout">
<tbody><tr>

<th>

    Dependency injection configuration

    依赖注入配置项

</th>

<th>

</th>

</tr>
<tr>

<td>

    <code>{ <b>provide</b>: MyService, <b>useClass</b>: MyMockService }</code>

</td>

<td>

    <p>Sets or overrides the provider for <code>MyService</code> to the <code>MyMockService</code> class.</p>

    <p>把 <code>MyService</code> 的服务提供商设置或改写为 <code>MyMockService</code> 类。</p>

</td>

</tr><tr>

<td>

    <code>{ <b>provide</b>: MyService, <b>useFactory</b>: myFactory }</code>

</td>

<td>

    <p>Sets or overrides the provider for <code>MyService</code> to the <code>myFactory</code> factory function.</p>

    <p>把 <code>MyService</code> 的服务提供商设置或改写为 <code>myFactory</code> 工厂函数。</p>

</td>

</tr><tr>

<td>

    <code>{ <b>provide</b>: MyValue, <b>useValue</b>: 41 }</code>

</td>

<td>

    <p>Sets or overrides the provider for <code>MyValue</code> to the value <code>41</code>.</p>

    <p>把 <code>MyValue</code> 的服务提供商改写为一个特定的值 <code>41</code> 。</p>

</td>

</tr>
</tbody></table>

<table class="is-full-width is-fixed-layout">
<tbody><tr>

<th>

    Routing and navigation

    路由与导航

</th>

<th>

    <p><code>import { Routes, RouterModule, ... } from '@angular/router';</code>
</p>

</th>

</tr>
<tr>

<td>

    <code>const routes: <b>Routes</b> = [<br>  { path: '', component: HomeComponent },<br>  { path: 'path/:routeParam', component: MyComponent },<br>  { path: 'staticPath', component: ... },<br>  { path: '**', component: ... },<br>  { path: 'oldPath', redirectTo: '/staticPath' },<br>  { path: ..., component: ..., data: { message: 'Custom' } }<br>]);<br><br>const routing = RouterModule.forRoot(routes);</code>

</td>

<td>

    <p>Configures routes for the application. Supports static, parameterized, redirect, and wildcard routes. Also supports custom route data and resolve.</p>

    <p>为该应用配置路由。支持静态、参数化、重定向和通配符路由。也支持自定义路由数据和解析（resolve）函数。</p>

</td>

</tr><tr>

<td>

    <code><br>&lt;<b>router-outlet</b>&gt;&lt;/<b>router-outlet</b>&gt;<br>&lt;<b>router-outlet</b> name="aux"&gt;&lt;/<b>router-outlet</b>&gt;<br></code>

</td>

<td>

    <p>Marks the location to load the component of the active route.</p>

    <p>标记出一个位置，用来加载活动路由的组件。</p>

</td>

</tr><tr>

<td>

    <code><br>&lt;a routerLink="/path"&gt;<br>&lt;a <b>[routerLink]</b>="[ '/path', routeParam ]"&gt;<br>&lt;a <b>[routerLink]</b>="[ '/path', { matrixParam: 'value' } ]"&gt;<br>&lt;a <b>[routerLink]</b>="[ '/path' ]" [queryParams]="{ page: 1 }"&gt;<br>&lt;a <b>[routerLink]</b>="[ '/path' ]" fragment="anchor"&gt;<br></code>

</td>

<td>

    <p>Creates a link to a different view based on a route instruction consisting of a route path, required and optional parameters, query parameters, and a fragment. To navigate to a root route, use the <code>/</code> prefix; for a child route, use the <code>./</code>prefix; for a sibling or parent, use the <code>../</code> prefix.</p>

    <p>使用路由体系创建一个到其它视图的链接。路由体系由路由路径、必要参数、可选参数、查询参数和文档片段组成。要导航到根路由，请使用<code>/</code>前缀；要导航到子路由，使用<code>./</code>前缀；要导航到兄弟路由或父级路由，使用<code>../</code>前缀。</p>

</td>

</tr><tr>

<td>

    <code>&lt;a [routerLink]="[ '/path' ]" routerLinkActive="active"&gt;</code>

</td>

<td>

    <p>The provided classes are added to the element when the <code>routerLink</code> becomes the current active route.</p>

    <p>当 <code>routerLink</code> 指向的路由变成活动路由时，为当前元素添加一些类（比如这里的 <code>active</code>）。</p>

</td>

</tr><tr>

<td>

    <code>class <b>CanActivate</b>Guard implements <b>CanActivate</b> {<br>    canActivate(<br>      route: ActivatedRouteSnapshot,<br>      state: RouterStateSnapshot<br>    ): Observable&lt;boolean&gt;|Promise&lt;boolean&gt;|boolean { ... }<br>}<br><br>{ path: ..., canActivate: [<b>CanActivate</b>Guard] }</code>

</td>

<td>

    <p>An interface for defining a class that the router should call first to determine if it should activate this component. Should return a boolean or an Observable/Promise that resolves to a boolean.</p>

    <p>用来定义类的接口。路由器会首先调用本接口来决定是否激活该路由。应该返回一个 <code>boolean</code> 或能解析成 <code>boolean</code> 的 <code>Observable/Promise</code>。</p>

</td>

</tr><tr>

<td>

    <code>class <b>CanDeactivate</b>Guard implements <b>CanDeactivate</b>&lt;T&gt; {<br>    canDeactivate(<br>      component: T,<br>      route: ActivatedRouteSnapshot,<br>      state: RouterStateSnapshot<br>    ): Observable&lt;boolean&gt;|Promise&lt;boolean&gt;|boolean { ... }<br>}<br><br>{ path: ..., canDeactivate: [<b>CanDeactivate</b>Guard] }</code>

</td>

<td>

    <p>An interface for defining a class that the router should call first to determine if it should deactivate this component after a navigation. Should return a boolean or an Observable/Promise that resolves to a boolean.</p>

    <p>用来定义类的接口。路由器会在导航离开前首先调用本接口以决定是否取消激活本路由。应该返回一个 <code>boolean</code> 或能解析成 <code>boolean</code> 的 <code>Observable/Promise</code>。</p>

</td>

</tr><tr>

<td>

    <code>class <b>CanActivateChild</b>Guard implements <b>CanActivateChild</b> {<br>    canActivateChild(<br>      route: ActivatedRouteSnapshot,<br>      state: RouterStateSnapshot<br>    ): Observable&lt;boolean&gt;|Promise&lt;boolean&gt;|boolean { ... }<br>}<br><br>{ path: ..., canActivateChild: [CanActivateGuard],<br>    children: ... }</code>

</td>

<td>

    <p>An interface for defining a class that the router should call first to determine if it should activate the child route. Should return a boolean or an Observable/Promise that resolves to a boolean.</p>

    <p>用来定义类的接口。路由器会首先调用本接口来决定是否激活一个子路由。应该返回一个 <code>boolean</code> 或能解析成 <code>boolean</code> 的 <code>Observable/Promise</code>。</p>

</td>

</tr><tr>

<td>

    <code>class <b>Resolve</b>Guard implements <b>Resolve</b>&lt;T&gt; {<br>    resolve(<br>      route: ActivatedRouteSnapshot,<br>      state: RouterStateSnapshot<br>    ): Observable&lt;any&gt;|Promise&lt;any&gt;|any { ... }<br>}<br><br>{ path: ..., resolve: [<b>Resolve</b>Guard] }</code>

</td>

<td>

    <p>An interface for defining a class that the router should call first to resolve route data before rendering the route. Should return a value or an Observable/Promise that resolves to a value.</p>

    <p>用来定义类的接口。路由器会在渲染该路由之前，首先调用它来解析路由数据。应该返回一个值或能解析成值的 <code>Observable/Promise</code>。</p>

</td>

</tr><tr>

<td>

    <code>class <b>CanLoad</b>Guard implements <b>CanLoad</b> {<br>    canLoad(<br>      route: Route<br>    ): Observable&lt;boolean&gt;|Promise&lt;boolean&gt;|boolean { ... }<br>}<br><br>{ path: ..., canLoad: [<b>CanLoad</b>Guard], loadChildren: ... }</code>

</td>

<td>

    <p>An interface for defining a class that the router should call first to check if the lazy loaded module should be loaded. Should return a boolean or an Observable/Promise that resolves to a boolean.</p>

    <p>用来定义类的接口。路由器会首先调用它来决定是否应该加载一个惰性加载模块。应该返回一个 <code>boolean</code> 或能解析成 <code>boolean</code> 的 <code>Observable/Promise</code>。</p>

</td>

</tr>
</tbody></table>

</div><|MERGE_RESOLUTION|>--- conflicted
+++ resolved
@@ -141,27 +141,21 @@
 </td>
 
 </tr><tr>
-<<<<<<< HEAD
-
-<td>
-
-    <code><b>bootstrap:</b> [MyAppComponent]</code>
-
-</td>
-
-<td>
-
-    <p>List of components to bootstrap when this module is bootstrapped.</p>
-
-    <p>当本模块启动时，随之启动的组件列表。</p>
-
-=======
+
 <td><code><b>entryComponents:</b> [SomeComponent, OtherComponent]</code></td>
 <td><p>List of components not referenced in any reachable template, for example dynamically created from code.</p></td>
 </tr><tr>
-<td><code><b>bootstrap:</b> [MyAppComponent]</code></td>
-<td><p>List of components to bootstrap when this module is bootstrapped.</p>
->>>>>>> 331989ce
+<td>
+
+    <code><b>bootstrap:</b> [MyAppComponent]</code>
+</td>
+
+<td>
+
+    <p>List of components to bootstrap when this module is bootstrapped.</p>
+
+    <p>当本模块启动时，随之启动的组件列表。</p>
+
 </td>
 
 </tr>

--- conflicted
+++ resolved
@@ -1464,13 +1464,9 @@
 
 To test this feature, add a button with a `RouterLink` to the `HeroListComponent` template and set the link to `"/sidekicks"`.
 
-<<<<<<< HEAD
 要测试本特性，请往 `HeroListComponent` 的模板中添加一个带 `RouterLink` 的按钮，并且把它的链接设置为 `"/sidekicks"`。
 
-<code-example path="router/src/app/hero-list/hero-list.component.html" linenums="false" header="src/app/hero-list/hero-list.component.html (excerpt)">
-=======
 <code-example path="router/src/app/hero-list/hero-list.component.1.html" linenums="false" header="src/app/hero-list/hero-list.component.html (excerpt)">
->>>>>>> 6fcf2863
 
 </code-example>
 
@@ -3147,21 +3143,14 @@
 
 You could also create more transitions for other routes. This trigger is sufficient for the current milestone.
 
-<<<<<<< HEAD
 你还可以为其它路由组件用不同的转场效果创建更多触发器。现在这个触发器已经足够当前的里程碑用了。
 
-Back in the `AppComponent`, import the `RouterOutlet` token from the `@angular/router` package and the `slideInDownAnimation` from 
-`'./animations.ts`.
-
-回到 `AppComponent`，从 `@angular/router` 中导入 `RouterOutlet` 令牌，并从 `'./animations.ts` 中导入 `slideInDownAnimation`。
-
-Add an `animations` array to the `@Component` metadata's that contains the `slideInDownAnimation`.
-=======
 Back in the `AppComponent`, import the `RouterOutlet` token from the `@angular/router` package and the `slideInAnimation` from 
 `'./animations.ts`.
 
+回到 `AppComponent`，从 `@angular/router` 中导入 `RouterOutlet` 令牌，并从 `'./animations.ts` 中导入 `slideInDownAnimation`。
+
 Add an `animations` array to the `@Component` metadata's that contains the `slideInAnimation`.
->>>>>>> 6fcf2863
 
 把一个包含 `slideInDownAnimation` 的 `animations` 数组添加到 `@Component` 的元数据中。
 
@@ -4663,13 +4652,9 @@
 
 Make the `AuthGuard` at least pretend to authenticate.
 
-<<<<<<< HEAD
 先让 `AuthGuard` 至少能“假装”进行认证。
 
-The `AuthGuard` should call an application service that can login a user and retain information about the current user. Generate a new `AuthService` in the `admin` folder:
-=======
 The `AuthGuard` should call an application service that can login a user and retain information about the current user. Generate a new `AuthService` in the `auth` folder:
->>>>>>> 6fcf2863
 
 `AuthGuard` 可以调用应用中的一项服务，该服务能让用户登录，并且保存当前用户的信息。在 `admin` 目录下生成一个新的 `AuthService`：
 

# Introduction to modules

<<<<<<< HEAD
# NgModule 简介

Angular apps are modular and Angular has its own modularity system called *NgModules*. 
=======
Angular apps are modular and Angular has its own modularity system called *NgModules*.
>>>>>>> cb6dea47
NgModules are containers for a cohesive block of code dedicated to an application domain, a workflow, or a closely related set of capabilities. They can contain components, service providers, and other code files whose scope is defined by the containing NgModule. They can import functionality that is exported from other NgModules, and export selected functionality for use by other NgModules.

Angular 应用是模块化的，它拥有自己的模块化系统，称作 *NgModule*。
一个 NgModule 就是一个容器，用于存放一些内聚的代码块，这些代码块专注于某个应用领域、某个工作流或一组紧密相关的功能。
它可以包含一些组件、服务提供商或其它代码文件，其作用域由包含它们的 NgModule 定义。
它还可以导入一些由其它模块中导出的功能，并导出一些指定的功能供其它 NgModule 使用。

Every Angular app has at least one NgModule class, [the *root module*](guide/bootstrapping), which is conventionally named `AppModule` and resides in a file named `app.module.ts`. You launch your app by *bootstrapping* the root NgModule.

每个 Angular 应用都至少有一个 NgModule 类，也就是[根模块](guide/bootstrapping)，它习惯上命名为 `AppModule`，并位于一个名叫 `app.module.ts` 的文件中。*引导*这个根模块就可以启动你的应用。

While a small application might have only one NgModule, most apps have many more *feature modules*. The *root* NgModule for an app is so named because it can include child NgModules in a hierarchy of any depth.

虽然小型的应用可能只有一个 NgModule，不过大多数应用都会有很多*特性模块*。应用的*根模块*之所以叫根模块，是因为它可以包含任意深度的层次化子模块。

## NgModule metadata

## `@NgModule` 元数据

An NgModule is defined by a class decorated with `@NgModule()`. The `@NgModule()` decorator is a function that takes a single metadata object, whose properties describe the module. The most important properties are as follows.

NgModule 是一个带有 `@NgModule()` 装饰器的类。`@NgModule()` 装饰器是一个函数，它接受一个元数据对象，该对象的属性用来描述这个模块。其中最重要的属性如下。

* `declarations`: The [components](guide/architecture-components), *directives*, and *pipes* that belong to this NgModule.

   `declarations`（可声明对象表） —— 那些属于本 NgModule 的[组件](guide/architecture-components)、*指令*、*管道*。

* `exports`: The subset of declarations that should be visible and usable in the *component templates* of other NgModules.

   `exports`（导出表） —— 那些能在其它模块的*组件模板*中使用的可声明对象的子集。

* `imports`: Other modules whose exported classes are needed by component templates declared in *this* NgModule.

   `imports`（导入表） —— 那些导出了*本*模块中的组件模板所需的类的其它模块。

* `providers`: Creators of [services](guide/architecture-services) that this NgModule contributes to the global collection of services; they become accessible in all parts of the app. (You can also specify providers at the component level, which is often preferred.)

   `providers` —— 本模块向全局服务中贡献的那些[服务](guide/architecture-services)的创建器。
  这些服务能被本应用中的任何部分使用。（你也可以在组件级别指定服务提供商，这通常是首选方式。）

* `bootstrap`: The main application view, called the *root component*, which hosts all other app views. Only the *root NgModule* should set the `bootstrap` property.

   `bootstrap` —— 应用的主视图，称为*根组件*。它是应用中所有其它视图的宿主。只有*根模块*才应该设置这个 `bootstrap` 属性。

Here's a simple root NgModule definition.

下面是一个简单的根 NgModule 定义：

<code-example path="architecture/src/app/mini-app.ts" region="module" header="src/app/app.module.ts" linenums="false"></code-example>

<div class="alert is-helpful">

  `AppComponent` is included in the `exports` list here for illustration; it isn't actually necessary in this example. A root NgModule has no reason to *export* anything because other modules don't need to *import* the root NgModule.

   把 `AppComponent` 放到 `exports` 中是为了演示导出的语法，这在本例子中实际上是没必要的。
  根模块没有任何理由*导出*任何东西，因为其它模块永远不需要*导入*根模块。

</div>

## NgModules and components

## NgModule 和组件

NgModules provide a *compilation context* for their components. A root NgModule always has a root component that is created during bootstrap, but any NgModule can include any number of additional components, which can be loaded through the router or created through the template. The components that belong to an NgModule share a compilation context.

NgModule 为其中的组件提供了一个*编译上下文环境*。根模块总会有一个根组件，并在引导期间创建它。
但是，任何模块都能包含任意数量的其它组件，这些组件可以通过路由器加载，也可以通过模板创建。那些属于这个 NgModule 的组件会共享同一个编译上下文环境。

<figure>

<img src="generated/images/guide/architecture/compilation-context.png" alt="Component compilation context" class="left">

</figure>

<br class="clear">

A component and its template together define a *view*. A component can contain a *view hierarchy*, which allows you to define arbitrarily complex areas of the screen that can be created, modified, and destroyed as a unit. A view hierarchy can mix views defined in components that belong to different NgModules. This is often the case, especially for UI libraries.

组件及其模板共同定义*视图*。组件还可以包含*视图层次结构*，它能让你定义任意复杂的屏幕区域，可以将其作为一个整体进行创建、修改和销毁。
一个视图层次结构中可以混合使用由不同 NgModule 中的组件定义的视图。
这种情况很常见，特别是对一些 UI 库来说。

<figure>

<img src="generated/images/guide/architecture/view-hierarchy.png" alt="View hierarchy" class="left">

</figure>

<br class="clear">

When you create a component, it's associated directly with a single view, called the *host view*. The host view can be the root of a view hierarchy, which can contain *embedded views*, which are in turn the host views of other components. Those components can be in the same NgModule, or can be imported from other NgModules. Views in the tree can be nested to any depth.

当你创建一个组件时，它直接与一个叫做*宿主视图*的视图关联起来。
宿主视图可以是视图层次结构的根，该视图层次结构可以包含一些*内嵌视图*，这些内嵌视图又是其它组件的宿主视图。
这些组件可以位于相同的 NgModule 中，也可以从其它 NgModule 中导入。
树中的视图可以嵌套到任意深度。

<div class="alert is-helpful">

  **Note:** The hierarchical structure of views is a key factor in the way Angular detects and responds to changes in the DOM and app data. 

  **注意：** 视图的这种层次结构是 Angular 在 DOM 和应用数据中检测与响应变更时的关键因素。

</div>

## NgModules and JavaScript modules

## NgModule 和 JavaScript 的模块

The NgModule system is different from and unrelated to the JavaScript (ES2015) module system for managing collections of JavaScript objects. These are *complementary* module systems that you can use together to write your apps.

NgModule 系统与 JavaScript（ES2015）用来管理 JavaScript 对象的模块系统不同，而且也没有直接关联。
这两种模块系统不同但*互补*。你可以使用它们来共同编写你的应用。

In JavaScript each *file* is a module and all objects defined in the file belong to that module.
The module declares some objects to be public by marking them with the `export` key word.
Other JavaScript modules use *import statements* to access public objects from other modules.

JavaScript 中，每个*文件*是一个模块，文件中定义的所有对象都从属于那个模块。
通过 `export` 关键字，模块可以把它的某些对象声明为公共的。
其它 JavaScript 模块可以使用*import 语句*来访问这些公共对象。

<code-example path="architecture/src/app/app.module.ts" region="imports" linenums="false"></code-example>

<code-example path="architecture/src/app/app.module.ts" region="export" linenums="false"></code-example>

<div class="alert is-helpful">

  <a href="http://exploringjs.com/es6/ch_modules.html">Learn more about the JavaScript module system on the web.</a>

  <a href="http://exploringjs.com/es6/ch_modules.html">学习更多关于 JavaScript 模块的知识。</a>

</div>

## Angular libraries

## Angular 自带的库

<img src="generated/images/guide/architecture/library-module.png" alt="Component" class="left">

Angular loads as a collection of JavaScript modules. You can think of them as library modules. Each Angular library name begins with the `@angular` prefix. Install them with the node package manager `npm` and import parts of them with JavaScript `import` statements.

Angular 会作为一组 JavaScript 模块进行加载，你可以把它们看成库模块。每个 Angular 库的名称都带有 `@angular` 前缀。
使用 `npm` 包管理器安装 Angular 的库，并使用 JavaScript 的 `import` 语句导入其中的各个部分。

<br class="clear">

For example, import Angular's `Component` decorator from the `@angular/core` library like this.

例如，像下面这样，从 `@angular/core` 库中导入 Angular 的 `Component` 装饰器：

<code-example path="architecture/src/app/app.component.ts" region="import" linenums="false"></code-example>

You also import NgModules from Angular *libraries* using JavaScript import statements.
For example, the following code imports the `BrowserModule` NgModule from the `platform-browser` library.

还可以使用 JavaScript 的导入语句从 Angular *库*中导入 Angular *模块*。
比如，下列代码从 `platform-browser` 库中导入了 `BrowserModule` 这个 NgModule。

<code-example path="architecture/src/app/mini-app.ts" region="import-browser-module" linenums="false"></code-example>

In the example of the simple root module above, the application module needs material from within
`BrowserModule`. To access that material, add it to the `@NgModule` metadata `imports` like this.

在上面这个简单的根模块范例中，应用的根模块需要来自 `BrowserModule` 中的素材。要访问这些素材，就要把它加入 `@NgModule` 元数据的 `imports` 中，代码如下：

<code-example path="architecture/src/app/mini-app.ts" region="ngmodule-imports" linenums="false"></code-example>

In this way you're using the Angular and JavaScript module systems *together*. Although it's easy to confuse the two systems, which share the common vocabulary of "imports" and "exports", you will become familiar with the different contexts in which they are used.

通过这种方式，你可以*同时*使用 Angular 和 JavaScript 的这两种模块系统。
虽然这两种模块系统容易混淆（它们共享了同样的词汇 `import` 和`export`），不过只要多用用你就会熟悉它们各自的语境了。

<div class="alert is-helpful">

  Learn more from the [NgModules](guide/ngmodules) guide.

  更多信息，参见 [NgModules](guide/ngmodules)。

</div><|MERGE_RESOLUTION|>--- conflicted
+++ resolved
@@ -1,12 +1,8 @@
 # Introduction to modules
 
-<<<<<<< HEAD
 # NgModule 简介
 
-Angular apps are modular and Angular has its own modularity system called *NgModules*. 
-=======
 Angular apps are modular and Angular has its own modularity system called *NgModules*.
->>>>>>> cb6dea47
 NgModules are containers for a cohesive block of code dedicated to an application domain, a workflow, or a closely related set of capabilities. They can contain components, service providers, and other code files whose scope is defined by the containing NgModule. They can import functionality that is exported from other NgModules, and export selected functionality for use by other NgModules.
 
 Angular 应用是模块化的，它拥有自己的模块化系统，称作 *NgModule*。

--- conflicted
+++ resolved
@@ -951,7 +951,11 @@
 the [`async`](api/core/testing/async) utility
 function imported from `@angular/core/testing`.
 
+由于 `compileComponents` 是异步的，所以它要使用从 `@angular/core/testing` 中导入的工具函数 [`async`](api/core/testing/async)。
+
 Please refer to the [async](#async) section for more details.
+
+欲知详情，请参见 [async](#async) 部分。
 
 </div>
 
@@ -1902,28 +1906,19 @@
 
 #### The _tick()_ function
 
-<<<<<<< HEAD
 #### `tick()` 函数
 
-You do have to call `tick()` to advance the (virtual) clock.
+You do have to call [tick()](api/core/testing/tick) to advance the (virtual) clock.
 
 你必须调用 `tick()` 函数来向前推动（虚拟）时钟。
 
-Calling `tick()` simulates the passage of time until all pending asynchronous activities finish.
+Calling [tick()](api/core/testing/tick) simulates the passage of time until all pending asynchronous activities finish.
 In this case, it waits for the error handler's `setTimeout()`.
 
 调用 `tick()` 会模拟时光的流逝，直到所有未决的异步活动都结束为止。
 在这个例子中，它会等待错误处理器中的 `setTimeout()`。
 
-The `tick()` function accepts milliseconds as a parameter (defaults to 0 if not provided). The parameter represents how much the virtual clock advances. For example, if you have a `setTimeout(fn, 100)` in a `fakeAsync()` test, you need to use tick(100) to trigger the fn callback.
-=======
-You do have to call [tick()](api/core/testing/tick) to advance the (virtual) clock.
-
-Calling [tick()](api/core/testing/tick) simulates the passage of time until all pending asynchronous activities finish.
-In this case, it waits for the error handler's `setTimeout()`.
-
 The [tick()](api/core/testing/tick) function accepts milliseconds as a parameter (defaults to 0 if not provided). The parameter represents how much the virtual clock advances. For example, if you have a `setTimeout(fn, 100)` in a `fakeAsync()` test, you need to use tick(100) to trigger the fn callback.
->>>>>>> d3650ce3
 
 `tick()` 函数接受一个毫秒值作为参数（如果没有提供则默认为 0）。该参数表示虚拟时钟要前进多少。
 比如，如果你的 `fakeAsync()` 测试中有一个 `setTimeout(fn, 100)` 函数，你就需要用 `tick(100)` 来触发它的 fn 回调。 
@@ -2143,14 +2138,10 @@
 Notice that the quote element displays the placeholder value (`'...'`) after `ngOnInit()`.
 The first quote hasn't arrived yet.
 
-<<<<<<< HEAD
 注意，这个 `<quote>` 元素应该在 `ngOnInit()` 之后显示占位值（`'...'`），
 但第一个引文却没有出现。
 
-To flush the first quote from the observable, you call `tick()`.
-=======
 To flush the first quote from the observable, you call [tick()](api/core/testing/tick).
->>>>>>> d3650ce3
 Then call `detectChanges()` to tell Angular to update the screen.
 
 要刷出可观察对象中的第一个引文，你就要先调用 `tick()`，然后调用 `detectChanges()` 来要求 Angular 刷新屏幕。

--- conflicted
+++ resolved
@@ -83,15 +83,11 @@
 
 ### Automatic deployment with the CLI
 
-<<<<<<< HEAD
 ### 使用 CLI 进行自动部署
 
-The Angular CLI command `ng deploy` (introduced in version 8.3.0) executes the `deploy` [CLI builder](https://angular.io/guide/cli-builder) associated with your project. A number of third-party builders implement deployment capabilities to different platforms. You can add any of them to your project by running `ng add [package name]`.
-=======
 The Angular CLI command `ng deploy` (introduced in version 8.3.0) executes the `deploy` [CLI builder](guide/cli-builder) associated with your project. A number of third-party builders implement deployment capabilities to different platforms. You can add any of them to your project by running `ng add [package name]`.
->>>>>>> eee2fd22
-
-Angular CLI 命令 `ng deploy`（在版本 8.3.0 中引入）执行与你的项目关联的 `deploy` [CLI 构建器](https://angular.cn/guide/cli-builder)。有许多第三方构建器实现了到不同平台的部署功能。你可以通过运行 `ng add [package name]` 把它们中的任何一个添加到项目中。
+
+Angular CLI 命令 `ng deploy`（在版本 8.3.0 中引入）执行与你的项目关联的 `deploy` [CLI 构建器](guide/cli-builder)。有许多第三方构建器实现了到不同平台的部署功能。你可以通过运行 `ng add [package name]` 把它们中的任何一个添加到项目中。
 
 When you add a package with deployment capability, it'll automatically update your workspace configuration (`angular.json` file) with a `deploy` section for the selected project. You can then use the `ng deploy` command to deploy that project.
 
@@ -691,28 +687,20 @@
 Users with modern browsers, however, shouldn't have to pay the price of increased bundle size that comes with polyfills they don't need.
 Differential loading, which is supported in Angular CLI version 8 and higher, can help solve this problem.
 
-<<<<<<< HEAD
-为了最大限度地提高兼容性，你可以发布一个包含所有已编译代码的发布包（bundle），以及所有可能会用到的腻子脚本。用户如果在支持大量最新 JavaScript 特性的现代浏览器中使用此应用，就不应该为这些他们用不到的包带来的额外体积付出代价。差异化加载就是解决这个问题的。Angular CLI 8 及更高版本默认就支持它。
-
-Differential loading is a strategy that allows your web application to support multiple browsers, but only load the necessary code that the browser needs. When differential loading is enabled (which is the default) the CLI builds two separate bundles as part of your deployed application.
+为了最大限度地提高兼容性，你可以发布一个包含所有已编译代码的发布包（bundle），以及所有可能会用到的腻子脚本。用户如果在支持大量最新 JavaScript 特性的现代浏览器中使用此应用，就不应该为这些他们用不到的包带来的额外体积付出代价。差异化加载可以帮你解决这个问题。Angular CLI 8 及更高版本就支持它。
+
+Differential loading is a strategy that allows your web application to support multiple browsers, but only load the necessary code that the browser needs. When differential loading is enabled the CLI builds two separate bundles as part of your deployed application.
 
 差异化加载是一种策略，它能让你的应用支持多种浏览器，但是只加载当前浏览器必须用到的代码。
-当（默认）启用了差异化加载时，CLI 会构建出两个单独的包，作为你要发布的应用的一部分。
-
-* The first bundle contains modern ES2015 syntax, takes advantage of built-in support in modern browsers, ships fewer polyfills, and results in a smaller bundle size.
+当启用了差异化加载时，CLI 会构建出两个单独的包，作为你要发布的应用的一部分。
+
+* The first bundle contains modern ES2015 syntax. This bundle takes advantage of built-in support in modern browsers, ships fewer polyfills, and results in a smaller bundle size.
 
   第一个包是使用现代的 ES2015 语法，它能发挥现代浏览器内置支持的优势，发布更少的腻子脚本，因此打包尺寸更小。
 
-* The second bundle contains code in the old ES5 syntax, along with all necessary polyfills. This results in a larger bundle size, but supports older browsers.
-=======
-Differential loading is a strategy that allows your web application to support multiple browsers, but only load the necessary code that the browser needs. When differential loading is enabled the CLI builds two separate bundles as part of your deployed application.
-
-* The first bundle contains modern ES2015 syntax. This bundle takes advantage of built-in support in modern browsers, ships fewer polyfills, and results in a smaller bundle size.
-
 * The second bundle contains code in the old ES5 syntax, along with all necessary polyfills. This second bundle is larger, but supports older browsers.
->>>>>>> eee2fd22
-
-  第二个包使用老式的 ES5 语法，包含所有必要的腻子脚本。其打包尺寸更大，但是支持老式浏览器。
+
+  第二个包使用老式的 ES5 语法，包含所有必要的腻子脚本。第二个包的尺寸更大，但是支持老式浏览器。
 
 ### Differential builds
 
@@ -725,34 +713,24 @@
 
 The following configurations determine your requirements.
 
-<<<<<<< HEAD
 会根据下列配置确定你的要求。
 
-* Browsers list
+* Browserslist
 
   浏览器列表
 
-  The `browserslist` configuration file is included in your application [project structure](guide/file-structure#application-configuration-files) and provides the minimum browsers your application supports. See the [Browserslist spec](https://github.com/browserslist/browserslist) for complete configuration options.
-
-  `browserslist` 配置文件包含在应用的[项目结构中](guide/file-structure#application-configuration-files)，它提供了本应用打算支持的最低浏览器版本。有关完整的配置选项，请参阅 [Browserslist 规范](https://github.com/browserslist/browserslist)。
+   The Browserslist configuration file is included in your application [project structure](guide/file-structure#application-configuration-files) and provides the minimum browsers your application supports. See the [Browserslist spec](https://github.com/browserslist/browserslist) for complete configuration options.
+
+   `browserslist` 配置文件包含在应用的[项目结构中](guide/file-structure#application-configuration-files)，它提供了本应用打算支持的最低浏览器版本。有关完整的配置选项，请参阅 [Browserslist 规范](https://github.com/browserslist/browserslist)。
 
 * TypeScript configuration
 
   TypeScript 配置
 
-  In the TypeScript configuration file, `tsconfig.json`, the "target" option in the `compilerOptions` section determines the ECMAScript target version that the code is compiled to.
-=======
-* Browserslist
-
-   The Browserslist configuration file is included in your application [project structure](guide/file-structure#application-configuration-files) and provides the minimum browsers your application supports. See the [Browserslist spec](https://github.com/browserslist/browserslist) for complete configuration options.
-
-* TypeScript configuration
-
-   In the TypeScript configuration file, the "target" option in the `compilerOptions` section determines the ECMAScript target version that the code is compiled to.
->>>>>>> eee2fd22
+  In the TypeScript configuration file, the "target" option in the `compilerOptions` section determines the ECMAScript target version that the code is compiled to.
    Modern browsers support ES2015 natively, while ES5 is more commonly used to support legacy browsers.
 
-  在 TypeScript 的配置文件 `tsconfig.json` 中，`compilerOptions` 区的 `target` 选项会决定编译后代码的 ECMAScript 目标版本。现代浏览器原生支持 ES2015，而 ES5 则更常用于支持老式浏览器。
+  在 TypeScript 配置文件中，`compilerOptions` 区的 `target` 选项会决定编译后代码的 ECMAScript 目标版本。现代浏览器原生支持 ES2015，而 ES5 则更常用于支持老式浏览器。
 
 <div class="alert is-helpful">
 
@@ -801,25 +779,16 @@
 
 ### Configuring differential loading
 
-<<<<<<< HEAD
 ### 配置差异化加载
 
-Differential loading is supported by default with version 8 and later of the Angular CLI.
-For each application project in your workspace, you can configure how builds are produced based on the `browserslist` and `tsconfig.json` configuration files in your application project.
-
-Angular CLI 第 8 版及更高版本已默认支持构建差异化加载的发布包。工作空间中的每个应用项目，都可以根据其中的 `browserslist` 和 `tsconfig.json` 配置文件来决定发布包的构建方式。
-
-For a newly created Angular application, legacy browsers such as IE 9-11 are ignored, and the compilation target is ES2015.
-
-对于新创建的 Angular 应用程序，将忽略 IE 9-11 等旧版浏览器，并且编译目标为 ES2015。
-
-<code-example language="none" header="browserslist">
-> 0.5%
-last 2 versions
-=======
 To include differential loading in your application builds, you must configure the Browserslist and TypeScript configuration files in your application project.
 
+要想在构建应用时包含差异化加载特性，你必须修改项目中的 Browserslist 和 TypeScript 配置文件。
+
 The following examples show a `browserlistrc` and `tsconfig.json` file for a newly created Angular application. In this configuration, legacy browsers such as IE 9-11 are ignored, and the compilation target is ES2015.
+
+下面的例子展示了新创建的 Angular 应用的 `browserlistrc` 和 `tsconfig.json` 文件。
+在这份配置中，老式浏览器（比如 IE 9-11）都被忽略了，其编译目标是 ES2015。 
 
 <code-example language="none" header="browserslistrc">
 # This file is used by the build system to adjust CSS and JS output to support the specified browsers below.
@@ -837,7 +806,6 @@
 last 2 Edge major versions
 last 2 Safari major version
 last 2 iOS major versions
->>>>>>> eee2fd22
 Firefox ESR
 not IE 9-11 # For IE 9-11 support, remove 'not'.
 </code-example>
@@ -869,32 +837,21 @@
 
 </code-example>
 
-<<<<<<< HEAD
-The default configuration creates two builds, with differential loading enabled.
-
-默认配置将创建两个版本，并启用差异化加载。
-
-=======
->>>>>>> eee2fd22
 <div class="alert is-important">
 
    To see which browsers are supported and determine which settings meet to your browser support requirements, see the [Browserslist compatibility page](https://browserl.ist/?q=%3E+0.5%25%2C+last+2+versions%2C+Firefox+ESR%2C+not+dead%2C+not+IE+9-11).
 
-   要查看这种默认配置支持哪些浏览器，以及决定哪些设置适合你要支持的浏览器，请参阅“ [浏览器列表兼容性”页面](https://browserl.ist/?q=%3E+0.5%25%2C+last+2+versions%2C+Firefox+ESR%2C+Chrome+41%2C+not+dead%2C+not+IE+9-11)。
+   要查看浏览器的支持度，以决定哪些设置适合你要支持的浏览器，请参阅“ [浏览器列表兼容性”页面](https://browserl.ist/?q=%3E+0.5%25%2C+last+2+versions%2C+Firefox+ESR%2C+Chrome+41%2C+not+dead%2C+not+IE+9-11)。
 
 </div>
 
 The Browserslist configuration allows you to ignore browsers without ES2015 support. In this case, a single build is produced.
 
-<<<<<<< HEAD
-`browserslist` 配置允许你忽略不支持 ES2015 的浏览器。在这种情况下，将只生成一个版本。
-
-If your `browserslist` configuration includes support for any legacy browsers, the build target in the TypeScript configuration determines whether the build will support differential loading.
-=======
+Browserslist 配置允许你忽略不支持 ES2015 的浏览器。在这种情况下，将只生成一个版本。
+
 If your Browserslist configuration includes support for any legacy browsers, the build target in the TypeScript configuration determines whether the build will support differential loading.
->>>>>>> eee2fd22
-
-如果你的 `browserslist` 配置包括对所有旧版浏览器的支持，则 TypeScript 配置中的构建目标将确定该构建是否将支持差异化加载。
+
+如果你的 Browserslist 配置包括对所有旧版浏览器的支持，则 TypeScript 配置中的构建目标将确定该构建是否将支持差异化加载。
 
 {@a configuration-table }
 
@@ -906,30 +863,6 @@
 | ES5 support enabled  | es5     | Single build w/conditional polyfills for ES5 only |
 | 启用 ES5 支持  | es5     | 单一构建，按需附带只供 ES5 使用的腻子脚本  |
 | ES5 support enabled  | es2015  | Differential loading (two builds w/conditional polyfills) |
-<<<<<<< HEAD
-| 启用 ES5 支持  | es2015  | 差异化加载（两个构建，按需附带腻子脚本） |
-
-### Opting out of differential loading
-
-### 选择性地排除差异化加载
-
-Differential loading can be explicitly disabled if it causes unexpected issues, or if you need to target ES5 specifically for legacy browser support.
-
-如果差异化加载导致了意外问题，或者你需要专门针对旧版浏览器支持而将 ES5 作为目标，则可以显式禁用差异化加载。
-
-To explicitly disable differential loading and create an ES5 build:
-
-要显式禁用差异化加载并创建 ES5 版本，请执行以下操作：
-
-- Enable the `dead` or `IE` browsers in the `browserslist` configuration file by removing the `not` keyword in front of them.
-
-  在 `browserslist` 配置文件中通过移除前面的 `not` 关键字来启用 `dead` 或 `IE` 中的浏览器。
-
-- To create a single ES5 build, set the target in the `compilerOptions` to `es5`.
-
-  要创建一个单一的 ES5 的构建，把 `compilerOptions` 中的 `target` 设为 `es5`。
-=======
->>>>>>> eee2fd22
 
 {@a test-and-serve}
 

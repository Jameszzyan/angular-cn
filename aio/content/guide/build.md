# Building and serving Angular apps

# 构建并运行 Angular 应用

This page discusses build-specific configuration options for Angular projects.

本文讨论的是 Angular 项目中与构建有关的配置项。

{@a app-environments}

## Configuring application environments

## 配置应用环境

You can define different named build configurations for your project, such as *stage* and *production*, with different defaults. 

你可以用不同的默认值来为项目定义出不同的命名配置项，比如 *stage* 和 *production*。

Each named build configuration can have defaults for any of the options that apply to the various build targets, such as `build`, `serve`, and `test`. The [Angular CLI](cli) `build`, `serve`, and `test` commands can then replace files with appropriate versions for your intended target environment.

每个命名配置项都可以具有某些选项的默认值，并应用于各种构建目标，比如 `build`、`serve` 和 `test`。
[Angular CLI](cli)  的 `build`、`serve` 和 `test` 命令可以为不同的目标环境，把文件替换成合适的版本。

The following figure shows how a project has multiple build targets, which can be executed using the named configurations that you define.

下面的例子展示了项目如何拥有多个构建目标，可以使用你定义的明明配置来执行这些目标。

<figure>
  <img src="generated/images/guide/build/build-config-targets.gif" alt="build configurations and targets">
</figure>

### Configure environment-specific defaults

### 配置针对特定环境的默认值

A project's `src/environments/` folder contains the base configuration file, `environment.ts`, which provides a default environment. 
You can add override defaults for additional environments, such as production and staging, in target-specific configuration files. 

项目的 `src/environments/` 文件夹包含基础配置文件 `environment.ts`，它提供了一个默认环境。
你可以在针对特定目标的配置文件中，为其它环境（比如生产和预生产）覆盖这些默认值。

For example:

比如：

```
└──myProject/src/environments/
                   └──environment.ts
                   └──environment.prod.ts
                   └──environment.stage.ts
```

The base file `environment.ts`, contains the default environment settings. For example:

基础环境 `environment.ts` 包含了默认的环境设置。比如：

```
export const environment = {
  production: false
};
```

The `build` command uses this as the build target when no environment is specified. 
You can add further variables, either as additional properties on the environment object, or as separate objects. 
For example, the following adds a default for a variable to the default environment:

当没有指定环境时，`build` 命令就会用它作为构建目标。
你可以添加其它变量，可以用该环境对象附加属性的形式，也可以用独立对象的形式。
比如：以下内容将会把一个变量添加到默认环境中：

```
export const environment = {
  production: false,
  apiUrl: 'http://my-api-url'
};
```

You can add target-specific configuration files, such as `environment.prod.ts`. 
The following sets content sets default values for the production build target:

你可以添加针对特定目标的配置文件，比如 `environment.prod.ts`。
下面的代码会设置针对生产环境构建目标的默认值：

```
export const environment = {
  production: true,
  apiUrl: 'http://my-prod-url'
};
```

### Using environment-specific variables in your app

### 在应用中使用针对特定环境的变量

The following application structure configures build targets for production and staging environments:

下面的应用结构会为生产和预生产环境配置构建目标：

```
└── src
    └── app
        ├── app.component.html
        └── app.component.ts
    └── environments
        ├── environment.prod.ts
        ├── environment.staging.ts
        └── environment.ts
```

To use the environment configurations you have defined, your components must import the original environments file:

要使用已定义的配置环境，组件必须导入原始版的环境文件：

```
import { environment } from './../environments/environment';
```

This ensures that the build and serve commands can find the configurations for specific build targets.

这会确保 `build` 和 `serve` 命令能找到针对特定目标的配置。

The following code in the component file (`app.component.ts`) uses an environment variable defined in the configuration files.

组件文件（`app.component.ts`）中的下列代码可以使用该配置文件中定义的环境变量。

```
import { Component } from '@angular/core';
import { environment } from './../environments/environment';

@Component({
  selector: 'app-root',
  templateUrl: './app.component.html',
  styleUrls: ['./app.component.css']
})
export class AppComponent {
  constructor() {
    console.log(environment.production); // Logs false for default environment
  }
  title = 'app works!';
}
```
{@a file-replacement}

## Configure target-specific file replacements

## 配置针对特定目标的文件替换规则

The main CLI configuration file, `angular.json`, contains a `fileReplacements` section in the configuration for each build target, which allows you to replace any file with a target-specific version of that file. 
This is useful for including target-specific code or variables in a build that targets a specific environment, such as production or staging.

CLI 的主配置文件 `angular.json` 中的每个构建目标下都包含了一个 `fileReplacements` 区段。这能让你把任何文件替换为针对特定目标的版本。
当构建目标需要包含针对特定环境（比如生产或预生产）的代码或变量时，这非常有用。

By default no files are replaced. 
You can add file replacements for specific build targets. 
For example:

默认情况下不会替换任何文件。
你可以为特定的构建目标添加文件替换规则。比如：

```
"configurations": {
  "production": {
    "fileReplacements": [
      {
        "replace": "src/environments/environment.ts",
        "with": "src/environments/environment.prod.ts"
      }
    ],
    ...
```

This means that when you build your production configuration (using `ng build --prod` or `ng build --configuration=production`), the `src/environments/environment.ts` file is replaced with the target-specific version of the file, `src/environments/environment.prod.ts`.

这意味着当你构建生产配置时（用 `ng build --prod` 或 `ng build --configuration=production`），就会把 `src/environments/environment.ts` 文件替换成针对特定目标的版本 `src/environments/environment.prod.ts`。

You can add additional configurations as required. To add a staging environment, create a copy of `src/environments/environment.ts` called `src/environments/environment.staging.ts`, then add a `staging` configuration to `angular.json`:

你还可以按需添加更多配置文件。要想添加预生产环境，把 `src/environments/environment.ts` 复制为 `src/environments/environment.staging.ts`，然后在 `angular.json` 中添加 `staging` 配置：

```
"configurations": {
  "production": { ... },
  "staging": {
    "fileReplacements": [
      {
        "replace": "src/environments/environment.ts",
        "with": "src/environments/environment.staging.ts"
      }
    ]
  }
}
```

You can add more configuration options to this target environment as well. 
Any option that your build supports can be overridden in a build target configuration.

你还可以往目标环境中添加更多配置项。
你的构建目标支持的任何选项都可以在构建目标配置中进行覆盖。

To build using the staging configuration, run the following command:

要想使用预生产环境（staging）的配置进行构建，请运行下列命令：

<code-example language="sh" class="code-shell">
 ng build --configuration=staging
</code-example>

You can also configure the `serve` command to use the targeted build configuration if you add it to the "serve:configurations" section of `angular.json`:

如果将其添加到 `angular.json` 的 "serve:configurations" 区段，你还可以配置 `serve` 命令来使用 目标构建配置：

```
"serve": {
  "builder": "@angular-devkit/build-angular:dev-server",
  "options": {
    "browserTarget": "your-project-name:build"
  },
  "configurations": {
    "production": {
      "browserTarget": "your-project-name:build:production"
    },
    "staging": {
      "browserTarget": "your-project-name:build:staging"
    }
  }
},
```

{@a size-budgets}

## Configure size budgets

## 配置文件大小预算

As applications grow in functionality, they also grow in size. 
The CLI allows you to set size thresholds in your configuration to ensure that parts of your application stay within size boundaries that you define.

当应用的功能不断增长时，其文件大小也会同步增长。
CLI 允许你通过配置项来限制文件大小，以确保应用的各个部分都处于你定义的大小范围内。

Define your size boundaries in the CLI configuration file, `angular.json`, in a `budgets` section for each [configured environment](#app-environments). 

你可以在 CLI 配置文件 `angular.json` 的 `budgets` 区段为每个[所配置的环境](#app-environments)定义这些大小范围。

```
{
  ...
  "configurations": {
    "production": {
      ...
      budgets: []
    }
  }
}
```

You can specify size budgets for the entire app, and for particular parts. 
Each budget entry configures a budget of a given type. 
Specify size values in the following formats:

你可以为整个应用指定大小范围，也可以为特定部分。
每个条目会为一种特定的类型配置大小范围。
用下列各式来指定大小的值：

* 123 or 123b: Size in bytes

  123 或 123b：以字节为单位的大小

* 123kb: Size in kilobytes

  123kb：以 kb 为单位的大小

* 123mb: Size in megabytes

  123mb：以 mb 为单位的大小

* 12%: Percentage of size relative to baseline. (Not valid for baseline values.)

<<<<<<< HEAD
  12%：相对于基准大小的百分比大小。（不能用作基准大小的值。）

When you configure a budget, the build system warns or reports and error when a given part of the app reaches or exceeds a boundary size that you set.
=======
When you configure a budget, the build system warns or reports an error when a given part of the app reaches or exceeds a boundary size that you set.
>>>>>>> cb6dea47

如果配置了大小范围，构建系统就会在发现应用的某个部分达到或超过了你设置的大小范围时发出警告或报错。

Each budget entry is a JSON object with the following properties:

每个范围条目是一个 JSON 对象，它具有下列属性：

<table>
  <tr>
    <th>Property</th>
    <th>Value</th>
  </tr>

  <tr>
    <th>属性</th>
    <th>值</th>
  </tr>

  <tr>
    <td>type</td>
    <td>

    The type of budget. One of:

    限制的类型。有效值为：

        * bundle - The size of a specific bundle.

          bundle - 特定包的大小。

        * initial - The initial size of the app.

          initial -  应用的初始大小。

        * allScript - The size of all scripts.

          allScript - 所有脚本的总大小。

        * all - The size of the entire app.

          all - 整个应用的总大小。

        * anyScript - The size of any one script.

          anyScript - 任何一个脚本的大小。

        * any - The size of any file.

          any - 任何一个文件的大小。

    </td>
  </tr>
   <tr>
    <td>name</td>
    <td>

    The name of the bundle (for `type=bundle`).

    要限制的包的名字（当 `type=bundle` 时）。

    </td>
  </tr>
  <tr>
    <td>baseline</td>
    <td>

    The baseline size for comparison. 

    一个表示基准大小的绝对值，用做比例值的基数。

    </td>
  </tr>
  <tr>
    <td>maximumWarning</td>
    <td>

    The maximum threshold for warning relative to the baseline.

    当大小超过基线的这个阈值百分比时给出警告。

    </td>
  </tr>
  <tr>
    <td>maximumError</td>
    <td>

    The maximum threshold for error relative to the baseline.

    当大小超过基线的这个阈值百分比时报错。

    </td>
  </tr>
  <tr>
    <td>minimumWarning</td>
    <td>

    The minimum threshold for warning relative to the baseline.

    当大小小于基线的这个阈值百分比时给出警告。

    </td>
  </tr>
  <tr>
    <td>minimumError</td>
    <td>

    The minimum threshold for error relative to the baseline.

    当大小小于基线的这个阈值百分比时报错。

    </td>
  </tr>
  <tr>
    <td>warning</td>
    <td>

    The threshold for warning relative to the baseline (min & max).

    当大小达到或小于基线的这个阈值百分比时都给出警告。

    </td>
  </tr>
  <tr>
    <td>error</td>
    <td>

    The threshold for error relative to the baseline (min & max).

    当大小达到或小于基线的这个阈值百分比时都报错。

    </td>
  </tr>

 </table>


{@a browser-compat}

## Configuring browser compatibility

## 配置浏览器兼容性

The CLI uses [Autoprefixer](https://github.com/postcss/autoprefixer) to ensure compatibility with different browser and browser versions. 
You may find it necessary to target specific browsers or exclude certain browser versions from your build.

CLI 使用 [Autoprefixer](https://github.com/postcss/autoprefixer) 来确保对不同浏览器及其版本的兼容性。
你会发现当你要从构建中针对特定的目标浏览器或排除指定的浏览器版本时，这是很有必要的。

Internally, Autoprefixer relies on a library called [Browserslist](https://github.com/browserslist/browserslist) to figure out which browsers to support with prefixing. 
Browserlist looks for configuration options in a `browserslist` property of the package configuration file, or in a configuration file named `.browserslistrc`. 
Autoprefixer looks for the `browserslist` configuration when it prefixes your CSS. 

在内部 Autoprefixer 依赖一个名叫 [Browserslist](https://github.com/browserslist/browserslist) 的库来指出需要为哪些浏览器加前缀。
Browserlist 会在 `package.json` 的 `browserlist` 属性中或一个名叫 `.browserslistrc` 的配置文件中来配置这些选项。
当 Autoprefixer 为你的 CSS 加前缀时，就会查阅 Browserlist 的配置。

* You can tell Autoprefixer what browsers to target by adding a browserslist property to the package configuration file, `package.json`:

  你可以为 `package.json` 添加 `browserslist` 属性来告诉 Autoprefixer，要针对哪些浏览器：

  ```
   "browserslist": [
     "> 1%",
     "last 2 versions"
   ]
  ```

* Alternatively, you can add a new file, `.browserslistrc`, to the project directory, that specifies browsers you want to support:

  或者你也可以在项目目录下添加一个新文件 `.browserslistrc`，用于指定你要支持哪些浏览器： 

  ```
   ### Supported Browsers
   > 1%
   last 2 versions
  ```

See the [browserslist repo](https://github.com/browserslist/browserslist) for more examples of how to target specific browsers and versions.

参见 [browserslist 的代码库](https://github.com/browserslist/browserslist)以得到如何指定浏览器及其版本的更多例子。

<div class="alert is-helpful">

Backward compatibility

向后兼容

If you want to produce a progressive web app and are using [Lighthouse](https://developers.google.com/web/tools/lighthouse/) to grade the project, add the following browserslist entry to your `package.json` file, in order to eliminate the [old flexbox](https://developers.google.com/web/tools/lighthouse/audits/old-flexbox) prefixes:

如果你要制作渐进式应用，并使用 [Lighthouse](https://developers.google.com/web/tools/lighthouse/) 来对该项目进行评分，请为 `package.json` 添加如下的 `browserslist` 条目，以消除[老版本的 flexbox](https://developers.google.com/web/tools/lighthouse/audits/old-flexbox) 前缀：

```
"browserslist": [
  "last 2 versions",
  "not ie <= 10",
  "not ie_mob <= 10"
]
```

</div>

{@a proxy}

## Proxying to a backend server

## 代理到后端服务器

You can use the [proxying support](https://webpack.js.org/configuration/dev-server/#devserver-proxy) in the `webpack` dev server to divert certain URLs to a backend server, by passing a file to the `--proxy-config` build option.
For example, to divert all calls for `http://localhost:4200/api` to a server running on `http://localhost:3000/api`, take the following steps.

<<<<<<< HEAD
你可以使用 `webpack` 开发服务器中的[代理支持](https://webpack.js.org/configuration/dev-server/#devserver-proxy)来把特定的 URL 转发给后端服务器，只要传入 `--proxy-config` 选项就可以了。
比如，要把所有到 `http://localhost:4200/api` 的调用都转给运行在 `http://localhost:3000/api` 上的服务器，可采取如下步骤。

1. Create a file `proxy.conf.json` in the projects `src/` folder, next to `package.json`.
=======
1. Create a file `proxy.conf.json` in the projects `src/` folder, in the same directory as `package.json`.
>>>>>>> cb6dea47

   在项目的 `src/` 目录下创建一个 `proxy.conf.json` 文件，紧挨着 `package.json`。

1. Add the following content to the new proxy file:

   往这个新的代理配置文件中添加如下内容：

    ```
    {
      "/api": {
        "target": "http://localhost:3000",
        "secure": false
      }
    }
    ```

1. In the CLI configuration file, `angular.json`, add the `proxyConfig` option to the `serve` target:

   在 CLI 配置文件 `angular.json` 中为 `serve` 目标添加 `proxyConfig` 选项：

    ```
    ...
    "architect": {
      "serve": {
        "builder": "@angular-devkit/build-angular:dev-server",
        "options": {
          "browserTarget": "your-application-name:build",
          "proxyConfig": "src/proxy.conf.json"
        },
    ...
    ```

1. To run the dev server with this proxy configuration, call `ng serve`. 

   要使用这个代理选项启动开发服务器，请运行 `ng serve` 命令。

You can edit the proxy configuration file to add configuration options; some examples are given below. 
For a description of all options, see [webpack DevServer documentation](https://webpack.js.org/configuration/dev-server/#devserver-proxy).

你可以编辑这个代理配置文件，以添加配置项，例子如下。
要查看所有选项的详细说明，参见 [webpack DevServer 文档](https://webpack.js.org/configuration/dev-server/#devserver-proxy)。

Note that if you edit the proxy configuration file, you must relaunch the `ng serve` process to make your changes effective.

注意，如果你编辑了这个代理配置文件，就必须重启 `ng serve`，来让你的修改生效。

### Rewrite the URL path

### 重写 URL 路径

The `pathRewrite` proxy configuration option lets you rewrite the URL path at run time. 
For example, you can specify the following `pathRewrite` value to the proxy configuration to remove "api" from the end of a path.

`pathRewrite` 代理配置项能让你在运行时重写 URL 路径。
比如，你可以在代理配置中指定如下的 `pathRewrite` 值，以移除路径末尾的 "api" 部分。

```
{
  "/api": {
    "target": "http://localhost:3000",
    "secure": false,
    "pathRewrite": {
      "^/api": ""
    }
  }
}
```

If you need to access a backend that is not on `localhost`, set the `changeOrigin` option as well. For example:

如果你要访问的后端不在 `localhost` 上，还要设置 `changeOrigin` 选项。比如：

```
{
  "/api": {
    "target": "http://npmjs.org",
    "secure": false,
    "pathRewrite": {
      "^/api": ""
    },
    "changeOrigin": true
  }
}
```

To help determine whether your proxy is working as intended, set the `logLevel` option. For example:

要想了解你的代理是否在如预期般工作，可以设置 `logLevel` 选项。比如：

```
{
  "/api": {
    "target": "http://localhost:3000",
    "secure": false,
    "pathRewrite": {
      "^/api": ""
    },
    "logLevel": "debug"
  }
}
```

Proxy log levels are `info` (the default), `debug`, `warn`, `error`, and `silent`.

代理的有效日志级别是 `info`（默认值）、`debug`、`warn`、`error` 和 `silent`。

### Proxy multiple entries

### 代理多个条目

You can  proxy multiple entries to the same target by defining the configuration in JavaScript.

通过用 JavaScript 定义此配置，你还可以把多个条目代理到同一个目标。

Set the proxy configuration file to `proxy.conf.js` (instead of `proxy.conf.json`), and specify configuration files as in the following example.

将代理配置文件设置为 `proxy.conf.js`（代替 `proxy.conf.json`），并指定如下例子中的配置文件。

```
const PROXY_CONFIG = [
    {
        context: [
            "/my",
            "/many",
            "/endpoints",
            "/i",
            "/need",
            "/to",
            "/proxy"
        ],
        target: "http://localhost:3000",
        secure: false
    }
]

module.exports = PROXY_CONFIG;
```

In the CLI configuration file, `angular.json`, point to the JavaScript proxy configuration file:

在 CLI 配置文件 `angular.json` 中，指向 JavaScript 配置文件：

```
...
"architect": {
  "serve": {
    "builder": "@angular-devkit/build-angular:dev-server",
    "options": {
      "browserTarget": "your-application-name:build",
      "proxyConfig": "src/proxy.conf.js"
    },
...
```

### Bypass the proxy

### 绕过代理

If you need to optionally bypass the proxy, or dynamically change the request before it's sent, add the bypass option, as shown in this JavaScript example.

如果你需要根据情况绕过此代理，或在发出请求前先动态修改一下，可以添加 `bypass` 选项，就像下例的 JavaScript 所示。

```
const PROXY_CONFIG = {
    "/api/proxy": {
        "target": "http://localhost:3000",
        "secure": false,
        "bypass": function (req, res, proxyOptions) {
            if (req.headers.accept.indexOf("html") !== -1) {
                console.log("Skipping proxy for browser request.");
                return "/index.html";
            }
            req.headers["X-Custom-Header"] = "yes";
        }
    }
}

module.exports = PROXY_CONFIG;
```

### Using corporate proxy

### 使用公司代理

If you work behind a corporate proxy, the cannot directly proxy calls to any URL outside your local network. 
In this case, you can configure the backend proxy to redirect calls through your corporate proxy using an agent:

如果你在公司代理后面工作，就无法直接代理到局域网之外的任何 URL。
这种情况下，你可以把这个后端代理配置为，借助 agent 通过你的公司代理转发此调用：

<code-example language="none" class="code-shell">
npm install --save-dev https-proxy-agent
</code-example>

When you define an environment variable `http_proxy` or `HTTP_PROXY`, an agent is automatically added to pass calls through your corporate proxy when running `npm start`.

如果你定义了环境变量 `http_proxy` 或 `HTTP_PROXY`，当运行 `npm start` 时，就会自动添加一个 agent 来通过你的企业代理转发网络调用。

Use the following content in the JavaScript configuration file.

请在 JavaScript 配置文件中使用如下内容。

```
var HttpsProxyAgent = require('https-proxy-agent');
var proxyConfig = [{
  context: '/api',
  target: 'http://your-remote-server.com:3000',
  secure: false
}];

function setupForCorporateProxy(proxyConfig) {
  var proxyServer = process.env.http_proxy || process.env.HTTP_PROXY;
  if (proxyServer) {
    var agent = new HttpsProxyAgent(proxyServer);
    console.log('Using corporate proxy server: ' + proxyServer);
    proxyConfig.forEach(function(entry) {
      entry.agent = agent;
    });
  }
  return proxyConfig;
}

module.exports = setupForCorporateProxy(proxyConfig);
```
<|MERGE_RESOLUTION|>--- conflicted
+++ resolved
@@ -277,13 +277,9 @@
 
 * 12%: Percentage of size relative to baseline. (Not valid for baseline values.)
 
-<<<<<<< HEAD
   12%：相对于基准大小的百分比大小。（不能用作基准大小的值。）
 
-When you configure a budget, the build system warns or reports and error when a given part of the app reaches or exceeds a boundary size that you set.
-=======
 When you configure a budget, the build system warns or reports an error when a given part of the app reaches or exceeds a boundary size that you set.
->>>>>>> cb6dea47
 
 如果配置了大小范围，构建系统就会在发现应用的某个部分达到或超过了你设置的大小范围时发出警告或报错。
 
@@ -494,14 +490,10 @@
 You can use the [proxying support](https://webpack.js.org/configuration/dev-server/#devserver-proxy) in the `webpack` dev server to divert certain URLs to a backend server, by passing a file to the `--proxy-config` build option.
 For example, to divert all calls for `http://localhost:4200/api` to a server running on `http://localhost:3000/api`, take the following steps.
 
-<<<<<<< HEAD
 你可以使用 `webpack` 开发服务器中的[代理支持](https://webpack.js.org/configuration/dev-server/#devserver-proxy)来把特定的 URL 转发给后端服务器，只要传入 `--proxy-config` 选项就可以了。
 比如，要把所有到 `http://localhost:4200/api` 的调用都转给运行在 `http://localhost:3000/api` 上的服务器，可采取如下步骤。
 
-1. Create a file `proxy.conf.json` in the projects `src/` folder, next to `package.json`.
-=======
 1. Create a file `proxy.conf.json` in the projects `src/` folder, in the same directory as `package.json`.
->>>>>>> cb6dea47
 
    在项目的 `src/` 目录下创建一个 `proxy.conf.json` 文件，紧挨着 `package.json`。
 

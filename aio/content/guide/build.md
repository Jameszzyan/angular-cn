# Building and serving Angular apps

# 构建并运行 Angular 应用

This page discusses build-specific configuration options for Angular projects.

本文讨论的是 Angular 项目中与构建有关的配置项。

{@a app-environments}

## Configuring application environments

## 配置应用环境

You can define different named build configurations for your project, such as *stage* and *production*, with different defaults.

你可以用不同的默认值来为项目定义出不同的命名配置项，比如 *stage* 和 *production*。

Each named configuration can have defaults for any of the options that apply to the various [builder targets](guide/glossary#target), such as `build`, `serve`, and `test`. The [Angular CLI](cli) `build`, `serve`, and `test` commands can then replace files with appropriate versions for your intended target environment.

每个命名配置项都可以具有某些选项的默认值，并应用于各种[构建目标](guide/glossary#target)，比如 `build`、`serve` 和 `test`。
[Angular CLI](cli)  的 `build`、`serve` 和 `test` 命令可以为不同的目标环境，把文件替换成合适的版本。

### Configure environment-specific defaults

### 配置针对特定环境的默认值

A project's `src/environments/` folder contains the base configuration file, `environment.ts`, which provides a default environment.
You can add override defaults for additional environments, such as production and staging, in target-specific configuration files.

项目的 `src/environments/` 文件夹包含基础配置文件 `environment.ts`，它提供了一个默认环境。
你可以在针对特定目标的配置文件中，为其它环境（比如生产和预生产）覆盖这些默认值。

For example:

比如：

```
└──myProject/src/environments/
                   └──environment.ts
                   └──environment.prod.ts
                   └──environment.stage.ts
```

The base file `environment.ts`, contains the default environment settings. For example:

基础环境 `environment.ts` 包含了默认的环境设置。比如：

```
export const environment = {
  production: false
};
```

The `build` command uses this as the build target when no environment is specified.
You can add further variables, either as additional properties on the environment object, or as separate objects.
For example, the following adds a default for a variable to the default environment:

当没有指定环境时，`build` 命令就会用它作为构建目标。
你可以添加其它变量，可以用该环境对象附加属性的形式，也可以用独立对象的形式。
比如：以下内容将会把一个变量添加到默认环境中：

```
export const environment = {
  production: false,
  apiUrl: 'http://my-api-url'
};
```

You can add target-specific configuration files, such as `environment.prod.ts`.
The following sets content sets default values for the production build target:

你可以添加针对特定目标的配置文件，比如 `environment.prod.ts`。
下面的代码会设置针对生产环境构建目标的默认值：

```
export const environment = {
  production: true,
  apiUrl: 'http://my-prod-url'
};
```

### Using environment-specific variables in your app

### 在应用中使用针对特定环境的变量

The following application structure configures build targets for production and staging environments:

下面的应用结构会为生产和预生产环境配置构建目标：

```
└── src
    └── app
        ├── app.component.html
        └── app.component.ts
    └── environments
        ├── environment.prod.ts
        ├── environment.staging.ts
        └── environment.ts
```

To use the environment configurations you have defined, your components must import the original environments file:

要使用已定义的配置环境，组件必须导入原始版的环境文件：

```
import { environment } from './../environments/environment';
```

This ensures that the build and serve commands can find the configurations for specific build targets.

这会确保 `build` 和 `serve` 命令能找到针对特定目标的配置。

The following code in the component file (`app.component.ts`) uses an environment variable defined in the configuration files.

组件文件（`app.component.ts`）中的下列代码可以使用该配置文件中定义的环境变量。

```
import { Component } from '@angular/core';
import { environment } from './../environments/environment';

@Component({
  selector: 'app-root',
  templateUrl: './app.component.html',
  styleUrls: ['./app.component.css']
})
export class AppComponent {
  constructor() {
    console.log(environment.production); // Logs false for default environment
  }
  title = 'app works!';
}
```
{@a file-replacement}

## Configure target-specific file replacements

## 配置针对特定目标的文件替换规则

The main CLI configuration file, `angular.json`, contains a `fileReplacements` section in the configuration for each build target, which allows you to replace any file with a target-specific version of that file.
This is useful for including target-specific code or variables in a build that targets a specific environment, such as production or staging.

CLI 的主配置文件 `angular.json` 中的每个构建目标下都包含了一个 `fileReplacements` 区段。这能让你把任何文件替换为针对特定目标的版本。
当构建目标需要包含针对特定环境（比如生产或预生产）的代码或变量时，这非常有用。

By default no files are replaced.
You can add file replacements for specific build targets.
For example:

默认情况下不会替换任何文件。
你可以为特定的构建目标添加文件替换规则。比如：

```
"configurations": {
  "production": {
    "fileReplacements": [
      {
        "replace": "src/environments/environment.ts",
        "with": "src/environments/environment.prod.ts"
      }
    ],
    ...
```

This means that when you build your production configuration (using `ng build --prod` or `ng build --configuration=production`), the `src/environments/environment.ts` file is replaced with the target-specific version of the file, `src/environments/environment.prod.ts`.

这意味着当你构建生产配置时（用 `ng build --prod` 或 `ng build --configuration=production`），就会把 `src/environments/environment.ts` 文件替换成针对特定目标的版本 `src/environments/environment.prod.ts`。

You can add additional configurations as required. To add a staging environment, create a copy of `src/environments/environment.ts` called `src/environments/environment.staging.ts`, then add a `staging` configuration to `angular.json`:

你还可以按需添加更多配置文件。要想添加预生产环境，把 `src/environments/environment.ts` 复制为 `src/environments/environment.staging.ts`，然后在 `angular.json` 中添加 `staging` 配置：

```
"configurations": {
  "production": { ... },
  "staging": {
    "fileReplacements": [
      {
        "replace": "src/environments/environment.ts",
        "with": "src/environments/environment.staging.ts"
      }
    ]
  }
}
```

You can add more configuration options to this target environment as well.
Any option that your build supports can be overridden in a build target configuration.

你还可以往目标环境中添加更多配置项。
你的构建目标支持的任何选项都可以在构建目标配置中进行覆盖。

To build using the staging configuration, run the following command:

要想使用预生产环境（staging）的配置进行构建，请运行下列命令：

<code-example language="sh" class="code-shell">
 ng build --configuration=staging
</code-example>

You can also configure the `serve` command to use the targeted build configuration if you add it to the "serve:configurations" section of `angular.json`:

如果将其添加到 `angular.json` 的 "serve:configurations" 区段，你还可以配置 `serve` 命令来使用 目标构建配置：

```
"serve": {
  "builder": "@angular-devkit/build-angular:dev-server",
  "options": {
    "browserTarget": "your-project-name:build"
  },
  "configurations": {
    "production": {
      "browserTarget": "your-project-name:build:production"
    },
    "staging": {
      "browserTarget": "your-project-name:build:staging"
    }
  }
},
```

{@a size-budgets}
{@a configure-size-budgets}

## Configuring size budgets

## 配置文件大小预算

As applications grow in functionality, they also grow in size.
The CLI allows you to set size thresholds in your configuration to ensure that parts of your application stay within size boundaries that you define.

当应用的功能不断增长时，其文件大小也会同步增长。
CLI 允许你通过配置项来限制文件大小，以确保应用的各个部分都处于你定义的大小范围内。

Define your size boundaries in the CLI configuration file, `angular.json`, in a `budgets` section for each [configured environment](#app-environments).

你可以在 CLI 配置文件 `angular.json` 的 `budgets` 区段为每个[所配置的环境](#app-environments)定义这些大小范围。

```
{
  ...
  "configurations": {
    "production": {
      ...
      budgets: []
    }
  }
}
```

You can specify size budgets for the entire app, and for particular parts.
Each budget entry configures a budget of a given type.
Specify size values in the following formats:

你可以为整个应用指定大小范围，也可以为特定部分。
每个条目会为一种特定的类型配置大小范围。
用下列各式来指定大小的值：

* 123 or 123b: Size in bytes

  123 或 123b：以字节为单位的大小

* 123kb: Size in kilobytes

  123kb：以 kb 为单位的大小

* 123mb: Size in megabytes

  123mb：以 mb 为单位的大小

* 12%: Percentage of size relative to baseline. (Not valid for baseline values.)

  12%：相对于基准大小的百分比大小。（不能用作基准大小的值。）

When you configure a budget, the build system warns or reports an error when a given part of the app reaches or exceeds a boundary size that you set.

如果配置了大小范围，构建系统就会在发现应用的某个部分达到或超过了你设置的大小范围时发出警告或报错。

Each budget entry is a JSON object with the following properties:

每个范围条目是一个 JSON 对象，它具有下列属性：

<table>
  <tr>
    <th>Property</th>
    <th>Value</th>
  </tr>

  <tr>
    <th>属性</th>
    <th>值</th>
  </tr>

  <tr>
    <td>type</td>
    <td>

    The type of budget. One of:

    限制的类型。有效值为：

* `bundle` - The size of a specific bundle.

  `bundle` - 特定包的大小。

* `initial` - The initial size of the app.

  `initial` -  应用的初始大小。

* `allScript` - The size of all scripts.

  `allScript` - 所有脚本的总大小。

* `all` - The size of the entire app.

  `all` - 整个应用的总大小。

* `anyComponentStyle` - This size of any one component stylesheet.

  `anyComponentStyle` - 任何一个组件样式文件的大小。

* `anyScript` - The size of any one script.

  `anyScript` - 任何一个脚本的大小。

* `any` - The size of any file.

  `any` - 任何一个文件的大小。

    </td>
  </tr>
   <tr>
    <td>name</td>
    <td>

    The name of the bundle (for `type=bundle`).

    要限制的包的名字（当 `type=bundle` 时）。
    </td>
  </tr>
  <tr>
    <td>baseline</td>
    <td>

    The baseline size for comparison. 

    一个表示基准大小的绝对值，用做比例值的基数。

    </td>
  </tr>
  <tr>
    <td>maximumWarning</td>
    <td>

    The maximum threshold for warning relative to the baseline.

    当大小超过基线的这个阈值百分比时给出警告。

    </td>
  </tr>
  <tr>
    <td>maximumError</td>
    <td>

    The maximum threshold for error relative to the baseline.

    当大小超过基线的这个阈值百分比时报错。

    </td>
  </tr>
  <tr>
    <td>minimumWarning</td>
    <td>

    The minimum threshold for warning relative to the baseline.

    当大小小于基线的这个阈值百分比时给出警告。

    </td>
  </tr>
  <tr>
    <td>minimumError</td>
    <td>

    The minimum threshold for error relative to the baseline.

    当大小小于基线的这个阈值百分比时报错。

    </td>
  </tr>
  <tr>
    <td>warning</td>
    <td>

    The threshold for warning relative to the baseline (min & max).

    当大小达到或小于基线的这个阈值百分比时都给出警告。

    </td>
  </tr>
  <tr>
    <td>error</td>
    <td>

    The threshold for error relative to the baseline (min & max).

    当大小达到或小于基线的这个阈值百分比时都报错。

    </td>
  </tr>

 </table>

<<<<<<< HEAD
=======
{@a commonjs }
## Configuring CommonJS dependencies

<div class="alert is-important">

It is recommended that you avoid depending on CommonJS modules in your Angular applications.
Depending on CommonJS modules can prevent bundlers and minifiers from optimizing your application, which results in larger bundle sizes.
Instead, it is recommended that you use [ECMAScript modules](https://developer.mozilla.org/en-US/docs/Web/JavaScript/Reference/Statements/import) in your entire application.
For more information, see [How CommonJS is making your bundles larger](https://web.dev/commonjs-larger-bundles/).

</div>

The Angular CLI outputs warnings if it detects that your browser application depends on CommonJS modules.
To disable these warnings, you can add the CommonJS module name to `allowedCommonJsDependencies` option in the `build` options located in `angular.json` file.

<code-example lang="json">
"build": {
  "builder": "@angular-devkit/build-angular:browser",
  "options": {
     "allowedCommonJsDependencies": [
        "lodash"
     ]
     ...
   }
   ...
},
</code-example>

>>>>>>> eee2fd22
{@a browser-compat}

## Configuring browser compatibility

## 配置浏览器兼容性

The CLI uses [Autoprefixer](https://github.com/postcss/autoprefixer) to ensure compatibility with different browser and browser versions.
You may find it necessary to target specific browsers or exclude certain browser versions from your build.

CLI 使用 [Autoprefixer](https://github.com/postcss/autoprefixer) 来确保对不同浏览器及其版本的兼容性。
你会发现当你要从构建中针对特定的目标浏览器或排除指定的浏览器版本时，这是很有必要的。

Internally, Autoprefixer relies on a library called [Browserslist](https://github.com/browserslist/browserslist) to figure out which browsers to support with prefixing.
Browserlist looks for configuration options in a `browserslist` property of the package configuration file, or in a configuration file named `.browserslistrc`.
Autoprefixer looks for the `browserslist` configuration when it prefixes your CSS.

在内部 Autoprefixer 依赖一个名叫 [Browserslist](https://github.com/browserslist/browserslist) 的库来指出需要为哪些浏览器加前缀。
Browserlist 会在 `package.json` 的 `browserlist` 属性中或一个名叫 `.browserslistrc` 的配置文件中来配置这些选项。
当 Autoprefixer 为你的 CSS 加前缀时，就会查阅 Browserlist 的配置。

* You can tell Autoprefixer what browsers to target by adding a browserslist property to the package configuration file, `package.json`:

  你可以为 `package.json` 添加 `browserslist` 属性来告诉 Autoprefixer，要针对哪些浏览器：

  ```
   "browserslist": [
     "> 1%",
     "last 2 versions"
   ]
  ```

* Alternatively, you can add a new file, `.browserslistrc`, to the project directory, that specifies browsers you want to support:

  或者你也可以在项目目录下添加一个新文件 `.browserslistrc`，用于指定你要支持哪些浏览器： 

  ```
   ### Supported Browsers
   > 1%
   last 2 versions
  ```

See the [browserslist repo](https://github.com/browserslist/browserslist) for more examples of how to target specific browsers and versions.

参见 [browserslist 的代码库](https://github.com/browserslist/browserslist)以得到如何指定浏览器及其版本的更多例子。

### Backward compatibility with Lighthouse

### 使用 Lighthouse 做向后兼容

If you want to produce a progressive web app and are using [Lighthouse](https://developers.google.com/web/tools/lighthouse/) to grade the project, add the following `browserslist` entry to your `package.json` file, in order to eliminate the [old flexbox](https://developers.google.com/web/tools/lighthouse/audits/old-flexbox) prefixes:

如果你要制作渐进式应用，并使用 [Lighthouse](https://developers.google.com/web/tools/lighthouse/) 来对该项目进行评分，请为 `package.json` 添加如下的 `browserslist` 条目，以消除[老版本的 flexbox](https://developers.google.com/web/tools/lighthouse/audits/old-flexbox) 前缀：

```
"browserslist": [
  "last 2 versions",
  "not ie <= 10",
  "not ie_mob <= 10"
]
```

### Backward compatibility with CSS grid

### CSS 网格 (Grid) 布局的向后兼容

CSS grid layout support in Autoprefixer, which was previously on by default, is off by default in Angular 8 and higher.

Autoprefixer 默认支持 CSS 网格布局，但在 Angular 8 及更高版本中，它默认处于禁用状态。

To use CSS grid with IE10/11, you must explicitly enable it using the `autoplace` option.
To do this, add the following to the top of the global styles file (or within a specific css selector scope):

要在 IE10/11 中使用 CSS 网格布局，必须使用 `autoplace` 选项显式启用它。
为此，请将以下内容添加到全局样式文件的顶部（或用在特定的 css 选择器范围内）：

```
/* autoprefixer grid: autoplace */
```

or

或

```
/* autoprefixer grid: no-autoplace */
```

For more information, see [Autoprefixer documentation](https://autoprefixer.github.io/).

欲知详情，参见 [Autoprefixer 文档](https://autoprefixer.github.io/)。

{@a proxy}

## Proxying to a backend server

## 代理到后端服务器

You can use the [proxying support](https://webpack.js.org/configuration/dev-server/#devserverproxy) in the `webpack` dev server to divert certain URLs to a backend server, by passing a file to the `--proxy-config` build option.
For example, to divert all calls for `http://localhost:4200/api` to a server running on `http://localhost:3000/api`, take the following steps.

你可以使用 `webpack` 开发服务器中的[代理支持](https://webpack.js.org/configuration/dev-server/#devserver-proxy)来把特定的 URL 转发给后端服务器，只要传入 `--proxy-config` 选项就可以了。
比如，要把所有到 `http://localhost:4200/api` 的调用都转给运行在 `http://localhost:3000/api` 上的服务器，可采取如下步骤。

1. Create a file `proxy.conf.json` in your project's `src/` folder.

   在项目的 `src/` 目录下创建一个 `proxy.conf.json` 文件。

1. Add the following content to the new proxy file:

   往这个新的代理配置文件中添加如下内容：

    ```
    {
      "/api": {
        "target": "http://localhost:3000",
        "secure": false
      }
    }
    ```

1. In the CLI configuration file, `angular.json`, add the `proxyConfig` option to the `serve` target:

   在 CLI 配置文件 `angular.json` 中为 `serve` 目标添加 `proxyConfig` 选项：

    ```
    ...
    "architect": {
      "serve": {
        "builder": "@angular-devkit/build-angular:dev-server",
        "options": {
          "browserTarget": "your-application-name:build",
          "proxyConfig": "src/proxy.conf.json"
        },
    ...
    ```

1. To run the dev server with this proxy configuration, call `ng serve`.

   要使用这个代理选项启动开发服务器，请运行 `ng serve` 命令。

You can edit the proxy configuration file to add configuration options; some examples are given below.
For a description of all options, see [webpack DevServer documentation](https://webpack.js.org/configuration/dev-server/#devserverproxy).

你可以编辑这个代理配置文件，以添加配置项，例子如下。
要查看所有选项的详细说明，参见 [webpack DevServer 文档](https://webpack.js.org/configuration/dev-server/#devserver-proxy)。

Note that if you edit the proxy configuration file, you must relaunch the `ng serve` process to make your changes effective.

注意，如果你编辑了这个代理配置文件，就必须重启 `ng serve`，来让你的修改生效。

### Rewrite the URL path

### 重写 URL 路径

The `pathRewrite` proxy configuration option lets you rewrite the URL path at run time.
For example, you can specify the following `pathRewrite` value to the proxy configuration to remove "api" from the end of a path.

`pathRewrite` 代理配置项能让你在运行时重写 URL 路径。
比如，你可以在代理配置中指定如下的 `pathRewrite` 值，以移除路径末尾的 "api" 部分。

```
{
  "/api": {
    "target": "http://localhost:3000",
    "secure": false,
    "pathRewrite": {
      "^/api": ""
    }
  }
}
```

If you need to access a backend that is not on `localhost`, set the `changeOrigin` option as well. For example:

如果你要访问的后端不在 `localhost` 上，还要设置 `changeOrigin` 选项。比如：

```
{
  "/api": {
    "target": "http://npmjs.org",
    "secure": false,
    "pathRewrite": {
      "^/api": ""
    },
    "changeOrigin": true
  }
}
```

To help determine whether your proxy is working as intended, set the `logLevel` option. For example:

要想了解你的代理是否在如预期般工作，可以设置 `logLevel` 选项。比如：

```
{
  "/api": {
    "target": "http://localhost:3000",
    "secure": false,
    "pathRewrite": {
      "^/api": ""
    },
    "logLevel": "debug"
  }
}
```

Proxy log levels are `info` (the default), `debug`, `warn`, `error`, and `silent`.

代理的有效日志级别是 `info`（默认值）、`debug`、`warn`、`error` 和 `silent`。

### Proxy multiple entries

### 代理多个条目

You can proxy multiple entries to the same target by defining the configuration in JavaScript.

通过用 JavaScript 定义此配置，你还可以把多个条目代理到同一个目标。

Set the proxy configuration file to `proxy.conf.js` (instead of `proxy.conf.json`), and specify configuration files as in the following example.

将代理配置文件设置为 `proxy.conf.js`（代替 `proxy.conf.json`），并指定如下例子中的配置文件。

```
const PROXY_CONFIG = [
    {
        context: [
            "/my",
            "/many",
            "/endpoints",
            "/i",
            "/need",
            "/to",
            "/proxy"
        ],
        target: "http://localhost:3000",
        secure: false
    }
]

module.exports = PROXY_CONFIG;
```

In the CLI configuration file, `angular.json`, point to the JavaScript proxy configuration file:

在 CLI 配置文件 `angular.json` 中，指向 JavaScript 配置文件：

```
...
"architect": {
  "serve": {
    "builder": "@angular-devkit/build-angular:dev-server",
    "options": {
      "browserTarget": "your-application-name:build",
      "proxyConfig": "src/proxy.conf.js"
    },
...
```

### Bypass the proxy

### 绕过代理

If you need to optionally bypass the proxy, or dynamically change the request before it's sent, add the bypass option, as shown in this JavaScript example.

如果你需要根据情况绕过此代理，或在发出请求前先动态修改一下，可以添加 `bypass` 选项，就像下例的 JavaScript 所示。

```
const PROXY_CONFIG = {
    "/api/proxy": {
        "target": "http://localhost:3000",
        "secure": false,
        "bypass": function (req, res, proxyOptions) {
            if (req.headers.accept.indexOf("html") !== -1) {
                console.log("Skipping proxy for browser request.");
                return "/index.html";
            }
            req.headers["X-Custom-Header"] = "yes";
        }
    }
}

module.exports = PROXY_CONFIG;
```

### Using corporate proxy

### 使用公司代理

If you work behind a corporate proxy, the backend cannot directly proxy calls to any URL outside your local network.
In this case, you can configure the backend proxy to redirect calls through your corporate proxy using an agent:

如果你在某个公司代理之后，此后端就无法直接代理到局域网之外的任何 URL。
这种情况下，你可以把这个后端代理配置为，借助 agent 通过你的公司代理转发此调用：

<code-example language="none" class="code-shell">
npm install --save-dev https-proxy-agent
</code-example>

When you define an environment variable `http_proxy` or `HTTP_PROXY`, an agent is automatically added to pass calls through your corporate proxy when running `npm start`.

如果你定义了环境变量 `http_proxy` 或 `HTTP_PROXY`，当运行 `npm start` 时，就会自动添加一个 agent 来通过你的企业代理转发网络调用。

Use the following content in the JavaScript configuration file.

请在 JavaScript 配置文件中使用如下内容。

```
var HttpsProxyAgent = require('https-proxy-agent');
var proxyConfig = [{
  context: '/api',
  target: 'http://your-remote-server.com:3000',
  secure: false
}];

function setupForCorporateProxy(proxyConfig) {
  var proxyServer = process.env.http_proxy || process.env.HTTP_PROXY;
  if (proxyServer) {
    var agent = new HttpsProxyAgent(proxyServer);
    console.log('Using corporate proxy server: ' + proxyServer);
    proxyConfig.forEach(function(entry) {
      entry.agent = agent;
    });
  }
  return proxyConfig;
}

module.exports = setupForCorporateProxy(proxyConfig);
```<|MERGE_RESOLUTION|>--- conflicted
+++ resolved
@@ -411,10 +411,10 @@
 
  </table>
 
-<<<<<<< HEAD
-=======
 {@a commonjs }
 ## Configuring CommonJS dependencies
+
+## 配置 CommonJS 依赖项
 
 <div class="alert is-important">
 
@@ -423,10 +423,17 @@
 Instead, it is recommended that you use [ECMAScript modules](https://developer.mozilla.org/en-US/docs/Web/JavaScript/Reference/Statements/import) in your entire application.
 For more information, see [How CommonJS is making your bundles larger](https://web.dev/commonjs-larger-bundles/).
 
+建议你在 Angular 应用中避免依赖 CommonJS 模块。对 CommonJS 模块的依赖会阻止打包器和压缩器优化你的应用，这会导致更大的打包尺寸。
+建议你在整个应用中都使用 [ECMAScript 模块](https://developer.mozilla.org/en-US/docs/Web/JavaScript/Reference/Statements/import)。
+欲知详情，参见[为什么 CommonJS 会导致更大的打包尺寸](https://web.dev/commonjs-larger-bundles/)。
+
 </div>
 
 The Angular CLI outputs warnings if it detects that your browser application depends on CommonJS modules.
 To disable these warnings, you can add the CommonJS module name to `allowedCommonJsDependencies` option in the `build` options located in `angular.json` file.
+
+如果 Angular CLI 检测到你的浏览器端应用依赖了 CommonJS 模块，就会发出警告。
+要禁用这些警告，你可以把这些 CommonJS 模块的名字添加到 `angular.json` 文件的 `build` 区的 `allowedCommonJsDependencies` 选项中。
 
 <code-example lang="json">
 "build": {
@@ -441,7 +448,6 @@
 },
 </code-example>
 
->>>>>>> eee2fd22
 {@a browser-compat}
 
 ## Configuring browser compatibility

--- conflicted
+++ resolved
@@ -137,7 +137,7 @@
 
 * `{{hero.name}}`, `(click)`, and `[hero]` bind program data to and from the DOM, responding to user input. See more about [data binding](#data-binding) below.
 
-   `{{hero.name}}`、`(click)` 和 `[hero]` 把程序数据绑定到及绑定回 DOM，以响应用户的输入。更多内容参见稍后的[数据绑定](#data-binding)部分。
+   `{{hero.name}}`、`(click)` 和 `[hero]` 把程序数据绑定到及绑定回 DOM，以响应用户的输入。更多内容参阅稍后的[数据绑定](#data-binding)部分。
 
 * The `<app-hero-detail>` tag in the example is an element that represents a new component, `HeroDetailComponent`.
 `HeroDetailComponent` (code not shown) defines the hero-detail child view of `HeroListComponent`.
@@ -178,16 +178,12 @@
 * The `{{hero.name}}` [*interpolation*](guide/interpolation)
 displays the component's `hero.name` property value within the `<li>` element.
 
-<<<<<<< HEAD
-   `{{hero.name}}` 这个[*插值*](guide/displaying-data#interpolation)在 `<li>` 标签中显示组件的 `hero.name` 属性的值。
-
-* The `[hero]` [*property binding*](guide/template-syntax#property-binding) passes the value of
-=======
+   `{{hero.name}}` 这个[*插值*](guide/interpolation)在 `<li>` 标签中显示组件的 `hero.name` 属性的值。
+
 * The `[hero]` [*property binding*](guide/property-binding) passes the value of
->>>>>>> 68d4a744
 `selectedHero` from the parent `HeroListComponent` to the `hero` property of the child `HeroDetailComponent`.
 
-   `[hero]`[*属性绑定*](guide/template-syntax#property-binding)把父组件 `HeroListComponent` 的 `selectedHero` 的值传到子组件 `HeroDetailComponent` 的 `hero` 属性中。
+   `[hero]`[*属性绑定*](guide/property-binding)把父组件 `HeroListComponent` 的 `selectedHero` 的值传到子组件 `HeroDetailComponent` 的 `hero` 属性中。
 
 * The `(click)` [*event binding*](guide/user-input#binding-to-user-input-events) calls the component's `selectHero` method when the user clicks a hero's name.
 
@@ -230,22 +226,16 @@
 
 Angular pipes let you declare display-value transformations in your template HTML. A class with the `@Pipe` decorator defines a function that transforms input values to output values for display in a view.
 
-<<<<<<< HEAD
 Angular 的管道可以让你在模板中声明显示值的转换逻辑。
  带有 `@Pipe` 装饰器的类中会定义一个转换函数，用来把输入值转换成供视图显示用的输出值。
 
-Angular defines various pipes, such as the [date](https://angular.io/api/common/DatePipe) pipe and [currency](https://angular.io/api/common/CurrencyPipe) pipe; for a complete list, see the [Pipes API list](https://angular.io/api?type=pipe). You can also define new pipes.
-
-Angular 自带了很多管道，比如 [date](api/common/DatePipe) 管道和 [currency](api/common/CurrencyPipe) 管道，完整的列表参见 [Pipes API 列表](api?type=pipe)。你也可以自己定义一些新管道。
-
-To specify a value transformation in an HTML template, use the [pipe operator (|)](https://angular.io/guide/template-syntax#pipe).
-=======
 Angular defines various pipes, such as the [date](api/common/DatePipe) pipe and [currency](api/common/CurrencyPipe) pipe; for a complete list, see the [Pipes API list](api?type=pipe). You can also define new pipes.
 
+Angular 自带了很多管道，比如 [date](api/common/DatePipe) 管道和 [currency](api/common/CurrencyPipe) 管道，完整的列表参阅 [Pipes API 列表](api?type=pipe)。你也可以自己定义一些新管道。
+
 To specify a value transformation in an HTML template, use the [pipe operator (|)](guide/pipes).
->>>>>>> 68d4a744
-
-要在 HTML 模板中指定值的转换方式，请使用 [管道操作符 (|)](guide/template-syntax#pipe)。
+
+要在 HTML 模板中指定值的转换方式，请使用 [管道操作符 (|)](guide/pipes)。
 
  `{{interpolated_value | pipe_name}}`
 
@@ -310,18 +300,13 @@
 
 <code-example path="architecture/src/app/hero-list.component.1.html" header="src/app/hero-list.component.html (structural)" region="structural"></code-example>
 
-<<<<<<< HEAD
-  * [`*ngFor`](guide/displaying-data#ngFor) is an iterative; it tells Angular to stamp out one `<li>` per hero in the `heroes` list.
-
-     [`*ngFor`](guide/displaying-data#ngFor) 是一个迭代器，它要求 Angular 为 `heroes` 列表中的每个英雄渲染出一个 `<li>`。
-
-  * [`*ngIf`](guide/displaying-data#ngIf) is a conditional; it includes the `HeroDetail` component only if a selected hero exists.
-
-     [`*ngIf`](guide/displaying-data#ngIf) 是个条件语句，只有当选中的英雄存在时，它才会包含 `HeroDetail` 组件。
-=======
-* [`*ngFor`](guide/structural-directives#inside-ngfor) is an iterative; it tells Angular to stamp out one `<li>` per hero in the `heroes` list.
-* [`*ngIf`](guide/structural-directives#ngif-case-study) is a conditional; it includes the `HeroDetail` component only if a selected hero exists.
->>>>>>> 68d4a744
+  * [`*ngFor`](guide/structural-directives#inside-ngfor) is an iterative; it tells Angular to stamp out one `<li>` per hero in the `heroes` list.
+
+     [`*ngFor`](guide/structural-directives#inside-ngfor) 是一个迭代器，它要求 Angular 为 `heroes` 列表中的每个英雄渲染出一个 `<li>`。
+
+  * [`*ngIf`](guide/structural-directives#ngif-case-study) is a conditional; it includes the `HeroDetail` component only if a selected hero exists.
+
+     [`*ngIf`](guide/structural-directives#ngif-case-study) 是个条件语句，只有当选中的英雄存在时，它才会包含 `HeroDetail` 组件。
 
 #### Attribute directives
 
@@ -345,12 +330,12 @@
 or modify aspects of DOM elements and components
 (for example, [ngStyle](guide/built-in-directives#ngStyle) and [ngClass](guide/built-in-directives#ngClass)).
 
-Angular 还有很多预定义指令，有些修改布局结构（比如 [ngSwitch](guide/template-syntax#ngSwitch)），有些修改 DOM 元素和组件的样子（比如 [ngStyle](guide/template-syntax#ngStyle) 和 [ngClass](guide/template-syntax#ngClass)）。
+Angular 还有很多预定义指令，有些修改布局结构（比如 [ngSwitch](guide/built-in-directives#ngSwitch)），有些修改 DOM 元素和组件的样子（比如 [ngStyle](guide/built-in-directives#ngStyle) 和 [ngClass](guide/built-in-directives#ngClass)）。
 
 <div class="alert is-helpful">
 
 Learn more in the [Attribute Directives](guide/attribute-directives) and [Structural Directives](guide/structural-directives) guides.
 
-欲知详情，参见[属性型指令](guide/attribute-directives)和[结构型指令](guide/structural-directives)这两章。
+欲知详情，参阅[属性型指令](guide/attribute-directives)和[结构型指令](guide/structural-directives)这两章。
 
 </div>
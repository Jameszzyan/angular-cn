# Getting started with service workers

# Service Worker 快速起步

This document explains how to enable Angular service worker support in projects that you created with the [Angular CLI](cli). It then uses a simple example to show you a service worker in action, demonstrating loading and basic caching.

本文档解释了如何在 [Angular CLI](cli) 项目中启用对 Angular Service Worker 的支持。稍后它会用一个简单的范例来向你展示 Service Worker 实践，包括加载和基础的缓存功能。

#### Prerequisites

#### 前提条件

A basic understanding of the information in [Introduction to Angular service workers](guide/service-worker-intro).

对 [Angular Service Worker 简介](guide/service-worker-intro)中的信息有了基本的了解。

## Adding a service worker to your project

## 为你的项目添加 Service Worker

To set up the Angular service worker in your project, use the CLI command `ng add @angular/pwa`. It takes care of configuring your app to use service workers by adding the `service-worker` package along
with setting up the necessary support files.

要让你的项目支持 Angular Service Worker，可以使用 CLI 命令 `ng add @angular/pwa`。它会添加 `service-worker` 包，并建立必要的支持文件，小心翼翼地配置你的应用，以便使用 Service Worker。

```sh

ng add @angular/pwa --project *project-name*
```

The above command completes the following actions:

上述命令完成了如下步骤：

1. Adds the `@angular/service-worker` package to your project. 

   把 @angular/service-worker 添加到你的项目中。

2. Enables service worker build support in the CLI.

   在 CLI 中启用 Service Worker 的构建支持。

3. Imports and registers the service worker in the app module.

   在应用模块中导入并注册 Service Worker。

4. Updates the `index.html` file:

   修改 `index.html` 文件：

    * Includes a link to add the `manifest.json` file.

       包含要添加到 `manifest.json` 文件中的链接。

    * Adds meta tags for `theme-color`.

       为 `theme-color` 添加 meta 标签。

5. Installs icon files to support the installed Progressive Web App (PWA).

   创建图标文件，以支持安装渐进式应用（PWA）。

6. Creates the service worker configuration file called [`ngsw-config.json`](/guide/service-worker-config), which specifies the caching behaviors and other settings.

   创建一个名叫 [`ngsw-config.json`](/guide/service-worker-config) 的 Service Worker 配置文件，它会用来指定缓存的行为以及其它设定。

Now, build the project:

现在，构建本项目：

```sh

ng build --prod

```

The CLI project is now set up to use the Angular service worker.

现在，这个 CLI 项目就可以使用 Angular Service Worker 了。

## Service worker in action: a tour

## Service Worker 实战：向导

This section demonstrates a service worker in action,
using an example application.

本节用一个范例应用来演示一下 Service Worker 实战。

### Serving with `http-server`

### 用 `http-server` 启动开发服务器

Because `ng serve` does not work with service workers, you must use a separate HTTP server to test your project locally. You can use any HTTP server. The example below uses the [http-server](https://www.npmjs.com/package/http-server) package from npm. To reduce the possibility of conflicts and avoid serving stale content, test on a dedicated port and disable caching.

由于 `ng serve` 对 Service Worker 无效，所以必须用一个独立的 HTTP 服务器在本地测试你的项目。
你可以使用任何 HTTP 服务器。下面这个例子使用来自 npm 中的 [http-server](https://www.npmjs.com/package/http-server) 包。
为了减小端口冲突的可能性，我们在一个专用端口上进行测试。

To serve the directory containing your web files with `http-server`, run the following command:

要想使用 `http-server` 在包含这些 web 文件的目录上启动服务，运行下列命令：

```sh
http-server -p 8080 -c-1 dist/<project-name>
```

### Initial load

### 最初的加载

With the server running, you can point your browser at http://localhost:8080/. Your application should load normally.

在服务器运行起来之后，你可以在浏览器中访问 http://localhost:8080/。你的应用像通常一样加载。

**Tip:** When testing Angular service workers, it's a good idea to use an incognito or private window in your browser to ensure the service worker doesn't end up reading from a previous leftover state, which can cause unexpected behavior.

**提示：** 当测试 Angular Service Worker 时，最好使用浏览器中的隐身或隐私窗口，以确保 Service Worker 不会从以前的残留状态中读取数据，否则可能导致意外的行为。

<div class="alert is-helpful">

**Note:**
If you are not using HTTPS, the service worker will only be registered when accessing the app on `localhost`.

**注意：**
如果没有使用 HTTPS，那么 Service Worker 只会在 `localhost` 上的应用中进行注册。
</div>

### Simulating a network issue

### 模拟网络出问题

To simulate a network issue, disable network interaction for your application. In Chrome:

要想模拟网络出问题的情况，可以为你的应用禁用网络交互。在 Chrome 中：

1. Select **Tools** > **Developer Tools** (from the Chrome menu located at the top right corner).

   选择 **Tools** > **Developer Tools** （从右上角的 Chrome 菜单）。

2. Go to the **Network tab**.

   进入 **Network 页**。

3. Check the **Offline box**.

<<<<<<< HEAD
   勾选 **Offline** 复选框。

<figure>
=======
<div class="lightbox">
>>>>>>> 6d28a209
  <img src="generated/images/guide/service-worker/offline-checkbox.png" alt="The offline checkbox in the Network tab is checked">
</div>

Now the app has no access to network interaction.

现在，本应用不能再和网络进行交互了。

For applications that do not use the Angular service worker, refreshing now would display Chrome's Internet disconnected page that says "There is no Internet connection".

对于那些不使用 Angular Service Worker 的应用，现在刷新将会显示 Chrome 的“网络中断”页，提示“没有可用的网络连接”。

With the addition of an Angular service worker, the application behavior changes. On a refresh, the page loads normally.

有了 Angular Service Worker，本应用的行为就不一样了。刷新时，页面会正常加载。

If you look at the Network tab, you can verify that the service worker is active.

<<<<<<< HEAD
如果你看看 Network 页，就会发现 Service Worker 是激活的。

<figure>
=======
<div class="lightbox">
>>>>>>> 6d28a209
  <img src="generated/images/guide/service-worker/sw-active.png" alt="Requests are marked as from ServiceWorker">
</div>

Notice that under the "Size" column, the requests state is `(from ServiceWorker)`. This means that the resources are not being loaded from the network. Instead, they are being loaded from the service worker's cache.

注意，在 “Size” 列中，请求的状态是 `(from ServiceWorker)`。
这表示该资源不是从网络上加载的，而是从 Service Worker 的缓存中。

### What's being cached?

### 什么被缓存了？

Notice that all of the files the browser needs to render this application are cached. The `ngsw-config.json` boilerplate configuration is set up to cache the specific resources used by the CLI:

注意，浏览器要渲染的所有这些文件都被缓存了。
`ngsw-config.json` 样板文件被配置成了要缓存 CLI 用到的那些文件：

* `index.html`.

* `favicon.ico`.

* Build artifacts (JS and CSS bundles).

   构建结果（JS 和 CSS 包）。

* Anything under `assets`.

  `assets` 下的一切。

* Images and fonts directly under the configured `outputPath` (by default `./dist/<project-name>/`) or `resourcesOutputPath`. See [`ng build`](cli/build) for more information about these options.

  图片和字体直接位于所配置的 `outputPath` (默认为 `./dist/<project-name>/`) 或 `resourcesOutputPath` 下。
  关于这些配置的更多信息，请参见 [`ng build`](cli/build) 。

<div class="alert is-helpful">

Pay attention to two key points:

注意如下两个关键点：

1. The generated `ngsw-config.json` includes a limited list of cachable fonts and images extentions. In some cases, you might want to modify the glob pattern to suit your needs.

   所生成的 `ngsw-config.json` 包括一个可缓存字体和图像的有限列表。在某些情况下，你可能要按需修改这些 glob 模式。

1. If `resourcesOutputPath` or `assets` paths are modified after the generation of configuration file, you need to change the paths manually in `ngsw-config.json`.

   如果在生成了配置文件之后修改了 `resourcesOutputPath` 或 `assets` 的路径，那么就要在 `ngsw-config.json` 中手动修改这些路径。

</div>


### Making changes to your application

### 修改你的应用

Now that you've seen how service workers cache your application, the
next step is understanding how updates work.

现在，你已经看到了 Service Worker 如何缓存你的应用，接下来的步骤讲它如何进行更新。

1. If you're testing in an incognito window, open a second blank tab. This will keep the incognito and the cache state alive during your test.

   如果你正在隐身窗口中测试，请打开第二个空白页。这会让该隐身窗口和缓存的状态在测试期间持续活着。

2. Close the application tab, but not the window. This should also close the Developer Tools.

   关闭该应用的页面，而不是整个窗口。这也会同时关闭开发者工具。

3. Shut down `http-server`.

   关闭 `http-server`。

4. Next, make a change to the application, and watch the service worker install the update.

   接下来，对应用进行一些修改，并且观察 Service Worker 安装这些更新。

5. Open `src/app/app.component.html` for editing.

   打开 `src/app/app.component.html` 供编辑。

6. Change the text `Welcome to {{title}}!` to `Bienvenue à {{title}}!`.

   把文本 `Welcome to {{title}}!` 改为 `Bienvenue à {{title}}!`。

7. Build and run the server again:

   再次构建并运行此服务器：

```sh
ng build --prod
http-server -p 8080 -c-1 dist/<project-name>
```

### Updating your application in the browser

### 在浏览器中更新你的应用

Now look at how the browser and service worker handle the updated application.

现在，看看浏览器和 Service Worker 如何处理这个更新后的应用。

1. Open http://localhost:8080 again in the same window. What happens?

<<<<<<< HEAD
   再次在同一个窗口中打开 <http://localhost:8080>，发生了什么？

<figure>
=======
<div class="lightbox">
>>>>>>> 6d28a209
  <img src="generated/images/guide/service-worker/welcome-msg-en.png" alt="It still says Welcome to Service Workers!">
</div>

What went wrong? Nothing, actually. The Angular service worker is doing its job and serving the version of the application that it has **installed**, even though there is an update available. In the interest of speed, the service worker doesn't wait to check for updates before it serves the application that it has cached.

错在哪里？哪里也没错，真的。Angular Service Worker 正在做自己的工作，并且用它**已经安装过**的版本提供服务，虽然，已经有新版本可用了。由于更关注速度，所以 Service Worker 并不会在启动它已经缓存过的版本之前先等待检查更新。

If you look at the `http-server` logs, you can see the service worker requesting `/ngsw.json`. This is how the service worker checks for updates.

如果你看看 `http-server` 的 log，就会发现 Service Worker 请求了 `/ngsw.json` 文件，这是 Service Worker 正在检查更新。

2. Refresh the page.

<<<<<<< HEAD
   刷新页面。

<figure>
=======
<div class="lightbox">
>>>>>>> 6d28a209
  <img src="generated/images/guide/service-worker/welcome-msg-fr.png" alt="The text has changed to say Bienvenue à app!">
</div>

The service worker installed the updated version of your app *in the background*, and the next time the page is loaded or reloaded, the service worker switches to the latest version.

Service Worker *在后台*安装好了这个更新后的版本，下次加载或刷新页面时，Service Worker 就切换到最新的版本了。

<hr />

## More on Angular service workers

## 关于 Angular Service Worker 的更多信息

You may also be interested in the following:

你可能还对下列内容感兴趣：

* [Communicating with service workers](guide/service-worker-communications).

   [与 Service Worker 通讯](guide/service-worker-communications)。
<|MERGE_RESOLUTION|>--- conflicted
+++ resolved
@@ -144,13 +144,9 @@
 
 3. Check the **Offline box**.
 
-<<<<<<< HEAD
    勾选 **Offline** 复选框。
 
-<figure>
-=======
 <div class="lightbox">
->>>>>>> 6d28a209
   <img src="generated/images/guide/service-worker/offline-checkbox.png" alt="The offline checkbox in the Network tab is checked">
 </div>
 
@@ -168,13 +164,9 @@
 
 If you look at the Network tab, you can verify that the service worker is active.
 
-<<<<<<< HEAD
 如果你看看 Network 页，就会发现 Service Worker 是激活的。
 
-<figure>
-=======
 <div class="lightbox">
->>>>>>> 6d28a209
   <img src="generated/images/guide/service-worker/sw-active.png" alt="Requests are marked as from ServiceWorker">
 </div>
 
@@ -278,13 +270,9 @@
 
 1. Open http://localhost:8080 again in the same window. What happens?
 
-<<<<<<< HEAD
    再次在同一个窗口中打开 <http://localhost:8080>，发生了什么？
 
-<figure>
-=======
 <div class="lightbox">
->>>>>>> 6d28a209
   <img src="generated/images/guide/service-worker/welcome-msg-en.png" alt="It still says Welcome to Service Workers!">
 </div>
 
@@ -298,13 +286,9 @@
 
 2. Refresh the page.
 
-<<<<<<< HEAD
    刷新页面。
 
-<figure>
-=======
 <div class="lightbox">
->>>>>>> 6d28a209
   <img src="generated/images/guide/service-worker/welcome-msg-fr.png" alt="The text has changed to say Bienvenue à app!">
 </div>
 

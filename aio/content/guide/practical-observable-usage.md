# Practical observable usage

# 可观察对象用法实战

Here are some examples of domains in which observables are particularly useful.

这里示范了一些在某种领域中可观察对象会特别有用的例子。

## Type-ahead suggestions

## 输入提示（type-ahead）建议

Observables can simplify the implementation of type-ahead suggestions. Typically, a type-ahead has to do a series of separate tasks:

可观察对象可以简化输入提示建议的实现方式。典型的输入提示要完成一系列独立的任务：

* Listen for data from an input.

   从输入中监听数据。

* Trim the value (remove whitespace) and make sure it’s a minimum length.

   移除输入值前后的空白字符，并确认它达到了最小长度。

* Debounce (so as not to send off API requests for every keystroke, but instead wait for a break in keystrokes).

   防抖（这样才能防止连续按键时每次按键都发起 API 请求，而应该等到按键出现停顿时才发起）

* Don’t send a request if the value stays the same (rapidly hit a character, then backspace, for instance).

   如果输入值没有变化，则不要发起请求（比如按某个字符，然后快速按退格）。

* Cancel ongoing AJAX requests if their results will be invalidated by the updated results.

   如果已发出的 AJAX 请求的结果会因为后续的修改而变得无效，那就取消它。

Writing this in full JavaScript can be quite involved. With observables, you can use a simple series of RxJS operators:

<<<<<<< HEAD
完全用 JavaScript 的传统写法实现这个功能可能需要大量的工作。使用可观察对象，你可以使用这样一个 RxJS 操作符的简单序列：

<code-example path="practical-observable-usage/src/typeahead.ts" title="Typeahead"></code-example>
=======
<code-example path="practical-observable-usage/src/typeahead.ts" header="Typeahead"></code-example>
>>>>>>> 331989ce

## Exponential backoff

## 指数化退避

Exponential backoff is a technique in which you retry an API after failure, making the time in between retries longer after each consecutive failure, with a maximum number of retries after which the request is considered to have failed. This can be quite complex to implement with promises and other methods of tracking AJAX calls. With observables, it is very easy:

<<<<<<< HEAD
指数化退避是一种失败后重试 API 的技巧，它会在每次连续的失败之后让重试时间逐渐变长，超过最大重试次数之后就会彻底放弃。
如果使用承诺和其它跟踪 AJAX 调用的方法会非常复杂，而使用可观察对象，这非常简单：

<code-example path="practical-observable-usage/src/backoff.ts" title="Exponential backoff"></code-example>
=======
<code-example path="practical-observable-usage/src/backoff.ts" header="Exponential backoff"></code-example>
>>>>>>> 331989ce
<|MERGE_RESOLUTION|>--- conflicted
+++ resolved
@@ -36,13 +36,9 @@
 
 Writing this in full JavaScript can be quite involved. With observables, you can use a simple series of RxJS operators:
 
-<<<<<<< HEAD
 完全用 JavaScript 的传统写法实现这个功能可能需要大量的工作。使用可观察对象，你可以使用这样一个 RxJS 操作符的简单序列：
 
-<code-example path="practical-observable-usage/src/typeahead.ts" title="Typeahead"></code-example>
-=======
 <code-example path="practical-observable-usage/src/typeahead.ts" header="Typeahead"></code-example>
->>>>>>> 331989ce
 
 ## Exponential backoff
 
@@ -50,11 +46,7 @@
 
 Exponential backoff is a technique in which you retry an API after failure, making the time in between retries longer after each consecutive failure, with a maximum number of retries after which the request is considered to have failed. This can be quite complex to implement with promises and other methods of tracking AJAX calls. With observables, it is very easy:
 
-<<<<<<< HEAD
 指数化退避是一种失败后重试 API 的技巧，它会在每次连续的失败之后让重试时间逐渐变长，超过最大重试次数之后就会彻底放弃。
 如果使用承诺和其它跟踪 AJAX 调用的方法会非常复杂，而使用可观察对象，这非常简单：
 
-<code-example path="practical-observable-usage/src/backoff.ts" title="Exponential backoff"></code-example>
-=======
-<code-example path="practical-observable-usage/src/backoff.ts" header="Exponential backoff"></code-example>
->>>>>>> 331989ce
+<code-example path="practical-observable-usage/src/backoff.ts" header="Exponential backoff"></code-example>
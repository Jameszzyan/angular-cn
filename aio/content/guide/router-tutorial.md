--- conflicted
+++ resolved
@@ -18,7 +18,7 @@
 
 To explore a sample app featuring the contents of this tutorial, see the <live-example></live-example>.
 
-要探索本教程的示例应用，请参阅<live-example></live-example>。
+要探索本教程的范例应用，请参阅<live-example></live-example>。
 
 ## Objectives
 
@@ -26,7 +26,7 @@
 
 * Organize a sample application's features into modules.
 
-  将示例应用的各个特性组织到一些模块中。
+  将范例应用的各个特性组织到一些模块中。
 
 * Define how to navigate to a component.
 
@@ -71,11 +71,11 @@
 
 You might find the [Tour of Heroes tutorial](/tutorial) helpful, but it is not required.
 
-你可能会发现[英雄指南教程](/tutorial)很有帮助，但它并不是必须的。
+你可能会发现[英雄之旅教程](/tutorial)很有帮助，但它并不是必须的。
 
 ## Create a sample application
 
-## 创建一个示例应用
+## 创建一个范例应用
 
 Using the Angular CLI, create a new application, _angular-router-sample_. This application will have two components: _crisis-list_ and _heroes-list_.
 
@@ -164,7 +164,7 @@
 To add this functionality to your sample application, you need to update the `app.module.ts` file to use the module, `RouterModule`.
 You import this module from `@angular/router`.
 
-路由允许你根据 URL 路径显示应用的特定视图。要把这个功能添加到你的示例应用中，你需要更新 `app.module.ts` 文件以使用模块 `RouterModule`。你可以从 `@angular/router` 导入该模块。
+路由允许你根据 URL 路径显示应用的特定视图。要把这个功能添加到你的范例应用中，你需要更新 `app.module.ts` 文件以使用模块 `RouterModule`。你可以从 `@angular/router` 导入该模块。
 
 1. From your code editor, open the `app.module.ts` file.
 
@@ -190,13 +190,9 @@
 
 * The route `/heroes-list` opens the `heroes-list` component.
 
-<<<<<<< HEAD
   路由 `/heroes-list` 用来打开 `heroes-list` 组件。
 
-A route definition is a JavaScript object. Each route typically has two propteries. The first property, `path`, is a string
-=======
 A route definition is a JavaScript object. Each route typically has two properties. The first property, `path`, is a string
->>>>>>> 68d4a744
 that specifies the URL path for the route. The second property, `component`, is a string that specifies
 what component your application should display for that path.
 
@@ -221,7 +217,7 @@
 The `forRoot()` method ensures that your application only instantiates one `RouterModule`. For more information, see
 [Singleton Services](/guide/singleton-services#forroot-and-the-router).
 
-这段代码把 `RouterModule` 添加到了 `imports` 数组中。接下来，该代码使用 `RouterModule` 的 `forRoot()` 方法来定义你的两个路由。该方法接受一个 JavaScript 对象数组，每个对象定义一个路由的属性。`forRoot()` 方法确保你的应用只会实例化一个 `RouterModule`。有关更多信息，请参阅[单例服务](/guide/singleton-services#forroot-and-the-router)。
+这段代码把 `RouterModule` 添加到了 `imports` 数组中。接下来，该代码使用 `RouterModule` 的 `forRoot()` 方法来定义你的两个路由。该方法接受一个 JavaScript 对象数组，每个对象定义一个路由的属性。`forRoot()` 方法确保你的应用只会实例化一个 `RouterModule`。欲知详情，请参阅[单例服务](/guide/singleton-services#forroot-and-the-router)。
 
 ## Update your component with `router-outlet`
 
@@ -366,7 +362,7 @@
       you have an empty string for a path. For more information about this property,
       see the [Route API documentation](/api/router/Route).
 
-     `pathMatch`。这个属性指示 Angular 要如何匹配 URL。对于本教程，你应该把这个属性设置为 `full`。当路径为空字符串时，建议使用此策略。有关此属性的更多信息，请参阅 [Route API 文档](/api/router/Route)。
+     `pathMatch`。这个属性指示 Angular 要如何匹配 URL。对于本教程，你应该把这个属性设置为 `full`。当路径为空字符串时，建议使用此策略。关于此属性的更多信息，请参阅 [Route API 文档](/api/router/Route)。
 
 Now when you open your application, it displays the `heroes-list` component by default.
 
@@ -435,7 +431,7 @@
 
 For more information about routing, see the following topics:
 
-有关路由的更多信息，请参阅以下主题：
+关于路由的更多信息，请参阅以下主题：
 
 * [In-app Routing and Navigation](/guide/router)
 

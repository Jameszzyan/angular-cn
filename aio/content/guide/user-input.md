--- conflicted
+++ resolved
@@ -1,15 +1,6 @@
-<<<<<<< HEAD
-@title
-用户输入
-
-@intro
-用户输入触发 DOM 事件。我们通过事件绑定来监听它们，把更新过的数据导入回我们的组件和 model。
-
-@description
-
-=======
 # User Input
->>>>>>> d71ae278
+
+# 用户输入
 
 User actions such as clicking a link, pushing a button, and entering
 text raise DOM events.
@@ -134,12 +125,9 @@
 in the component's `values` property, followed by a  separator character (|).
 The [interpolation](guide/template-syntax#interpolation)
 displays the accumulating input box changes from the `values` property.
-<<<<<<< HEAD
 
 在组件的`onKey()`方法中，把输入框的值和分隔符 (|) 追加组件的`values`属性。
 使用[插值表达式](guide/template-syntax#interpolation)来把存放累加结果的`values`属性回显到屏幕上。
-=======
->>>>>>> d71ae278
 
 Suppose the user enters the letters "abc", and then backspaces to remove them one by one.
 Here's what the UI displays:
@@ -275,13 +263,8 @@
 在输入框中输入，就会看到每次按键时，显示也随之更新了。
 
 
-<<<<<<< HEAD
-<figure class='image-display'>
-  <img src='assets/images/devguide/user-input/keyup-loop-back-anim.gif' alt="反馈"></img>
-=======
 <figure>
-  <img src='generated/images/guide/user-input/keyup-loop-back-anim.gif' alt="loop back">
->>>>>>> d71ae278
+  <img src='generated/images/guide/user-input/keyup-loop-back-anim.gif' alt="反馈">
 </figure>
 
 
@@ -339,13 +322,10 @@
 Sometimes only the _Enter_ key matters, because it signals that the user has finished typing.
 One way to reduce the noise would be to examine every `$event.keyCode` and take action only when the key is _Enter_.
 
-<<<<<<< HEAD
 `(keyup)`事件处理器监听*每一次按键*。
 有时只在意*回车*键，因为它标志着用户结束输入。
 解决这个问题的一种方法是检查每个`$event.keyCode`，只有键值是*回车*键时才采取行动。
 
-=======
->>>>>>> d71ae278
 There's an easier way: bind to Angular's `keyup.enter` pseudo-event.
 Then Angular calls the event handler only when the user presses _Enter_.
 
@@ -360,15 +340,10 @@
 
 Here's how it works.
 
-<<<<<<< HEAD
 下面展示了它是如何工作的。
 
-<figure class='image-display'>
-  <img src='assets/images/devguide/user-input/keyup3-anim.gif' alt="key up 3"></img>
-=======
 <figure>
   <img src='generated/images/guide/user-input/keyup3-anim.gif' alt="key up 3">
->>>>>>> d71ae278
 </figure>
 
 
@@ -416,13 +391,8 @@
 用户可以通过输入英雄名和点击“添加”按钮来添加英雄。
 
 
-<<<<<<< HEAD
-<figure class='image-display'>
-  <img src='assets/images/devguide/user-input/little-tour-anim.gif' alt="简版英雄指南"></img>
-=======
 <figure>
-  <img src='generated/images/guide/user-input/little-tour-anim.gif' alt="Little Tour of Heroes">
->>>>>>> d71ae278
+  <img src='generated/images/guide/user-input/little-tour-anim.gif' alt="简版英雄指南">
 </figure>
 
 

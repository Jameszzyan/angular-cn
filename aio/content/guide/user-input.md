# User input

# 用户输入

User actions such as clicking a link, pushing a button, and entering
text raise DOM events.
This page explains how to bind those events to component event handlers using the Angular
event binding syntax.

当用户点击链接、按下按钮或者输入文字时，这些用户动作都会产生 DOM 事件。
本章解释如何使用 Angular 事件绑定语法把这些事件绑定到事件处理器。

Run the <live-example></live-example>.

运行<live-example></live-example>

## Binding to user input events

## 绑定到用户输入事件

You can use [Angular event bindings](guide/template-syntax#event-binding)
to respond to any [DOM event](https://developer.mozilla.org/en-US/docs/Web/Events).
Many DOM events are triggered by user input. Binding to these events provides a way to
get input from the user.

你可以使用 [Angular 事件绑定](guide/template-syntax#event-binding)机制来响应任何 [DOM 事件](https://developer.mozilla.org/en-US/docs/Web/Events)。
许多 DOM 事件是由用户输入触发的。绑定这些事件可以获取用户输入。

To bind to a DOM event, surround the DOM event name in parentheses and assign a quoted
[template statement](guide/template-syntax#template-statements) to it.

要绑定 DOM 事件，只要把 DOM 事件的名字包裹在圆括号中，然后用放在引号中的[模板语句](guide/template-syntax#template-statements)对它赋值就可以了。

The following example shows an event binding that implements a click handler:

下例展示了一个事件绑定，它实现了一个点击事件处理器：

<code-example path="user-input/src/app/click-me.component.ts" region="click-me-button" header="src/app/click-me.component.ts"></code-example>

{@a click}

The `(click)` to the left of the equals sign identifies the button's click event as the **target of the binding**.
The text in quotes to the right of the equals sign
is the **template statement**, which responds
to the click event by calling the component's `onClickMe` method.

等号左边的 `(click)` 表示把按钮的点击事件作为**绑定目标**。
等号右边引号中的文本是**模板语句**，通过调用组件的 `onClickMe` 方法来响应这个点击事件。

When writing a binding, be aware of a template statement's **execution context**.
The identifiers in a template statement belong to a specific context object,
usually the Angular component controlling the template.
The example above shows a single line of HTML, but that HTML belongs to a larger component:

写绑定时，需要知道模板语句的**执行上下文**。
出现在模板语句中的每个标识符都属于特定的上下文对象。
这个对象通常都是控制此模板的 Angular 组件。
上例中只显示了一行 HTML，那段 HTML 片段属于下面这个组件：

<code-example path="user-input/src/app/click-me.component.ts" region="click-me-component" header="src/app/click-me.component.ts"></code-example>

When the user clicks the button, Angular calls the `onClickMe` method from `ClickMeComponent`.

当用户点击按钮时，Angular 调用 `ClickMeComponent` 的 `onClickMe` 方法。

## Get user input from the $event object

## 通过 $event 对象取得用户输入

DOM events carry a payload of information that may be useful to the component.
This section shows how to bind to the `keyup` event of an input box to get the user's input after each keystroke.

DOM 事件可以携带可能对组件有用的信息。
本节将展示如何绑定输入框的 `keyup` 事件，在每个敲击键盘时获取用户输入。

The following code listens to the `keyup` event and passes the entire event payload (`$event`) to the component event handler.

下面的代码监听 `keyup` 事件，并将整个事件载荷 (`$event`) 传给组件的事件处理器。

<code-example path="user-input/src/app/keyup.components.ts" region="key-up-component-1-template" header="src/app/keyup.components.ts (template v.1)"></code-example>

When a user presses and releases a key, the `keyup` event occurs, and Angular provides a corresponding
DOM event object in the `$event` variable which this code passes as a parameter to the component's `onKey()` method.

当用户按下并释放一个按键时，触发 `keyup` 事件，Angular 在 `$event` 变量提供一个相应的 DOM
事件对象，上面的代码将它作为参数传给 `onKey()` 方法。

<code-example path="user-input/src/app/keyup.components.ts" region="key-up-component-1-class-no-type" header="src/app/keyup.components.ts (class v.1)"></code-example>

The properties of an `$event` object vary depending on the type of DOM event. For example,
a mouse event includes different information than an input box editing event.

`$event` 对象的属性取决于 DOM 事件的类型。例如，鼠标事件与输入框编辑事件包含了不同的信息。

All [standard DOM event objects](https://developer.mozilla.org/en-US/docs/Web/API/Event)
have a `target` property, a reference to the element that raised the event.
In this case, `target` refers to the [`<input>` element](https://developer.mozilla.org/en-US/docs/Web/API/HTMLInputElement) and
`event.target.value` returns the current contents of that element.

所有[标准 DOM 事件对象](https://developer.mozilla.org/en-US/docs/Web/API/Event)都有一个 `target` 属性，
引用触发该事件的元素。
在本例中，`target` 是[`<input>` 元素](https://developer.mozilla.org/en-US/docs/Web/API/HTMLInputElement)，
`event.target.value` 返回该元素的当前内容。

After each call, the `onKey()` method appends the contents of the input box value to the list
in the component's `values` property, followed by a separator character (|).
The [interpolation](guide/template-syntax#interpolation)
displays the accumulating input box changes from the `values` property.

在组件的 `onKey()` 方法中，把输入框的值和分隔符 (|) 追加组件的 `values` 属性。
使用[插值](guide/template-syntax#interpolation)来把存放累加结果的 `values` 属性回显到屏幕上。

Suppose the user enters the letters "abc", and then backspaces to remove them one by one.
Here's what the UI displays:

假设用户输入字母“abc”，然后用退格键一个一个删除它们。
用户界面将显示：

<code-example>
  a | ab | abc | ab | a | |
</code-example>

<div class="lightbox">
  <img src='generated/images/guide/user-input/keyup1-anim.gif' alt="key up 1">
</div>

<div class="alert is-helpful">

Alternatively, you could accumulate the individual keys themselves by substituting `event.key`
for `event.target.value` in which case the same user input would produce:

或者，你可以用 `event.key` 替代 `event.target.value`，积累各个按键本身，这样同样的用户输入可以产生：

<code-example>
  a | b | c | backspace | backspace | backspace |

</code-example>

</div>

{@a keyup1}

### Type the _$event_

### *$event*的类型

The example above casts the `$event` as an `any` type.
That simplifies the code at a cost.
There is no type information
that could reveal properties of the event object and prevent silly mistakes.

上例将 `$event` 转换为 `any` 类型。
这样简化了代码，但是有成本。
没有任何类型信息能够揭示事件对象的属性，防止简单的错误。

The following example rewrites the method with types:

下面的例子，使用了带类型方法：

<code-example path="user-input/src/app/keyup.components.ts" region="key-up-component-1-class" header="src/app/keyup.components.ts (class v.1 - typed )"></code-example>

The `$event` is now a specific `KeyboardEvent`.
Not all elements have a `value` property so it casts `target` to an input element.
The `OnKey` method more clearly expresses what it expects from the template and how it interprets the event.

`$event` 的类型现在是 `KeyboardEvent`。
不是所有的元素都有 `value` 属性，所以它将 `target` 转换为输入元素。
`OnKey` 方法更加清晰地表达了它期望从模板得到什么，以及它是如何解析事件的。

### Passing _$event_ is a dubious practice

### 传入 *$event* 是靠不住的做法

Typing the event object reveals a significant objection to passing the entire DOM event into the method:
the component has too much awareness of the template details.
It can't extract information without knowing more than it should about the HTML implementation.
That breaks the separation of concerns between the template (_what the user sees_)
and the component (_how the application processes user data_).

类型化事件对象揭露了重要的一点，即反对把整个 DOM 事件传到方法中，因为这样组件会知道太多模板的信息。
只有当它知道更多它本不应了解的 HTML 实现细节时，它才能提取信息。
这就违反了模板（*用户看到的*）和组件（*应用如何处理用户数据*）之间的分离关注原则。

The next section shows how to use template reference variables to address this problem.

下面将介绍如何用模板引用变量来解决这个问题。

## Get user input from a template reference variable

## 从一个模板引用变量中获得用户输入

There's another way to get the user data: use Angular
[**template reference variables**](guide/template-syntax#ref-vars).
These variables provide direct access to an element from within the template.
To declare a template reference variable, precede an identifier with a hash (or pound) character (#).

还有另一种获取用户数据的方式：使用 Angular 的[**模板引用变量**](guide/template-syntax#ref-vars)。
这些变量提供了从模块中直接访问元素的能力。
在标识符前加上井号 (#) 就能声明一个模板引用变量。

The following example uses a template reference variable
to implement a keystroke loopback in a simple template.

下面的例子使用了局部模板变量，在一个超简单的模板中实现按键反馈功能。

<code-example path="user-input/src/app/loop-back.component.ts" region="loop-back-component" header="src/app/loop-back.component.ts"></code-example>

The template reference variable named `box`, declared on the `<input>` element,
refers to the `<input>` element itself.
The code uses the `box` variable to get the input element's `value` and display it
with interpolation between `<p>` tags.

这个模板引用变量名叫 `box`，在 `<input>` 元素声明，它引用 `<input>` 元素本身。
代码使用 `box` 获得输入元素的 `value` 值，并通过插值把它显示在 `<p>` 标签中。

The template is completely self contained. It doesn't bind to the component,
and the component does nothing.

这个模板完全是完全自包含的。它没有绑定到组件，组件也没做任何事情。

Type something in the input box, and watch the display update with each keystroke.

在输入框中输入，就会看到每次按键时，显示也随之更新了。

<div class="lightbox">
  <img src='generated/images/guide/user-input/keyup-loop-back-anim.gif' alt="loop back">
</div>

<div class="alert is-helpful">

**This won't work at all unless you bind to an event**.

**除非你绑定一个事件，否则这将完全无法工作。**

Angular updates the bindings (and therefore the screen)
only if the app does something in response to asynchronous events, such as keystrokes.
This example code binds the `keyup` event
to the number 0, the shortest template statement possible.
While the statement does nothing useful,
it satisfies Angular's requirement so that Angular will update the screen.

只有在应用做了些异步事件（如击键），Angular 才更新绑定（并最终影响到屏幕）。
本例代码将 `keyup` 事件绑定到了数字 0，这可能是最短的模板语句了。
虽然这个语句不做什么，但它满足 Angular 的要求，所以 Angular 将更新屏幕。

</div>

It's easier to get to the input box with the template reference
variable than to go through the `$event` object. Here's a rewrite of the previous
`keyup` example that uses a template reference variable to get the user's input.

从模板变量获得输入框比通过 `$event` 对象更加简单。
下面的代码重写了之前 `keyup` 示例，它使用变量来获得用户输入。

<code-example path="user-input/src/app/keyup.components.ts" region="key-up-component-2" header="src/app/keyup.components.ts (v2)"></code-example>

A nice aspect of this approach is that the component gets clean data values from the view.
It no longer requires knowledge of the `$event` and its structure.

这个方法最漂亮的一点是：组件代码从视图中获得了干净的数据值。再也不用了解 `$event` 变量及其结构了。

{@a key-event}

## Key event filtering (with `key.enter`)

## 按键事件过滤（通过 `key.enter`）

The `(keyup)` event handler hears *every keystroke*.
Sometimes only the _Enter_ key matters, because it signals that the user has finished typing.
One way to reduce the noise would be to examine every `$event.keyCode` and take action only when the key is _Enter_.

`(keyup)` 事件处理器监听*每一次按键*。
有时只在意*回车*键，因为它标志着用户结束输入。
解决这个问题的一种方法是检查每个 `$event.keyCode`，只有键值是*回车*键时才采取行动。

There's an easier way: bind to Angular's `keyup.enter` pseudo-event.
Then Angular calls the event handler only when the user presses _Enter_.

更简单的方法是：绑定到 Angular 的 `keyup.enter` 模拟事件。
然后，只有当用户敲*回车*键时，Angular 才会调用事件处理器。

<code-example path="user-input/src/app/keyup.components.ts" region="key-up-component-3" header="src/app/keyup.components.ts (v3)"></code-example>

Here's how it works.

下面展示了它的工作原理。

<div class="lightbox">
  <img src='generated/images/guide/user-input/keyup3-anim.gif' alt="key up 3">
</div>

## On blur

## 失去焦点事件 (blur)

In the previous example, the current state of the input box
is lost if the user mouses away and clicks elsewhere on the page
without first pressing _Enter_.
The component's `value` property is updated only when the user presses _Enter_.

前上例中，如果用户没有先按回车键，而是移开了鼠标，点击了页面中其它地方，输入框的当前值就会丢失。
只有当用户按下了回车键候，组件的 `values` 属性才能更新。

To fix this issue, listen to both the _Enter_ key and the _blur_ event.

下面通过同时监听输入框的回车键和失去焦点事件来修正这个问题。

<code-example path="user-input/src/app/keyup.components.ts" region="key-up-component-4" header="src/app/keyup.components.ts (v4)"></code-example>

## Put it all together

## 把它们放在一起

The previous page showed how to [display data](guide/displaying-data).
This page demonstrated event binding techniques.

上一章介绍了如何[显示数据](guide/displaying-data)。
本章展示了事件绑定技术。

Now, put it all together in a micro-app
that can display a list of heroes and add new heroes to the list.
The user can add a hero by typing the hero's name in the input box and
clicking **Add**.

现在，在一个微型应用中一起使用它们，应用能显示一个英雄列表，并把新的英雄加到列表中。
用户可以通过输入英雄名和点击“添加”按钮来添加英雄。

<div class="lightbox">
  <img src='generated/images/guide/user-input/little-tour-anim.gif' alt="Little Tour of Heroes">
</div>

Below is the "Little Tour of Heroes"  component.

下面就是“简版英雄指南”组件。

<code-example path="user-input/src/app/little-tour.component.ts" region="little-tour" header="src/app/little-tour.component.ts"></code-example>

### Observations

### 小结

* **Use template variables to refer to elements** &mdash;
The `newHero` template variable refers to the `<input>` element.
You can reference `newHero` from any sibling or child of the `<input>` element.

   **使用模板变量来引用元素** &mdash; `newHero` 模板变量引用了 `<input>` 元素。
你可以在 `<input>` 的任何兄弟或子级元素中引用 `newHero`。

* **Pass values, not elements** &mdash;
Instead of passing the `newHero` into the component's `addHero` method,
get the input box value and pass *that* to `addHero`.

   **传递数值，而非元素** &mdash;
获取输入框的值并将*它*传给组件的 `addHero`，而不要传递 `newHero`。

* **Keep template statements simple** &mdash;
The `(blur)` event is bound to two JavaScript statements.
The first statement calls `addHero`. The second statement, `newHero.value=''`,
clears the input box after a new hero is added to the list.

   **保持模板语句简单** &mdash;
`(blur)` 事件被绑定到两个 JavaScript 语句。
第一句调用 `addHero`。第二句 `newHero.value=''` 在添加新英雄到列表中后清除输入框。

## Source code

## 源代码

Following is all the code discussed in this page.

下面是本章讨论过的所有源码。

<code-tabs>

  <code-pane header="click-me.component.ts" path="user-input/src/app/click-me.component.ts">

  </code-pane>

  <code-pane header="keyup.components.ts" path="user-input/src/app/keyup.components.ts">

  </code-pane>

  <code-pane header="loop-back.component.ts" path="user-input/src/app/loop-back.component.ts">

  </code-pane>

  <code-pane header="little-tour.component.ts" path="user-input/src/app/little-tour.component.ts">

  </code-pane>

</code-tabs>

<<<<<<< HEAD
=======

Angular also supports passive event listeners. For example, you can use the following steps to make the scroll event passive.

1. Create a file `zone-flags.ts` under `src` directory.
2. Add the following line into this file.

```
(window as any)['__zone_symbol__PASSIVE_EVENTS'] = ['scroll'];
```

3. In the `src/polyfills.ts` file, before importing zone.js, import the newly created `zone-flags`.

```
import './zone-flags';
import 'zone.js/dist/zone';  // Included with Angular CLI.
```

After those steps, if you add event listeners for the `scroll` event, the listeners will be `passive`.

>>>>>>> 4f3ac1d9
## Summary

## 小结

You have mastered the basic primitives for responding to user input and gestures.

你已经掌握了响应用户输入和操作的基础技术。

These techniques are useful for small-scale demonstrations, but they
quickly become verbose and clumsy when handling large amounts of user input.
Two-way data binding is a more elegant and compact way to move
values between data entry fields and model properties.
The next page, `Forms`, explains how to write
two-way bindings with `NgModel`.

这些技术对小规模演示很实用，但是在处理大量用户输入时，很容易变得累赘和笨拙。
要在数据录入字段和模型属性之间传递数据，双向数据绑定是更加优雅和简洁的方式。
下一章 ` 表单 ` 解释了如何用 `NgModel` 来进行双向绑定。<|MERGE_RESOLUTION|>--- conflicted
+++ resolved
@@ -390,19 +390,25 @@
 
 </code-tabs>
 
-<<<<<<< HEAD
-=======
-
 Angular also supports passive event listeners. For example, you can use the following steps to make the scroll event passive.
 
+Angular 还支持被动事件侦听器。例如，你可以使用以下步骤使滚动事件变为被动监听。
+
 1. Create a file `zone-flags.ts` under `src` directory.
+
+   在 `src` 目录下创建一个 `zone-flags.ts` 文件。
+
 2. Add the following line into this file.
+
+   往这个文件中添加如下语句。
 
 ```
 (window as any)['__zone_symbol__PASSIVE_EVENTS'] = ['scroll'];
 ```
 
 3. In the `src/polyfills.ts` file, before importing zone.js, import the newly created `zone-flags`.
+
+   在 `src/polyfills.ts` 文件中，导入 `zone.js` 之前，先导入新创建的 `zone-flags` 文件。
 
 ```
 import './zone-flags';
@@ -411,7 +417,8 @@
 
 After those steps, if you add event listeners for the `scroll` event, the listeners will be `passive`.
 
->>>>>>> 4f3ac1d9
+经过这些步骤，你添加 `scroll` 事件的监听器时，它就是被动（`passive`）的。
+
 ## Summary
 
 ## 小结

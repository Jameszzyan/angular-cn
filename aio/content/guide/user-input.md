--- conflicted
+++ resolved
@@ -1,8 +1,7 @@
 # User input
 
-<<<<<<< HEAD
 # 用户输入
-=======
+
 <div class="callout is-critical">
 <header>Marked for archiving</header>
 
@@ -14,7 +13,6 @@
 If you think this content should not be archived, please file a [GitHub issue](https://github.com/angular/angular/issues/new?template=3-docs-bug.md).
 
 </div>
->>>>>>> 68d4a744
 
 User actions such as clicking a link, pushing a button, and entering
 text raise DOM events.
@@ -30,24 +28,20 @@
 
 ## Binding to user input events
 
-<<<<<<< HEAD
 ## 绑定到用户输入事件
 
-You can use [Angular event bindings](guide/template-syntax#event-binding)
-=======
 You can use [Angular event bindings](guide/event-binding)
->>>>>>> 68d4a744
 to respond to any [DOM event](https://developer.mozilla.org/en-US/docs/Web/Events).
 Many DOM events are triggered by user input. Binding to these events provides a way to
 get input from the user.
 
-你可以使用 [Angular 事件绑定](guide/template-syntax#event-binding)机制来响应任何 [DOM 事件](https://developer.mozilla.org/en-US/docs/Web/Events)。
+你可以使用 [Angular 事件绑定](guide/event-binding)机制来响应任何 [DOM 事件](https://developer.mozilla.org/en-US/docs/Web/Events)。
 许多 DOM 事件是由用户输入触发的。绑定这些事件可以获取用户输入。
 
 To bind to a DOM event, surround the DOM event name in parentheses and assign a quoted
 [template statement](guide/template-statements) to it.
 
-要绑定 DOM 事件，只要把 DOM 事件的名字包裹在圆括号中，然后用放在引号中的[模板语句](guide/template-syntax#template-statements)对它赋值就可以了。
+要绑定 DOM 事件，只要把 DOM 事件的名字包裹在圆括号中，然后用放在引号中的[模板语句](guide/template-statements)对它赋值就可以了。
 
 The following example shows an event binding that implements a click handler:
 
@@ -126,7 +120,7 @@
 displays the accumulating input box changes from the `values` property.
 
 在组件的 `onKey()` 方法中，把输入框的值和分隔符 (|) 追加组件的 `values` 属性。
-使用[插值](guide/template-syntax#interpolation)来把存放累加结果的 `values` 属性回显到屏幕上。
+使用[插值](guide/interpolation)来把存放累加结果的 `values` 属性回显到屏幕上。
 
 Suppose the user enters the letters "abc", and then backspaces to remove them one by one.
 Here's what the UI displays:
@@ -212,7 +206,7 @@
 These variables provide direct access to an element from within the template.
 To declare a template reference variable, precede an identifier with a hash (or pound) character (#).
 
-还有另一种获取用户数据的方式：使用 Angular 的[**模板引用变量**](guide/template-syntax#ref-vars)。
+还有另一种获取用户数据的方式：使用 Angular 的[**模板引用变量**](guide/template-reference-variables)。
 这些变量提供了从模块中直接访问元素的能力。
 在标识符前加上井号 (#) 就能声明一个模板引用变量。
 
@@ -268,7 +262,7 @@
 `keyup` example that uses a template reference variable to get the user's input.
 
 从模板变量获得输入框比通过 `$event` 对象更加简单。
-下面的代码重写了之前 `keyup` 示例，它使用变量来获得用户输入。
+下面的代码重写了之前 `keyup` 范例，它使用变量来获得用户输入。
 
 <code-example path="user-input/src/app/keyup.components.ts" region="key-up-component-2" header="src/app/keyup.components.ts (v2)"></code-example>
 
@@ -329,18 +323,9 @@
 
 ## 把它们放在一起
 
-<<<<<<< HEAD
-The previous page showed how to [display data](guide/displaying-data).
-This page demonstrated event binding techniques.
-=======
-
-## Put it all together
-
 This page demonstrated several event binding techniques.
->>>>>>> 68d4a744
-
-上一章介绍了如何[显示数据](guide/displaying-data)。
-本章展示了事件绑定技术。
+
+本章展示了一些事件绑定技术。
 
 Now, put it all together in a micro-app
 that can display a list of heroes and add new heroes to the list.
@@ -356,7 +341,7 @@
 
 Below is the "Little Tour of Heroes"  component.
 
-下面就是“简版英雄指南”组件。
+下面就是“简版英雄之旅”组件。
 
 <code-example path="user-input/src/app/little-tour.component.ts" region="little-tour" header="src/app/little-tour.component.ts"></code-example>
 
@@ -417,7 +402,7 @@
 
 Angular also supports passive event listeners. For example, you can use the following steps to make the scroll event passive.
 
-Angular 还支持被动事件侦听器。例如，你可以使用以下步骤使滚动事件变为被动监听。
+Angular 还支持被动事件监听器。例如，你可以使用以下步骤使滚动事件变为被动监听。
 
 1. Create a file `zone-flags.ts` under `src` directory.
 
@@ -456,14 +441,9 @@
 quickly become verbose and clumsy when handling large amounts of user input.
 Two-way data binding is a more elegant and compact way to move
 values between data entry fields and model properties.
-<<<<<<< HEAD
-The next page, `Forms`, explains how to write
+The [`Forms`](guide/forms-overview) page explains how to write
 two-way bindings with `NgModel`.
 
 这些技术对小规模演示很实用，但是在处理大量用户输入时，很容易变得累赘和笨拙。
 要在数据录入字段和模型属性之间传递数据，双向数据绑定是更加优雅和简洁的方式。
-下一章 ` 表单 ` 解释了如何用 `NgModel` 来进行双向绑定。
-=======
-The [`Forms`](guide/forms-overview) page explains how to write
-two-way bindings with `NgModel`.
->>>>>>> 68d4a744
+下一章 ` 表单 ` 解释了如何用 `NgModel` 来进行双向绑定。
--- conflicted
+++ resolved
@@ -11,23 +11,8 @@
 
 See the <live-example name="set-document-title"></live-example>.
 
-<<<<<<< HEAD
 参见<live-example name="set-document-title"></live-example>
 
-<div class="l-sub-section">
-  <img src='generated/images/plunker/plunker-switch-to-editor-button.png'alt="pop out the window" class="right">
-  <img src='generated/images/plunker/plunker-separate-window-button.png' alt="pop out the window" class="right">
-
-  To see the browser title bar change in the live example,
-  open it again in the Plunker editor by clicking the icon in the upper right,
-  then pop out the preview window by clicking the blue 'X' button in the upper right corner.
-  
-  要在在线例子中看到浏览器标题的变化，请点击右上角的图标在Plunker编辑器中打开它，然后点击预览窗口右上角的蓝色'X'按钮，弹出窗口。
-
-</div>
-
-=======
->>>>>>> 8d34364f
 ## The problem with *&lt;title&gt;*
 
 ## *&lt;title&gt;*的问题

# Next steps: tools and techniques

# 后续步骤：工具与技巧

After you understand the basic Angular building blocks, you can learn more
about the features and tools that can help you develop and deliver Angular applications.

在了解了基本的 Angular 构建块之后，你可以进一步了解可以帮助你开发和交付 Angular 应用的特性和工具。

* Work through the [Tour of Heroes](tutorial) tutorial to get a feel for how to fit the basic building blocks together to create a well-designed application.

  参考“[英雄指南”](tutorial/index)教程，了解如何将这些基本构建块放在一起，来创建设计精良的应用。

* Check out the [Glossary](guide/glossary) to understand Angular-specific terms and usage.

  查看[词汇表](guide/glossary)，了解 Angular 特有的术语和用法。

* Use the documentation to learn about key features in more depth, according to your stage of development and areas of interest.

  根据你的开发阶段和感兴趣的领域，使用该文档更深入地学习某些关键特性。

## Application architecture

## 应用架构

* The [Components and templates](guide/displaying-data) guide explains how to connect the application data in your [components](guide/glossary#component) to your page-display [templates](guide/glossary#template), to create a complete interactive application.

  [组件与模板](guide/displaying-data)一章中介绍了如何把组件中的应用数据与页面显示[模板](guide/glossary#template)联系起来，以创建一个完整的交互式应用。

* The [NgModules](guide/ngmodules) guide provides in-depth information on the modular structure of an Angular application.

  [NgModules](guide/ngmodules)一章中提供了关于 Angular 应用模块化结构的深度信息。

* The [Routing and navigation](guide/router) guide provides in-depth information on how to construct applications that allow a user to navigate to different [views](guide/glossary#view) within your single-page app.

  [路由与导航](guide/router)一章中提供了一些深度信息，教你如何构造出一个允许用户导航到单页面应用中不同[视图](guide/glossary#view) 的应用。

* The [Dependency injection](guide/dependency-injection) guide provides in-depth information on how to construct an application such that each component class can acquire the services and objects it needs to perform its function.

  [依赖注入](guide/dependency-injection)一章提供了一些深度信息，教你如何让每个组件类都可以获取实现其功能所需的服务和对象。

## Responsive programming

## 响应式编程

The **Components and Templates** guide provides guidance and details of the [template syntax](guide/template-syntax) that you use to display your component data when and where you want it within a view, and to collect input from users that you can respond to.

**“组件和模板”**一章提供了[模板语法](guide/template-syntax)的指南和详细信息，用于在视图中随时随地显示组件数据，并从用户那里收集输入，以便做出响应。

Additional pages and sections describe some basic programming techniques for Angular apps.

其它页面和章节则描述了 Angular 应用的一些基本编程技巧。

* [Lifecycle hooks](guide/lifecycle-hooks): Tap into key moments in the lifetime of a component, from its creation to its destruction, by implementing the lifecycle hook interfaces.

  [生命周期钩子](guide/lifecycle-hooks)：通过实现生命周期钩子接口，可以窃听组件生命周期中的一些关键时刻 —— 从创建到销毁。

* [Observables and event processing](guide/observables): How to use observables with components and services to publish and subscribe to messages of any type, such as user-interaction events and asynchronous operation results.

  [可观察对象（Observable）和事件处理](guide/observables)：如何在组件和服务中使用可观察对象来发布和订阅任意类型的消息，比如用户交互事件和异步操作结果。

* [Angular elements](guide/elements): How to package components as *custom elements* using Web Components, a web standard for defining new HTML elements in a framework-agnostic way.

  [Angular 自定义元素](guide/elements)：如何使用 Web Components 把组件打包成*自定义元素*，Web Components 是一种以框架无关的方式定义新 HTML 元素的 Web 标准。

* [Forms](guide/forms-overview): Support complex data entry scenarios with HTML-based input validation.

  [表单](guide/forms-overview)：通过基于 HTML 的输入验证，来支持复杂的数据录入场景。

* [Animations](guide/animations): Use Angular's animation library to animate component behavior
without deep knowledge of animation techniques or CSS.

  [动画](guide/animations)：使用 Angular 的动画库，你可以让组件支持动画行为，而不用深入了解动画技术或 CSS。

## Client-server interaction

## “客户端-服务器”交互

Angular provides a framework for single-page apps, where most of the logic and data resides on the client.
Most apps still need to access a server using the `HttpClient` to access and save data.
For some platforms and applications, you might also want to use the PWA (Progressive Web App) model to improve the user experience.

Angular 为单页面应用提供了一个框架，其中的大多数逻辑和数据都留在客户端。大多数应用仍然需要使用 `HttpClient` 来访问服务器，以访问和保存数据。对于某些平台和应用，你可能还希望使用 PWA（渐进式 Web 应用）模型来改善用户体验。

* [HTTP](guide/http): Communicate with a server to get data, save data, and invoke server-side actions with an HTTP client.

  [HTTP](guide/http)：与服务器通信，通过 HTTP 客户端来获取数据、保存数据，并调用服务端的动作。

* [Server-side rendering](guide/universal): Angular Universal generates static application pages on the server through server-side rendering (SSR). This allows you to run your Angular app on the server in order to improve performance and show the first page quickly on mobile and low-powered devices, and also facilitate web crawlers.

  [服务器端渲染](guide/universal)：Angular Universal 通过服务器端渲染（SSR）在服务器上生成静态应用页面。这允许你在服务器上运行 Angular 应用，以提高性能，并在移动设备和低功耗设备上快速显示首屏，同时也方便了网页抓取工具。

* [Service workers and PWA](guide/service-worker-intro): Use a service worker to reduce dependency on the network and significantly improve the user experience.

  [Service Worker 和 PWA](guide/service-worker-intro)：使用 Service Worker 来减少对网络的依赖，并显著改善用户体验。

* [Web workers](guide/web-worker): Learn how to run CPU-intensive computations in a background thread.

  [Web worker](guide/web-worker)：学习如何在后台线程中运行 CPU 密集型的计算。

## Support for the development cycle

<<<<<<< HEAD
## 为开发周期提供支持

The **Development Workflow** section describes the tools and processes you use to compile, test, and  and deploy Angular applications.
=======
The **Development Workflow** section describes the tools and processes you use to compile, test, and deploy Angular applications.
>>>>>>> eee2fd22

**“开发工作流”**部分描述了用于编译、测试和部署 Angular 应用的工具和过程。

* [CLI Command Reference](cli): The Angular CLI is a command-line tool that you use to create projects, generate application and library code, and perform a variety of ongoing development tasks such as testing, bundling, and deployment.

  [CLI 命令参考手册](cli)：Angular CLI 是一个命令行工具，可用于创建项目、生成应用和库代码，以及执行各种持续开发任务，如测试、打包和部署。

* [Compilation](guide/aot-compiler): Angular provides just-in-time (JIT) compilation for the development environment, and ahead-of-time (AOT) compilation for the production environment.

  [编译](guide/aot-compiler)：Angular 为开发环境提供了 JIT（即时）编译方式，为生产环境提供了 AOT（预先）编译方式。

* [Testing platform](guide/testing): Run unit tests on your application parts as they interact with the Angular framework.

  [测试平台](guide/testing)：对应用的各个部件运行单元测试，让它们好像在和 Angular 框架交互一样。

* [Deployment](guide/deployment): Learn techniques for deploying your Angular application to a remote server.

  [部署](guide/deployment)：学习如何把 Angular 应用部署到远端服务器上。

* [Security guidelines](guide/security): Learn about Angular's built-in protections against common web-app vulnerabilities and attacks such as cross-site scripting attacks.

  [安全指南](guide/security)：学习 Angular 对常见 Web 应用的弱点和工具（比如跨站脚本攻击）提供的内置防护措施。

* [Internationalization](guide/i18n): Make your app available in multiple languages with Angular's internationalization (i18n) tools.

  [国际化](guide/i18n) ：借助 Angular 的国际化（i18n）工具，可以让你的应用支持多语言环境。

* [Accessibility](guide/accessibility): Make your app accessible to all users.

  [无障碍性](guide/accessibility)：让所有用户都能访问你的应用。

## File structure, configuration, and dependencies

## 文件结构、配置和依赖

* [Workspace and file structure](guide/file-structure): Understand the structure of Angular workspace and project folders.

 [工作区与文件结构](guide/file-structure)：理解 Angular 工作区与项目文件夹的结构。

* [Building and serving](guide/build): Learn to define different build and proxy server configurations for your project, such as development, staging, and production.

  [构建与运行](guide/build)：学习为项目定义不同的构建和代理服务器设置的配置方式，比如开发、预生产和生产。

* [npm packages](guide/npm-packages): The Angular Framework, Angular CLI, and components used by Angular applications are packaged as [npm](https://docs.npmjs.com/) packages and distributed via the npm registry. The Angular CLI creates a default `package.json` file, which specifies a starter set of packages that work well together and jointly support many common application scenarios.

  [npm 包](guide/npm-packages)：Angular 框架、Angular CLI 和 Angular 应用中用到的组件都是用 [npm](https://docs.npmjs.com/) 打包的，并通过 npm 注册服务器进行发布。Angular CLI 会创建一个默认的 `package.json` 文件，它会指定一组初始的包，它们可以一起使用，共同支持很多常见的应用场景。

* [TypeScript configuration](guide/typescript-configuration): TypeScript is the primary language for Angular application development.

  [TypeScript 配置](guide/typescript-configuration)：TypeScript 是 Angular 应用开发的主要语言。

* [Browser support](guide/browser-support): Make your apps compatible across a wide range of browsers.

  [浏览器支持](guide/browser-support)：让你的应用能和各种浏览器兼容。

## Extending Angular

## 扩展 Angular

* [Angular libraries](guide/libraries): Learn about using and creating re-usable libraries.

  [Angular 库](guide/libraries)：学习如何使用和创建可复用的库。

* [Schematics](guide/schematics): Learn about customizing and extending the CLI's generation capabilities.

  学习[原理图](guide/schematics) ：学习如何自定义和扩展 CLI 的生成（`generate`）能力。

* [CLI builders](guide/cli-builder): Learn about customizing and extending the CLI's ability to apply tools to perform complex tasks, such as building and testing applications.

  [CLI 构建器](guide/cli-builder)：学习如何自定义和扩展 CLI 的能力，让它使用工具来执行复杂任务，比如构建和测试应用。<|MERGE_RESOLUTION|>--- conflicted
+++ resolved
@@ -100,13 +100,9 @@
 
 ## Support for the development cycle
 
-<<<<<<< HEAD
 ## 为开发周期提供支持
 
-The **Development Workflow** section describes the tools and processes you use to compile, test, and  and deploy Angular applications.
-=======
 The **Development Workflow** section describes the tools and processes you use to compile, test, and deploy Angular applications.
->>>>>>> eee2fd22
 
 **“开发工作流”**部分描述了用于编译、测试和部署 Angular 应用的工具和过程。
 

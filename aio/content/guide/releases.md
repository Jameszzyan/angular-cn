--- conflicted
+++ resolved
@@ -12,15 +12,8 @@
 
 This document contains the practices that we follow to provide you with a leading-edge app development platform, balanced with stability. We strive to ensure that future changes are always introduced in a predictable way. We want everyone who depends on Angular to know when and how new features are added, and to be well-prepared when obsolete ones are removed.
 
-<<<<<<< HEAD
 本文档包含一些我们所遵循的实践，它让我们能为你提供一个前沿的应用开发平台，同时兼顾稳定性。我们会努力确保将来的变化总是以一种可预期的方式引入。我们希望每个 Angular 用户都明白我们将在何时添加以及如何添加新特性，并且为那些将要移除的、准备废弃的特性提前做好准备。
 
-See [Updating your projects](guide/updating "Updating your projects") for information about how to update your apps and libraries to the latest version of Angular.
-=======
->>>>>>> cb6dea47
-
-参见[更新你的项目](guide/updating "Updating your projects")，以了解如何把你的应用和库更新到 Angular 的最新版本。
-
 <div class="alert is-helpful">
 
 The practices described in this document apply to Angular 2.0 and later. If you are currently using AngularJS, see [Upgrading from AngularJS](guide/upgrade "Upgrading from Angular JS"). _AngularJS_ is the name for all v1.x versions of Angular.
@@ -29,55 +22,23 @@
 
 </div>
 
-<<<<<<< HEAD
-{@a angular-versioning}
-
-=======
 {@a versioning}
->>>>>>> cb6dea47
 ## Angular versioning
 
 ## Angular 的版本
 
 Angular version numbers indicate the level of changes that are introduced by the release. This use of [semantic versioning](https://semver.org/ "Semantic Versioning Specification") helps you understand the potential impact of updating to a new version. 
 
-<<<<<<< HEAD
 Angular 的版本号表明本次发布中所引入的变更级别。它使用[语义化版本号](https://semver.org/ "Semantic Versioning Specification")来帮助你理解升级到新版本时的潜在影响。
 
-Angular version numbers have three parts: `major.minor.patch`. For example, version 5.2.9 indicates major version 5, minor version 2, and patch version 9. 
-=======
 Angular version numbers have three parts: `major.minor.patch`. For example, version 7.2.11 indicates major version 7, minor version 2, and patch level 11. 
->>>>>>> cb6dea47
 
 Angular 的版本号包括三个部分：`major.minor.patch`。比如，版本 5.2.9 表示主版本号是 5，小版本号是 2，补丁版本号是 9。
 
 The version number is incremented based on the level of change included in the release. 
 
-<<<<<<< HEAD
 版本号是根据本次发布中包含的变更的级别进行递增的。
 
-* Major releases contain significant new features, some but minimal developer assistance is expected during the update. When updating to a new major release, you may need to run update scripts, refactor code, run additional tests, and learn new APIs. 
-
-   主版本包含重要的新特性，其中的部分特性在升级时会需要由开发人员提供少量的协助才能完成。当升级到新的主版本时，你可能需要运行升级脚本、重构代码、运行其它测试以及学习新的 API。
-
-* Minor releases contain new smaller features. Minor releases are fully backward-compatible; no developer assistance is expected during update, but you can optionally modify your apps and libraries to begin using new APIs, features, and capabilities that were added in the release. We update peer dependencies in minor versions by expanding the supported versions, but we do not require projects to update these dependencies. 
-
-   小版本包含新的小型特性。小版本是完全向后兼容的，在升级期间，不需要开发人员提供协助，但是你可以（可选的）修改你的应用和库，来使用本次发布中新增的 API、特性和能力。我们会扩展库同级（peer dependency）中的小版本号范围来更新库同级，但并不需要你的项目也更新那些依赖。
-
-* Patch releases are low risk, bug fix releases. No developer assistance is expected during update.
-
-   补丁版本是风险最低的、修 BUG 的版本。在升级期间完全不需要开发人员的协助。
-
-If you are updating within the same major version, then you can skip any intermediate versions and update directly to the targeted version. For example, if you want to update from 5.0.0 to 5.2.9, then you can update directly; you do not need to update from 5.0.0 to 5.1.0 before updating to 5.2.9. 
-
-如果你正在同一个主版本内进行升级，那么你可以跳过任何中间版本，直接升级到目标版本。比如，如果你想从 5.0.0 升级到 5.2.9，那么你可以直接升级，而不用先升级到 5.1.0 再升级到 5.2.9。
-
-If you are updating from one major version to another, then we recommend that you don't skip major versions. Follow the instructions to incrementally update to the next major version, testing and validating at each step. For example, if you want to update from version 4.x.x to version 6.x.x, we recommend that you update to the latest 5.x.x release first. After successfully updating to 5.x.x, you can then update to 6.x.x. 
-
-如果你要从一个主版本升级到另一个，那么我们建议你不要跳过主版本。要遵循升级指南，逐次升级到下一个主版本，在每一个步骤做完后都测试并验证一下。比如，如果你要从 4.x.x 升级到 6.x.x，我们建议你先升级到 5.x.x 中的最新版。在成功升级到 5.x.x 后，你就可以升级到 6.x.x 了。
-
-Pre-release previews&mdash;such as Beta and Release Candidate versions&mdash;are indicated by appending a dash and a beta or rc identifier, such as version 5.2.9-rc.3.
-=======
 * **Major releases** contain significant new features, some but minimal developer assistance is expected during the update. When updating to a new major release, you may need to run update scripts, refactor code, run additional tests, and learn new APIs. 
 
 
@@ -92,19 +53,28 @@
 
 In alignment with the versioning scheme described above, we commit to support the following update paths:
 
+   主版本包含重要的新特性，其中的部分特性在升级时会需要由开发人员提供少量的协助才能完成。当升级到新的主版本时，你可能需要运行升级脚本、重构代码、运行其它测试以及学习新的 API。
+
 * If you are updating within the **same major version,** then you can skip any intermediate versions and update directly to the targeted version. For example, you can update directly from 7.0.0 to 7.2.11.
 
+   小版本包含新的小型特性。小版本是完全向后兼容的，在升级期间，不需要开发人员提供协助，但是你可以（可选的）修改你的应用和库，来使用本次发布中新增的 API、特性和能力。我们会扩展库同级（peer dependency）中的小版本号范围来更新库同级，但并不需要你的项目也更新那些依赖。
 
 * If you are updating from **one major version to another,** then we recommend that you **don't skip major versions.** Follow the instructions to incrementally update to the next major version, testing and validating at each step. For example, if you want to update from version 6.x.x to version 8.x.x, we recommend that you update to the latest 7.x.x release first. After successfully updating to 7.x.x, you can then update to 8.x.x. 
 
+如果你要从一个主版本升级到另一个主版本，那么我们建议你不要跳过主版本。要遵循本升级指南，依次升级到下一个主版本，在每一个步骤做完后都测试并验证一下。比如，如果你要从 6.x.x 升级到 8.x.x，我们建议你先升级到 7.x.x 中的最新版。在成功升级到 7.x.x 后，你就可以升级到 8.x.x 了。
 
 See [Keeping Up-to-Date](guide/updating "Updating your projects") for more information about updating your Angular projects to the most recent version. 
 
+参见[保持更新](guide/updating "Updating your projects")以了解把 Angular 项目升级到最新版本的更多信息。
 
 {@a previews}
 ### Preview releases
 
+### 预览发布
+
 We let you preview what's coming by providing Beta releases and Release Candidates (`rc`) for each major and minor release: 
+
+我们还会通过提供 Beta 版和 RC（候选发布）版来让你预览每个即将到来的大版本和小版本。
 
 <!-- 
 * **Next:** The release that is under active development. The next release is indicated by a release tag appended with the  `next` identifier, such as  `8.1.0-next.0`. For the next version of the documentation, see [next.angular.io](https://next.angular.io). 
@@ -112,13 +82,15 @@
 
 * **Beta:** A release that is under active development and testing. A Beta release is indicated by a release tag appended with the  `beta` identifier, such as  `8.0.0-beta.0`. 
 
+  **Beta**：一个仍然在开发和测试中的版本。Beta 版的发布标签带有 `beta` 标志，比如 `8.0.0-beta.0`。
+
 * **Release candidate:** A release that is feature complete and in final testing. A release candidate is indicated by a release tag appended with the `rc` identifier, such as version `8.1.0-rc`.
 
+  **RC 版**：一个特性已经完成，正在进行最终测试的版本。RC 版的发布标签带有 `rc` 标志，比如 `8.1.0-rc`。
+
 The next version of the documentation is available at [next.angular.io](https://next.angular.io). This includes any documentation for Beta or Release Candidate features and APIs. 
 
->>>>>>> cb6dea47
-
-预发布的预览版（比如 Beta 和 RC 版本）会在版本号后面跟一个横线，再跟一个 beta 或 rc 标识，比如 5.2.9-rc.3。
+下一个版本的文档位于 [next.angular.io](https://next.angular.io)。其中包括 Beta 或 RC 中的特性和 API。
 
 {@a frequency}
 
@@ -144,20 +116,11 @@
 
 * A patch release almost every week
 
-<<<<<<< HEAD
    差不多每周一个补丁版本
 
-We bake quality into our releases&mdash;and let you preview what's coming next&mdash;by providing Beta releases and release candidates (RCs) for each major and minor release.
-
-我们会通过为每个主版本和小版本提供 Beta 发布和 RC 发布，来提高这些发布的质量，并且让你可以预览未来的特性。
-
-This cadence of releases gives you access to new beta features as soon as they are ready, while maintaining the stability and reliability of the platform for production users.
-=======
 This cadence of releases gives you access to new features as soon as they are ready, while maintaining the stability and reliability of the platform for production users.
 
->>>>>>> cb6dea47
-
-这种发布节奏可以让你可以通过 beta 版提前使用新特性，同时，为生产环境下的用户维护本平台的稳定性和可靠性。
+这种发布节奏能让你尽快用上已就绪的新特性，同时，为生产环境下的用户维护本平台的稳定性和可靠性。
 
 {@a schedule}
 
@@ -179,16 +142,9 @@
 
 Date | Stable Release | Compatibility
  ---------------------- | -------------- | -------------
-<<<<<<< HEAD
 日期 | 稳定版 | 兼容性
- March/April 2019       | 8.0.0          | ^7.0.0
- 2019年3~4月       | 8.0.0          | ^7.0.0
- September/October 2019 | 9.0.0          | ^8.0.0
- 2019年9~10月 | 9.0.0          | ^8.0.0
-=======
- May 2019               | 8.0.0          | ^7.0.0
- October/November 2019  | 9.0.0          | ^8.0.0
->>>>>>> cb6dea47
+ 2019 年 5 月          | 8.0.0          | ^7.0.0
+ 2019 年 10/11 月  | 9.0.0          | ^8.0.0
 
  Compatibility note: The primary goal of the backward compatibility promise is to ensure that changes in the core framework and tooling don't break the existing ecosystem of components and applications and don't put undue upgrade/migration burden on Angular application and component authors.
 
@@ -208,62 +164,39 @@
 
 * 6 months of *active support*, during which regularly-scheduled updates and patches are released.
 
-<<<<<<< HEAD
    6 个月的*活跃支持*，在此期间我们会定期发布更新和补丁
 
-* 12 months of *long-term support (LTS)*, during which only critical fixes and security patches are released.
+* 12 months of *long-term support (LTS)*, during which only critical fixes and security patches are released. 
 
    12 个月的*长期支持（LTS）*，在 LTS 期间，只会发布关键性修复和安全补丁。
 
-The following table provides the support status and key dates for Angular version 5.0.0 and higher. 
-=======
-* 12 months of *long-term support (LTS)*, during which only critical fixes and security patches are released. 
-
 The following table provides the status for Angular versions under support. 
->>>>>>> cb6dea47
 
 下表中提供了 Angular 5.0.0 以上的支持状态和一些关键时间点。
 
 Version | Status | Released     | Active Ends  | LTS Ends
 ------- | ------ | ------------ | ------------ | ------------ 
-<<<<<<< HEAD
 版本 | 状态 | 发布     | 停止活动  | LTS 结束
-^7.0.0  | Active | Oct 18, 2018 | Apr 18, 2019 | Apr 18, 2020
+^8.0.0  | Active | May 22, 2019 | Nov 22, 2019 | Nov 22, 2020
+^7.0.0  | LTS    | Oct 18, 2018 | Apr 18, 2019 | Apr 18, 2020
 ^7.0.0  | 活动 | 2018年10月18日 | 2019年4月18日 | 2020年4月18日
 ^6.0.0  | LTS    | May 3, 2018  | Nov 3, 2018  | Nov 3, 2019
-^6.0.0  | LTS    | 2018年5月3日  | 2018年11月3日  | 2019年11月3日
-^5.0.0  | LTS    | Nov 1, 2017  | May 1, 2018  | May 1, 2019
-^5.0.0  | LTS    | 2017年11月1日  | 2018年5月1日  | 2019年5月1日
-=======
-^8.0.0  | Active | May 22, 2019 | Nov 22, 2019 | Nov 22, 2020
-^7.0.0  | LTS    | Oct 18, 2018 | Apr 18, 2019 | Apr 18, 2020
-^6.0.0  | LTS    | May 3, 2018  | Nov 3, 2018  | Nov 3, 2019
->>>>>>> cb6dea47
 
 Angular versions ^4.0.0 and ^5.0.0 are no longer under support. 
 
-
-
-Angular ^4.0.0 版本的 LTS 支持将结束于 2018-09-23。
+不再为 ^4.0.0 和 ^5.0.0 版提供支持。
 
 {@a deprecation}
 
 ## Deprecation practices
 
-<<<<<<< HEAD
 ## 弃用策略
 
 Sometimes &quot;breaking changes&quot;, such as the removal of support for select APIs and features, are necessary to innovate and stay current with new best practices, changing dependencies, or changes in the (web) platform itself. 
 
 "破坏性变更"（比如移除特定的 API 和特性）有时候是必须的，比如创新、让最佳实践与时俱进、变更依赖关系甚至来自 Web 平台自身的变化。
 
-To make these transitions as easy as possible, we make two commitments to you:
-=======
-
-Sometimes &quot;breaking changes&quot;, such as the removal of support for select APIs and features, are necessary to innovate and stay current with new best practices, changing dependencies, or changes in the (web) platform itself. 
-
 To make these transitions as easy as possible, we make these commitments to you:
->>>>>>> cb6dea47
 
 要让这些转变尽可能的简单，我们会给你两项保证：
 
@@ -277,40 +210,20 @@
 
 To help ensure that you have sufficient time and a clear path to update, this is our deprecation policy:
 
-<<<<<<< HEAD
 为了保证你能有充足的时间和清晰的路径进行升级，我们制定了如下弃用策略：
 
-* We announce deprecated features in the [change log](https://github.com/angular/angular/blob/master/CHANGELOG.md "Angular change log").
-
-   当在[变更记录](https://github.com/angular/angular/blob/master/CHANGELOG.md "Angular change log")中宣布了准备弃用的特性时。
-
-* When we announce a deprecation, we also announce a recommended update path.
-
-   当我们宣布一项弃用时，我们也会同时宣布建议的升级路径。
-
-* We support existing use of a stable API during the deprecation period, so  your code will keep working during that period. 
-
-   我们会在弃用期间支持使用现有的稳定 API，所以在此期间你的代码仍然能正常工作。
-
-* We support each deprecated API for at least two subsequent major releases, which means at least 12 months after deprecation.
-
-   我们会支持每个弃用的 API 至少连续两个主版本，这意味着在弃用之前至少有 12 个月的时间。
-
-* We only make peer dependency updates that require changes to your apps in a major release. In minor releases, we update peer dependencies by expanding the supported versions, but we do not require projects to update these dependencies until a future major version. 
-=======
 * **Announcement:** We announce deprecated APIs and features in the [change log](https://github.com/angular/angular/blob/master/CHANGELOG.md "Angular change log"). Deprecated APIs appear in the [documentation](api?status=deprecated) with ~~strikethrough.~~ When we announce a deprecation, we also announce a recommended update path. For convenience,  [Deprecations](guide/deprecations) contains a summary of deprecated APIs and features. 
 
+  ** 宣布弃用：** 我们会在[变更记录](https://github.com/angular/angular/blob/master/CHANGELOG.md "Angular change log")中宣布要弃用的那些 API 和特性。启用的 API 在[文档](api?status=deprecated)中会显示成带~~删除线~~的样式。当我们宣布一项弃用时，我们还会宣布一个建议的升级路径。为便于查找，我们在[弃用列表](guide/deprecations)中包含一个关于弃用 API 和特性的汇总表。
 
 * **Deprecation period:** When an API or a feature is deprecated, it will still be present in the [next two major releases](#schedule). After that, deprecated APIs and features will be candidates for removal. A deprecation can be announced in any release, but the removal of a deprecated API or feature will happen only in major release. Until a deprecated API or feature is removed, it will be maintained according to the LTS support policy, meaning that only critical and security issues will be fixed. 
 
+  **弃用阶段：** 当 API 或特性已弃用时，它在[接下来的两个主版本](#schedule)中仍然会存在。再往后，弃用的 API 和特性将会进入候选弃用状态。可能会在任何一次发布中宣布弃用，但是只会在主版本中移除已弃用的 API 或特性。除非已弃用的 API 或特性已被移除，否则我们仍然会根据 LTS 支持策略来维护它，也就是说，只会修复严重问题和安全问题。
 
 * **npm dependencies:** We only make npm dependency updates that require changes to your apps in a major release. 
 In minor releases, we update peer dependencies by expanding the supported versions, but we do not require projects to update these dependencies until a future major version. This means that during minor Angular releases, npm dependency updates within Angular applications and libraries are optional.
 
-
->>>>>>> cb6dea47
-
-   我们只会在主版本中更新你的应用所需的库同级。在小版本中，我们通过扩展支持的版本来升级库同级。但是我们不需要项目也更新这些依赖 —— 直到下一个主版本为止。
+  **npm 依赖：** 在主版本中，我们只会更新那些需要修改你的应用的那些 npm 依赖项。在次要版本中，我们会通过扩展受支持版本范围的方式来更新对等依赖（peerDependencies），但在下一个主版本到来之前，不会强制要求你升级它们。这意味着，在次要版本中，Angular 应用和库中，npm 依赖项的更新是可选的。
 
 {@a public-api}
 

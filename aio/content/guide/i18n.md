# Internationalization (i18n)

# 国际化（i18n）

Angular's _internationalization_ (_i18n_) tools help make your app available in multiple languages.

Angular的*国际化*（*i18n*）工具可以帮助我们使用多个语言发布应用。

Try this <live-example name="i18n" title="i18n Example in Spanish">live example</live-example>
of a JIT-compiled app, translated into Spanish.

**试试** 这个翻译为西班牙语版JiT编译应用的<live-example name="i18n">在线例子</live-example>。


{@a angular-i18n}

## Angular and _i18n_ template translation

## Angular和_i18n_模板翻译

Application internationalization is a challenging, many-faceted effort that
takes dedication and enduring commitment.
Angular's _i18n_ internationalization facilities can help.

应用程序国际化很具有挑战性，多方面的努力，需要持久的奉献和决心。
Angular的_i18n_国际化工具可以帮助你。

This page describes the _i18n_ tools available to assist translation of component template text
into multiple languages.

本章描述了一些_i18n_工具，它们可以帮你把组件模板文本翻译成多种语言。

<div class="l-sub-section">

Practitioners of _internationalization_ refer to a translatable text as a "_message_".
This page uses the words "_text_" and "_message_" interchangeably and in the combination, "_text message_".

**国际化**工作者通常将一个可翻译的文本叫作“信息”。
本章使用了“文本”和“信息”，它们可以互换，也可以组合“文本信息”。

</div>

The _i18n_ template translation process has four phases:

_i18n_模板翻译流程有四个阶段：  

1. Mark static text messages in your component templates for translation.

   在组件模板中标记需要翻译的静态文本信息。

1. An angular _i18n_ tool extracts the marked messages into an industry standard translation source file.

   Angular的_i18n_工具将标记的信息提取到一个行业标准的翻译源文件。

1. A translator edits that file, translating the extracted text messages into the target language,
and returns the file to you.

   翻译人员编辑该文件，翻译提取出来的文本信息到目标语言，并将该文件还给你。

1. The Angular compiler imports the completed translation files,
replaces the original messages with translated text, and generates a new version of the application
in the target language.

   Angular编译器导入完成翻译的文件，使用翻译的文本替换原始信息，并生成新的目标语言版本的应用程序。

You need to build and deploy a separate version of the application for each supported language.

你可以为每种支持的语言构建和部署单独的应用程序版本。

{@a i18n-attribute}

## i18n pipes

Angular pipes can help you with internationalization: the `DatePipe`, `CurrencyPipe`, `DecimalPipe`
and `PercentPipe` use locale data to format your data based on your `LOCALE_ID`.

By default Angular only contains locale data for the language `en-US`, if you set the value of
`LOCALE_ID` to another locale, you will have to import new locale data for this language:

<code-example path="i18n/src/app/app.locale_data.ts" region="import-locale" title="src/app/app.locale_data.ts" linenums="false">
</code-example>

<div class="l-sub-section">

Note that the files in `@angular/common/locales` contain most of the locale data that you will
need, but some advanced formatting options might only be available in the extra dataset that you can
import from `@angular/common/locales/extra`:

<code-example path="i18n/src/app/app.locale_data_extra.ts" region="import-locale-extra" title="src/app/app.locale_data_extra.ts" linenums="false">
</code-example>

</div>

## Mark text with the _i18n_ attribute

## 使用_i18n_属性标记文本

The Angular `i18n` attribute is a marker for translatable content.
Place it on every element tag whose fixed text should be translated.

Angular的`i18n`属性是可翻译内容的标记。
将它放到每个固定文本需要翻译的元素标签中。


<div class="alert is-helpful">

`i18n` is not an Angular _directive_.
It's a custom _attribute_, recognized by Angular tools and compilers.
After translation, the compiler removes it.

`i18n`不是Angular指令。
它是一个自定义**属性**，Angular工具和编译器认识它。
它将在完成翻译**之后**，被编译器移除。

</div>

In the accompanying sample, an `<h1>` tag displays a simple English language greeting
that you translate into Spanish:

在例子中，`<h1>`标签显示了一句简单的英文问候语，它将被翻译为西班牙语：


<code-example path="i18n/src/app/app.component.1.html" region="greeting" title="src/app/app.component.html" linenums="false">
</code-example>

Add the `i18n` attribute to the tag to mark it for translation.


添加`i18n`属性到该标签上，把它标记为需要翻译的文本。

<code-example path="i18n/src/app/app.component.1.html" region="i18n-attribute" title="src/app/app.component.html" linenums="false">
</code-example>

{@a help-translator}

### Help the translator with a _description_ and _meaning_

### 用描述和意图来帮助翻译人员

In order to translate it accurately, the translator may
need a description of the message.
Assign a description to the i18n attribute:


翻译人员可能需要待翻译文本的描述才能翻译准确。
为i18n属性添加描述：

<code-example path="i18n/src/app/app.component.1.html" region="i18n-attribute-desc" title="src/app/app.component.html" linenums="false">
</code-example>

In order to deliver a correct translation, the translator may need to
know the _meaning_ or _intent_ of the text within _this particular_ application context.

为了给出正确的翻译，翻译者需要知道你这段文本在特定情境下的 *真实意图*。

You add context by beginning the string with the _meaning_ and
separating it from the _description_ with the `|` character (`<meaning>|<description>`):

在描述的前面，我们为指定的字符串添加一些上下文含义，用`|`将其与描述文字隔开(`<意图>|<描述>`)。

<code-example path="i18n/src/app/app.component.1.html" region="i18n-attribute-meaning" title="src/app/app.component.html" linenums="false">
</code-example>

While all appearances of a message with the _same_ meaning have the _same_ translation,
a message with *a variety of possible meanings* could have different translations.
The Angular extraction tool preserves both the _meaning_ and the _description_ in the translation source file
to facilitate contextually-specific translations.

如果所有地方出现的文本具有**相同**含义时，它们应该有**相同**的翻译，
但是如果在某些地方它具有**不同含义**，那么它应该有不同的翻译。
Angular的提取工具在翻译源文件中保留**含义**和**描述**，以支持符合特定上下文的翻译。


{@a custom-id}

### Set a custom _id_ to improve search and maintenance

### 设置一个自定义的`id`来提升可搜索性和可维护性

The angular _i18n_ extractor tool generates a file with a _translation unit_ entry for each `i18n` attribute in a template. By default, it assigns each translation unit a unique _id_ such as this one:

Angular 的 `i18n` 提取工具会为模板中每个带有`i18n`属性的元素生成一个*翻译单元（translation unit）*条目，并保存到一个文件中。默认情况下，它为每个翻译单元指定一个唯一的`id`，就像这样：

<code-example path="i18n/src/locale/messages.es.xlf.html" region="generated-id" linenums="false">
</code-example>

This _id_ is obscure and difficult for humans to read or remember.

这个`id`对于人类来说太晦涩，难于阅读和记忆。

Worse, when you change the translatable text, perhaps to fix a typo,
the extractor tool generates a new _id_ for that translation.
You will lose the translation unless you update it with the new _id_.
That [complicates maintenance](#maintenance).

更糟的是，当我们修改这段可翻译的文字时（比如修改一个拼写错误），提取工具会生成一个新的`id`。
我们就会丢失这段翻译成果，除非把它修改为新的`id`。那样维护起来就太复杂了。

Consider specifying your own, meaningful _id_ in the `i18n` attribute, **prefixed with `@@`**.

要想自己为`i18n`属性指定一个有意义的`id`，可以给它**添加`@@`前缀**。

<code-example path='i18n/src/app/app.component.1.html' region='i18n-attribute-solo-id' title='app/app.component.html' linenums="false">
</code-example>

Now the extractor tool and compiler will generate a translation unit with _your custom id_ and never change it.

现在，提取工具和编译器就会用*你的自定义id`生成一个翻译单元，而不会再改变它。

<code-example path="i18n/src/locale/messages.es.xlf.html" region="custom-id" linenums="false">
</code-example>

Here is the `i18n` attribute with a _definition_, followed by the custom `id`:

下面这个例子中的`i18n`属性中有一个*定义*，然后跟着自定义`id`：

<code-example path='i18n/src/app/app.component.1.html' region='i18n-attribute-id' title='app/app.component.html' linenums="false">
</code-example>

Here is a _meaning_ and a _description_ and the _id_ at the end:

下面这个例子带有*含义*和*描述*，最后是`id`：

<code-example path='i18n/src/app/app.component.1.html' region='i18n-attribute-meaning-and-id' title='app/app.component.html' linenums="false">
</code-example>

<div class="l-sub-section">

  Be sure to define _unique_ custom ids. If you use the same id for 2 _different_ blocks of text, only the first one will be extracted,
  and its translation used in both blocks of text.
  
  为了确保定义出*唯一*的自定义id。如果我们对两个*不同的*文本块使用了同一个id，那么就只有一个会被提取出来，然后其翻译结果会被用于全部文本块。

  For example:
  
  比如：

  ```html
    <p i18n="@@myId">Hello</p>
    <p i18n="@@myId">Good bye</p>
  ```

  with the translation:
  
  带有翻译结果的：

  ```xml
    <trans-unit id="myId" datatype="html">
      <source>Hello</source>
      <target state="new">Hola</target>
    </trans-unit>
  ```

  Both `<p>` elements will contain the text `Hola`.
  
  两个`<p>`元素都会包含文本`Hola`。

</div>

{@a no-element}

### Translate text without creating an element

<<<<<<< HEAD
### 翻译文本，而不必创建元素

Suppose there is a stretch of text that you'd like to translate.
You could wrap it in a `<span>` tag but for some reason (CSS comes to mind)
you don't want to create a new DOM element merely to facilitate translation.

假设有一段文字要翻译。
我们可以把它包装进`<span>`标签中，但是因为某些原因（比如出于CSS方面的考虑），你可能不想仅仅为了翻译而创建一个新的DOM元素。

Here are two techniques to try.

可以尝试两种技术来解决这个问题。

(1) Wrap the text in an `<ng-container>` element. The `<ng-container>` is never rendered:
=======
If there is a stretch of text that you'd like to translate, you could wrap it in a `<span>` tag.
But if you don't want to create a new DOM element merely to facilitate translation,
you can wrap the text in an `<ng-container>` element.
The `<ng-container>` will be transformed into an html comment:
>>>>>>> 00387124

(1) 把文本包装进一个`<ng-container>`元素中。而`<ng-container>`永远不会被渲染出来：

<code-example path="i18n/src/app/app.component.html" region="i18n-ng-container" title="src/app/app.component.html" linenums="false">
</code-example>

<<<<<<< HEAD
(2) Wrap the text in a pair of HTML comments:

(2) 把文本包装进一对 HTML 注释中：

<code-example path="i18n/src/app/app.component.html" region="i18n-with-comment" title="src/app/app.component.html" linenums="false">
</code-example>

=======
>>>>>>> 00387124
{@a translate-attributes}

## Add _i18n_ translation attributes

## 添加 *i18n* 翻译属性

You've added an image to your template. You care about accessibility too so you add a `title` attribute:

我们已经把一个图片添加到了模板中。我们也关心可访问性，故此也添加了一个`title`属性：

<code-example path="i18n/src/app/app.component.1.html" region="i18n-title" title="src/app/app.component.html" linenums="false">
</code-example>

The `title` attribute needs to be translated.
Angular i18n support has more translation attributes in the form,`i18n-x`, where `x` is the
name of the attribute to translate.

这个 `title` 属性也需要翻译。
Angular i18n 支持更多形如`i18n-x`的属性，其中的`x`就是要翻译的属性名。

To translate the `title` on the `img` tag from the previous example, write:

为了翻译前面例子中`img`标签上的`title`属性，就要这样写：

<code-example path="i18n/src/app/app.component.html" region="i18n-title-translate" title="src/app/app.component.html" linenums="false">
</code-example>

You can also assign a meaning and a description with the `i18n-x="<meaning>|<description>"` syntax.

我们也同样可以使用`i18n-x="<meaning>|<description>"`语法来指定一个含义和描述。

{@a cardinality}

## Handle singular and plural

## 处理单数与复数

Different languages have different pluralization rules.

不同的语言有不同的单复数规则。

Suppose your application says something about a collection of wolves.
In English, depending upon the number of wolves, you could display "no wolves", "one wolf", "two wolves", or "a wolf pack".
Other languages might express the _cardinality_ differently.

假设应用中需要谈论一些狼。
在英语中，根据狼的数量，可能要显示为"no wolves"、"one wolf"、"two wolves"或"a wolf pack"。
而在其它语言中则可能会有不同的**基数**规则。

Here's how you could mark up the component template to display the phrase appropriate to the number of wolves:

下面我们示范要如何书写组件模板来显示适当的短语来表示狼的数量：

<code-example path="i18n/src/app/app.component.html" region="i18n-plural" title="src/app/app.component.html" linenums="false">
</code-example>

* The first parameter is the key. It is bound to the component property (`wolves`) that determines the number of wolves.

    第一个参数是key。它绑定到了组件中表示狼的数量的`wolves`属性。

* The second parameter identifies this as a `plural` translation type.

    第二个参数表示这是一个`plural`（复数）翻译类型。

* The third parameter defines a pluralization pattern consisting of pluralization
categories and their matching values.

    第三个参数定义了一组复数表示模式，这个模式由复数类别和它们所匹配的值组成。

Pluralization categories include:

复数类别包括：

* =0 (or any other number)

    =0 （或其它数字）
    
* zero

    zero（零）

* one

    one（一个)

* two

    two（两个）

* few

    few（少数）

* many

    many（很多）

* other

    other（其它）

Put the default _English_ translation in braces (`{}`) next to the pluralization category.

把默认的*英语*翻译结果放在复数类别之后的括号（`{}`）中。

* When you're talking about one wolf, you could write `=1 {one wolf}`.

    如果要说一只狼，就写`=1 {one wolf}`。

* For zero wolves, you could write `=0 {no wolves}`.

    如果要说零只狼，就写`=0 {no wolves}`。

* For two wolves, you could write `=2 {two wolves}`.

    如果要说两只狼，就写`=2 {two wolves}`。

You could keep this up for three, four, and every other number of wolves.
Or you could specify the **`other`** category as a catch-all for any unmatched cardinality
and write something like: `other {a wolf pack}`.

三只、四只或其它数量的狼也都以此类推。
或者，我们也可以指定**`other`**类来捕获所有未匹配上的数量，写法为：`other {a wolf pack}`。

<div class="l-sub-section">

This syntax conforms to the
<a href="http://userguide.icu-project.org/formatparse/messages" title="ICU Message Format">ICU Message Format</a>
that derives from the
<a href="http://cldr.unicode.org/" title="CLDR">Common Locale Data Repository (CLDR)</a>,
which specifies the
<a href="http://cldr.unicode.org/index/cldr-spec/plural-rules" title="Pluralization Rules">pluralization rules</a>.

这个写法符合<a href="http://userguide.icu-project.org/formatparse/messages" title="ICU Message Format">ICU消息格式</a>，它源自<a href="http://cldr.unicode.org/" title="CLDR">通用区域设置数据库(CLDR)</a>，其中指定了<a href="http://cldr.unicode.org/index/cldr-spec/plural-rules" title="Pluralization Rules">复数规则</a>。

</div>

{@a select}

## Select among alternative texts

## 在候选文本中选择

The application displays different text depending upon whether the hero is male or female.
These text alternatives require translation too.

该应用还要根据英雄是男是女而显示出不同的文本，这些候选文本也同样需要翻译。

You can handle this with a `select` translation.
A `select` also follows the
<a href="http://userguide.icu-project.org/formatparse/messages" title="ICU Message Format">ICU message syntax</a>.
You choose among alternative translation based on a string value instead of a number.

我们可以使用`select`翻译器来处理它。
`select`也同样遵循<a href="http://userguide.icu-project.org/formatparse/messages" title="ICU Message Format"> ICU 消息语法</a>。我们在候选文本之间选择，但根据的是一个字符串值而不再是数字。

The following format message in the component template binds to the component's `gender`
property, which outputs either an "m" or an "f".
The message maps those values to the appropriate translation:

组件模板中的下列消息格式绑定到了组件的`gender`属性，这个属性的取值是"m"或"f"。
这个消息会把那些值映射到适当的翻译文本：

<code-example path="i18n/src/app/app.component.html" region="i18n-select" title="src/app/app.component.html" linenums="false">
</code-example>

## Nesting pluralization and selection expressions

## 把"复数"与"选择"表达式嵌套在一起

You can also nest different ICU expressions together. For example:

我们也可以把不同的 ICU 表达式嵌套在一起，比如：

<code-example path="i18n/src/app/app.component.html" region="i18n-nested" title="src/app/app.component.html">
</code-example>

{@a ng-xi18n}

## Create a translation source file with the _ng-xi18n_ tool

## 使用_ng-xi18n_工具创建翻译源文件

Use the **_ng-xi18n_ extraction tool** to extract the `i18n`-marked texts 
into a translation source file in an industry standard format.

使用`ng-xi18n`提取工具来将`i18n`标记的文本提取到一个符合行业标准格式的翻译源文件。

This is an Angular CLI tool in the `@angular/compiler-cli` npm package.
If you haven't already installed the CLI and its `platform-server` peer dependency, do so now:

它是在`@angular/compiler-cli` npm包中的一个Angular CLI工具。
如果你还没有安装这个CLI和它的 `platform-server`，安装它们：

<code-example language="sh" class="code-shell">
  npm install @angular/compiler-cli @angular/platform-server --save
</code-example>

Open a terminal window at the root of the application project and enter the `ng-xi18n` command:

在应用的项目根目录打开一个终端窗口，并输入`ng-xi18n`命令：


<code-example language="sh" class="code-shell">
  ./node_modules/.bin/ng-xi18n
</code-example>

<div class="l-sub-section">

Windows users may have to quote the command like this: `"./node_modules/.bin/ng-xi18n"`

</div>

By default, the tool generates a translation file named **`messages.xlf`** in the
<a href="https://en.wikipedia.org/wiki/XLIFF" >XML Localization Interchange File Format (XLIFF, version 1.2)</a>.

工具默认生成一个名为**`messages.xlf`**的翻译文件，格式为<a href="https://en.wikipedia.org/wiki/XLIFF" target="_blank">XML本土化互换文件格式(XLIFF, version 1.2)</a>。

{@a other-formats}

### Other translation formats

### 其它翻译格式

Angular i18n tooling supports XLIFF 1.2 and XLIFF 2 as well as the
<a href="http://cldr.unicode.org/development/development-process/design-proposals/xmb" >XML Message Bundle (XMB)</a>.

除了<a href="http://cldr.unicode.org/development/development-process/design-proposals/xmb" >XML消息捆(XMB)</a>格式外，Angular的i18n工具也同样支持 XLIFF 1.2和XLIFF 2 格式。

You can specify your choice of format _explicitly_ with the `--i18nFormat` flag as illustrated in these example commands

我们可以使用`--i18nFormat`来明确指定想用的格式，范例如下：

<code-example language="sh" class="code-shell">
./node_modules/.bin/ng-xi18n  --i18nFormat=xlf  --outFile=messages.xlf
./node_modules/.bin/ng-xi18n  --i18nFormat=xlf2 --outFile=messages.xliff2.xlf
./node_modules/.bin/ng-xi18n  --i18nFormat=xmb  --outFile=messages.xmb
</code-example>

The sample in _this_ guide sticks with the default _XLIFF 1.2_ format.

本章的范例默认使用 _XLIFF 1.2_ 格式。

{@a ng-xi18n-options}

### Other options

### 其它选项

You may have to specify additional options.
For example, if the `tsconfig.json` TypeScript configuration
file is located somewhere other than in the root folder,
you must identify the path to it with the `-p` option:

我们还可能需要指定其它选项。
比如，如果TypeScript的配置文件`tsconfig.json`位于其它地方而不是根目录，我们就要通过`-p`选项来明确指出它的路径。

<code-example language="sh" class="code-shell">
  ./node_modules/.bin/ng-xi18n -p path/to/tsconfig.json
  ./node_modules/.bin/ng-xi18n  --i18nFormat=xmb -p path/to/tsconfig.json
</code-example>

{@a npm-i18n-script}

### Add an _npm_ script for convenience

### 添加`npm`便利脚本

Consider adding a convenience shortcut to the `scripts` section of the `package.json`
to make the command easier to remember and run:

考虑在`package.json`的`scripts`区中添加一个便利脚本，来让命令更容易记忆和运行：

<code-example format='.' language='sh'>
  "scripts": {
    "i18n": "ng-xi18n",
    ...
  }
</code-example>

Now you can issue command variations such as these:

现在，我们就可以使用这些命令的变体形式了，比如：

<code-example language="sh" class="code-shell">
  npm run i18n
  npm run i18n -- -p path/to/tsconfig.json
  npm run i18n -- --i18nFormat=xmb -p path/to/tsconfig.json
</code-example>

Note the `--` flag before the options.
It tells _npm_ to pass every flag thereafter to `ng-xi18n`.

注意选项前面的`--`标识。它告诉`npm`要把这个参数后面的每一个标识都透传给`ng-xi18n`。

{@a translate}

## Translate text messages

## 翻译文本信息

The `ng-xi18n` command generates a translation source file 
in the project root folder named `messages.xlf`.
The next step is to translate the English language template
text into the specific language translation
files. The guide sample creates a Spanish translation file.

`ng-xi18n`命令在项目根目录生成一个名为`messages.xlf`的翻译源文件。
下一步是将英文模板文本翻译到目标语言的翻译文件。
本烹饪书创建了一个西班牙语翻译文件。

{@a localization-folder}

### Create a localization folder

### 新建一个本土化目录

You will probably translate into more than one other language so it's a good idea
for the project structure to reflect your entire internationalization effort.

你很有可能翻译到更多其他语言，所以为全部国际化工作做适当的调整项目目录结构是理所当然的。

One approach is to dedicate a folder to localization and store related assets ,
such as internationalization files, there.

其中一种方法是为本土化和相关资源（比如国际化文件）创建一个专门的目录。


<div class="l-sub-section">

Localization and internationalization are
<a href="https://en.wikipedia.org/wiki/Internationalization_and_localization">different but closely related terms</a>.

本土化和国际化是<a href="https://en.wikipedia.org/wiki/Internationalization_and_localization" target="_blank">不同但是很相近的概念</a>。

</div>

This guide follows that suggestion. It has a `locale` folder under `src/`.
Assets within the folder carry a filename extension that matches a language-culture code from a
<a href="https://msdn.microsoft.com/en-us/library/ee825488(v=cs.20).aspx">well-known codeset</a>.

本指南遵循了那个建议。在`src/`目录下，有一个专门的`locale`目录，该目录中的文件都带有一个代号作为扩展名，它们来自这个<a href="https://msdn.microsoft.com/en-us/library/ee825488(v=cs.20).aspx">众所周知的代号表</a>。

Make a copy of the `messages.xlf` file, put it in the `locale` folder and
rename it `messages.es.xlf`for the Spanish language translation.
Do the same for each target language.

复制一下`messages.xlf`文件，把它放进`locale`目录，并改名为`messages.es.xlf`以用于西班牙语的翻译。对其它目标语言也同样要这么做。

{@a translate-text-nodes}

### Translate text nodes

### 翻译文本节点

In the real world, you send the `messages.es.xlf` file to a Spanish translator who fills in the translations
using one of the
<a href="https://en.wikipedia.org/wiki/XLIFF#Editors">many XLIFF file editors</a>.

在现实世界中，`messages.es.xlf`文件会被发给西班牙语翻译，他们使用<a href="https://en.wikipedia.org/wiki/XLIFF#Editors" target="_blank">这些XLIFF文件编辑器</a>中的一种来翻译它。

This sample file is easy to translate without a special editor or knowledge of Spanish.
Open `messages.es.xlf` and find the first `<trans-unit>` section:


我们不需要任何编辑器或者西班牙语知识就可以轻易的翻译本例子文件。
打开`messages.es.xlf`并找到`<trans-unit>`节点：

<code-example path="i18n/src/locale/messages.es.xlf.html" region="translated-hello" title="src/locale/messages.es.xlf (&lt;trans-unit&gt;)" linenums="false">
</code-example>

This XML element represents the translation of the `<h1>` greeting tag you marked with the `i18n` attribute. 

这个XML元素代表了你使用`i18n`属性标记的`<h1>`问候语标签的翻译。

<div class="l-sub-section">
Note that the translation unit `id=introductionHeader` is derived from the [_custom_ `id`](#custom-id "Set a custom id") that you set earlier, but **without the `@@` prefix** required in the source HTML.


注意，翻译单元`id=introductionHeader`派生自[*自定义*`id`](#custom-id "设置自定义id")，它设置起来更简单，但是在HTML源码中**不需要`@@`前缀**。

</div>

Using the _source_, _description_, and _meaning_ elements to guide your translation,
replace the `<target/>` tag with the Spanish greeting:

翻译中利用_source_、_description_和_meaning_元素的信息，替换`<target/>`标签为西班牙语问候语：


<code-example path="i18n/src/locale/messages.es.xlf.html" region="translated-hello" title="src/locale/messages.es.xlf (&lt;trans-unit&gt;, after translation)" linenums="false">
</code-example>

Translate the other text nodes the same way:

<code-example path="i18n/src/locale/messages.es.xlf.html" region="translated-other-nodes" title="src/locale/messages.es.xlf (&lt;trans-unit&gt;)" linenums="false">
</code-example>

<div class="alert is-important">

**The tool generated the `id`s for _these_ translation units. Don't touch them.**
Each `id` depends upon the content of the message and its assigned meaning.
Change either factor and the `id` changes as well.

注意`id`是工具生成的。不要修改它。
它的值取决于两个因素：信息的内容和其指定的含义。
改变任何一个因素，`id`就会改变。

See the **[translation file maintenance discussion](#maintenance)**.

参见**[关于如何维护翻译结果文件的讨论](#maintenance)**。

This is why you should **[specify custom ids](#custom-id "Set a custom id")** and avoid tool generated ids.

这就是为什么我们应该**[指定自定义 id](#custom-id "Set a custom id")**，避免让工具自动生成id。

</div>

{@a translate-plural-select}

## Translate _plural_ and _select_

## 翻译*复数（plural）*和*选择（select）*

Translating _plural_ and _select_ messages is a little tricky.

翻译*复数*和*选择*类的消息有点棘手。

The `<source>` tag is empty for `plural` and `select` translation
units, which makes them hard to correlate with the original template.
The `XLIFF` format doesn't yet support the ICU rules.
However, the `XMB` format does support the ICU rules.

对于复数（`plural`）和选择（`select`）类型的翻译单元来说，<source>`标签是空的，这让它们很难和原始模板关联起来。
`XLIFF` 不支持这种 ICU 规则，但`XMB`格式却支持。

You'll just have to look for them in relation to other translation units that you recognize from elsewhere in the source template.
In this example, you know the translation unit for the `select` must be just below the translation unit for the logo.

我们要根据从原始模板中其它地方识别出来的翻译单元来找到建立它和原始模板之间的关联。
比如在这个例子中，我们知道`select`一定会出现在logo的翻译单元的紧下方。

{@a translate-plural}

### Translate _plural_

### 翻译*复数*

To translate a `plural`, translate its ICU format match values:

要翻译一个复数，就要翻译它的ICU格式中匹配的值：

<code-example path="i18n/src/locale/messages.es.xlf.html" region="translated-plural" title="src/locale/messages.es.xlf (&lt;trans-unit&gt;)" linenums="false">
</code-example>

{@a translate-select}

### Translate _select_

### 翻译*选择*（select）

The `select` behaves a little differently. Here again is the ICU format message in the component template:

`select`的行为略有不同。我们仍然来看组件模板中的ICU格式的消息：

<code-example path="i18n/src/app/app.component.html" region="i18n-select" title="src/app/app.component.html" linenums="false">
</code-example>

The extraction tool broke that into _two_ translation units.

提取工具会把它拆成*两个*翻译单元。

The first unit contains the text that was _outside_ the `select`.
In place of the `select` is a placeholder, `<x id="ICU">`, that represents the `select` message.
Translate the text and leave the placeholder where it is.

第一个单元包含`select`之外的文本。
这里的`select`是一个占位符`<x id="ICU">`，用来表示`select`中的消息。
翻译这段文本，并把占位符放在那里。

<code-example path="i18n/src/locale/messages.es.xlf.html" region="translate-select-1" title="src/locale/messages.es.xlf (&lt;trans-unit&gt;)" linenums="false">
</code-example>

The second translation unit, immediately below the first one, contains the `select` message. Translate that.

第一个翻译单元的紧下方就是第二个翻译单元，包含`select`中的消息。翻译它。

<code-example path="i18n/src/locale/messages.es.xlf.html" region="translate-select-2" title="src/locale/messages.es.xlf (&lt;trans-unit&gt;)" linenums="false">
</code-example>

Here they are together, after translation:

在翻译之后，它们会放在一起：

<code-example path="i18n/src/locale/messages.es.xlf.html" region="translated-select" title="src/locale/messages.es.xlf (&lt;trans-unit&gt;)" linenums="false">
</code-example>

### Translate a nested expression

### 翻译嵌套的表达式

A nested expression is not different from the previous ones. As in the previous example, we have _two_ translation units.

嵌套的表达式和前一节没有什么不同。就像上一个例子中那样，我们有*两个*翻译单元。

The first one contains the text outside the nested expression:

第一个包含嵌套表达式外部的文本：

<code-example path="i18n/src/locale/messages.es.xlf.html" region="translate-nested-1" title="src/locale/messages.es.xlf (&lt;trans-unit&gt;)" linenums="false">
</code-example>

The second unit contains the complete nested expression:

第二个包含完整的嵌套表达式：

<code-example path="i18n/src/locale/messages.es.xlf.html" region="translate-nested-2" title="src/locale/messages.es.xlf (&lt;trans-unit&gt;)" linenums="false">
</code-example>

And both together:

放在一起时：

<code-example path="i18n/src/locale/messages.es.xlf.html" region="translate-nested" title="src/locale/messages.es.xlf (&lt;trans-unit&gt;)" linenums="false">
</code-example>



The entire template translation is complete. It's
time to incorporate that translation into the application.

整个模板的翻译就完成了。现在就该把翻译结果放回到应用程序中了。

<a id='app-pre-translation'></a>

### The app before translation

### 翻译前的应用程序

When the previous steps finish, the sample app _and_ its translation file are as follows:

如下所示，是完成前面的步骤后的例子应用**和**它的翻译文件：


<code-tabs>
  <code-pane title="src/app/app.component.html" path="i18n/src/app/app.component.html">
  </code-pane>
  <code-pane title="src/app/app.component.ts" path="i18n/src/app/app.component.ts">
  </code-pane>
  <code-pane title="src/app/app.module.ts" path="i18n/src/app/app.module.ts">
  </code-pane>
  <code-pane title="src/main.ts" path="i18n/src/main.1.ts">
  </code-pane>
  <code-pane title="src/locale/messages.es.xlf" path="i18n/src/locale/messages.es.xlf.html">
  </code-pane>
</code-tabs>

{@a merge}

## Merge the completed translation file into the app

## 合并已经翻译的文件

To merge the translated text into component templates,
compile the application with the completed translation file.
The process is the same whether the file is in `.xlf` format or 
in another format  that Angular understands, such as `.xtb`.

要合并已经翻译的文件到组件模板，使用翻译过的文件编译应用。
不管文件是`.xlf`格式还是其他Angular接受的格式（`.xlif`和`.xtb`），流程是一样的。

You provide the Angular compiler with three new pieces of information:

你要为Angular编译器提供下列三种新信息：

  * The translation file.
  
    翻译文件
    
  * The translation file format.
  
    翻译文件的格式
    
  * The   <a href="https://en.wikipedia.org/wiki/XLIFF">_Locale ID_</a>
  (`es` or `en-US` for instance).
  
    目标<a href="https://en.wikipedia.org/wiki/XLIFF" target="_blank">_语言环境ID_</a>
        (例如`es`或`en-US`)

_How_ you provide this information depends upon whether you compile with
the JIT (_Just-in-Time_) compiler or the AOT (_Ahead-of-Time_) compiler. 

你如何提供这些信息取决于你使用的是JiT（即时）编译器还是AoT（预先）编译器。

  * With [JIT](guide/i18n#jit), you provide the information at bootstrap time.

    使用[JiT](guide/i18n#jit)时，在引导时提供

  * With [AOT](guide/i18n#aot), you pass the information as `ngc` options.

    使用[AoT](guide/i18n#aot)时，在`ngc`命令的选项里提供


{@a jit}

### Merge with the JIT compiler

### 用JiT编译器合并

The JIT compiler compiles the application in the browser as the application loads.
Translation with the JIT compiler is a dynamic process of:

JiT（即时）编译器在应用程序加载时，在浏览器中编译应用。
在使用JiT编译器的环境中翻译是一个动态的流程，包括：

1. Determining the language version for the current user。

    决定当前用户的语言，

2. Importing the appropriate language translation file as a string constant.

    导入合适的语言翻译文件到一个字符串常量，

3. Creating corresponding translation providers to guide the JiT compiler.

    新建对应的翻译提供商来指导JiT编译器，

4. Bootstrapping the application with those providers.

    使用这些提供商来启动应用。

Open `index.html` and revise the launch script as follows:

打开`index.html`并这样修改加载脚本：


<code-example path="i18n/src/index.html" region="i18n" title="index.html (launch script)" linenums="false">
</code-example>

In this sample, the user's language is hard-coded as a global `document.locale` variable
in the `index.html`.

在本例中，用户的语言在`index.html`中被硬编码到一个全局的`document.locale`变量中。


{@a text-plugin}

### SystemJS text plugin

### SystemJS文本插件

<div class="alert is-important">
  This plugin only applies to an application using SystemJS. If you are using the Angular CLI, please refer to their
  [docs](https://github.com/angular/angular-cli/wiki/xi18n).

</div>

Notice the SystemJS mapping of `text` to a `systemjs-text-plugin.js`.
With the help of a text plugin, SystemJS can read any file as raw text and
return the contents as a string.
You'll need it to import the language translation file.

注意SystemJS将`text`映射为`systemjs-text-plug.js`。
在这个文本插件的帮助下，SystemJS可以读取任何原始文件并将其内容作为字符串返回。
你需要使用它来导入语言翻译文件。

SystemJS doesn't ship with a raw text plugin but it's easy to add.
Create the following `systemjs-text-plugin.js` in the `src/` folder:

SystemJS没有自带原始文本插件，但是我们很容易添加它。
在`src/`目录新建下面的`systemjs-text-plugin.js`文件：


<code-example path="i18n/src/systemjs-text-plugin.js" title="src/systemjs-text-plugin.js" linenums="false">
</code-example>

{@a create-translation-providers}

### Create translation providers

### 新建翻译提供商

Three providers tell the JIT compiler how to translate the template texts for a particular language
while compiling the application:

三种提供商帮助JiT编译在编译应用时，将模板文本翻译到某种语言：

* `TRANSLATIONS` is a string containing the content of the translation file.

    `TRANSLATIONS`是含有翻译文件内容的字符串。

* `TRANSLATIONS_FORMAT` is the format of the file: `xlf`, `xlf2`, or `xtb`.

    `TRANSLATIONS_FORMAT`是文件的格式: `xlf`、`xlif`或`xtb`。
    
* `LOCALE_ID` is the locale of the target language.

  `LOCALE_ID`是目标语言的语言环境。

The `getTranslationProviders()` function in the following `src/app/i18n-providers.ts`
creates those providers based on the user's _locale_
and the corresponding translation file:

在下面的`src/app/i18n-providers.ts`文件的`getTranslationProviders()`函数中，根据用户的**语言环境**和对应的翻译文件构建这些提供商：


<code-example path="i18n/src/app/i18n-providers.ts" region="without-missing-translation" title="src/app/i18n-providers.ts">
</code-example>

1. It gets the locale from the global `document.locale` variable that was set in `index.html`.

    它从在`index.html`中设置的全局`document.locale`变量中获取语言环境。

1. If there is no locale or the language is U.S. English (`en-US`), there is no need to translate.
  The function returns an empty `noProviders` array as a `Promise`.
  It must return a `Promise` because this function could read a translation file asynchronously from the server.

    如果没有语言环境或者语言是美国英语（`en-US`），则就无需翻译。该函数以`Promise`的形式返回一个空的`noProviders`数组。它必须要返回`Promise`，因为这个函数可能异步从服务器读取翻译文件。

1. It creates a transaction filename from the locale according to the name and location convention
[described earlier](guide/i18n#localization-folder).

    根据[上面描述](guide/i18n#localization-folder)的名字和本土化的约定，它根据语言环境创建一个合约文件名。

1. The `getTranslationsWithSystemJs()` method reads the translation and returns the contents as a string.
Notice that it appends `!text` to the filename, telling SystemJS to use the [text plugin](guide/i18n#text-plugin).

    `getTranslationsWithSystemJs()`方法读取翻译并以字符串的形式返回其内容。
注意它在文件名上附加`!text`，告诉SystemJS使用[文本插件](guide/i18n#text-plugin)。

1. The callback composes a providers array with the three translation providers.

  回调函数使用这三种翻译提供商创建一个提供商数组。

1. Finally, `getTranslationProviders()` returns the entire effort as a promise.

  最后，`getTranslationProviders()`返回以承诺的形式返回全部流程的结果。


<div class="alert is-important">
// TDOO: Translate
  The `LOCALE_ID` has to be a valid locale id as explained in [here](http://userguide.icu-project.org/locale).

</div>

{@a bootstrap-the-app}

### Bootstrap with translation providers

### 使用翻译提供商引导应用

The Angular `bootstrapModule()` method has a second _options_ parameter
that can influence the behavior of the compiler.

Angular的`bootstrapModule()`方法接受**可选的**第二参数，它可以影响编译器的行为。

You'll create an _options_ object with the translation providers from `getTranslationProviders()`
and pass it to `bootstrapModule`.
Open the `src/main.ts` and modify the bootstrap code as follows:

从`getTranslationProviders()`返回的翻译提供商创建_options_对象，并将其传给`bootstrapModule`。
打开`src/main.ts`并这样修改引导代码：


<code-example path="i18n/src/main.ts" title="src/main.ts" linenums="false">
</code-example>

Notice that it waits for the `getTranslationProviders()` promise to resolve before
bootstrapping the app.

注意，它等待`getTranslationProviders()`承诺的解析完成后，才引导应用。

The app is now _internationalized_ for English and Spanish and there is a clear path for adding
more languages.

现在，应用已经被国际化为英语版和西班牙语版，而且我们有了清晰的添加更多语言的方法。


{@a aot}

### _Internationalization_ with the AOT compiler

### 使用AoT编译器时的国际化

The JIT compiler translates the application into the target language
while compiling dynamically in the browser.
That's flexible but may not be fast enough for your users.

JiT编译器在浏览器中动态编译应用时，将其翻译到目标语言。
这样很灵活，但是对用户来讲，可能速度太慢。 

The AOT (_Ahead-of-Time_) compiler is part of a build process that
produces a small, fast, ready-to-run application package.
When you internationalize with the AOT compiler, you pre-build
a separate application package for each
language. Then in the host web page, in this case `index.html`,
you determine which language the user needs
and serve the appropriate application package.

AoT（预先）编译器是一种构建流程，出产尺寸小、速度快和可执行的应用程序包。
在使用Aot编译器的环境中国际化，你为每种语言预先构建一个单独的应用程序包。然后，在宿主网络页面（`index.html`）中，你再决定用户需要哪种语言，并选择合适的应用程序包。

This guide doesn't cover how to build multiple application packages and
serve them according to the user's language preference.
It does explain the few steps necessary to tell the AOT compiler to apply a translations file.

本烹饪书不介绍如何构建多种应用程序包和如何根据用户的语言设置推送它们。
它介绍了一些必要的步骤，来告诉AoT采用翻译文件。

Internationalization with the AOT compiler requires
some setup specifically for AOT compilation.
Start with the application project as shown
[just before merging the translation file](guide/i18n#app-pre-translation)
and refer to the [AOT guide](guide/aot-compiler) to make it _AOT-ready_.

使用AoT编译器时的国际化，需要一些针对AoT的设置。
以[合并翻译文件之前](guide/i18n#app-pre-translation)的应用项目开始，并参见[AoT烹饪书](guide/aot-compiler)，把它变成与AoT兼容的项目。

Next, issue an `ngc` compile command for each supported language, including English.
The result is a separate version of the application for each language.

接下来，为每种支持的语言（包括英语）运行一次`ngc`编译命令。
结果是每种语言都有自己单独的应用版本。

Tell AOT how to translate by adding three options to the `ngc` command:

通过添加下面三种选项到`ngc`命令来告诉AoT编译器如何翻译：

  * `--i18nFile`: the path to the translation file.

    `--i18nFile`: 翻译文件的路径

  * `--locale`: the name of the locale.

    `--locale`: 语言环境的名字

  * `--i18nFormat`: the format of the localization file.

    `--i18nFormat`: 翻译文件的格式

For this sample, the Spanish language command would be:

本西班牙语例子的命令为：


<code-example language="sh" class="code-shell">
  ./node_modules/.bin/ngc --i18nFile=./locale/messages.es.xlf --locale=es --i18nFormat=xlf
</code-example>

<div class="l-sub-section">

Windows users may have to quote the command:

Windows用户可能需要双引号这个命令：

<code-example language="sh" class="code-shell">
  "./node_modules/.bin/ngc" --i18nFile=./locale/messages.es.xlf --locale=es --i18nFormat=xlf
</code-example>

</div>

### Report missing translations

### 汇报缺失的翻译

If you forgot to provide a translation, the build will succeed with a warning that you might easily overlook.
You can configure the Angular compiler for different "missing translation" behaviors:

如果你忘了提供翻译，构建工具会给出警告，以便你更容易发现它们。
我们可以把 Angular 编译器配置为发现"缺少翻译"时采取不同的行动：

* Error

    报错
    
* Warning (default)

    警告（默认值）

* Ignore

    忽略

To change the behavior in JIT, you can use the following configuration:

要在 JIT 编译器中改变这种行为，我们可以使用下列配置：

<code-example language="typescript">
  { provide: CompilerConfig, useValue: new CompilerConfig({ missingTranslation: MissingTranslationStrategy.Error }) }
</code-example>

A good place to use it is the translation providers:

使用它的一个好地方是在 "翻译服务提供商（provider）" 中：

<code-example path="i18n/src/app/i18n-providers.ts" region="missing-translation" title="src/app/i18n-providers.ts"></code-example>

To change the behavior in AOT, add the `--missingTranslation` flag to the compilation command:

要在 AOT 编译器中改变这种行为，可以在编译命令行中添加 `--missingTranslation` 标志：

<code-example language="sh" class="code-shell">
  ./node_modules/.bin/ngc --i18nFile=./locale/messages.es.xlf --locale=es --i18nFormat=xlf --missingTranslation=error
</code-example>

{@a maintenance}

## File maintenance and _id_ changes

## 文件维护与`id`的改变

As the application evolves, you will change the _i18n_ markup
and re-run the `ng-xi18n` extraction tool many times.
The _new_ markup that you add is not a problem.
But the `id` _can be a serious problem!_

随着应用的成长，我们会修改 `i18n` 的页面脚本，并且多次重新运行 `ng-xi18n` 提取工具。
你*新增的*脚本毫无问题，但是原有脚本的 `id` *可能会面临一系列问题！*

If the `id` is generated by the tool, _most_ changes to _existing_ markup
cause the tool to generate a _new_ `id` for the affected translation unit.

如果`id`是由工具生成的，*大部分*对*现有*脚本的改动会导致工具重新生成*新的* `id` ，从而影响到翻译单元。

After an `id` changes, the translation files are no longer in sync.
Because of that, you get some warning messages during re-compilation.
The warning messages identify that some translations are missing, but they don't tell you which
old `ids` are no longer valid.

在一个`id`变化之后，翻译结果文件将不再同步。
因此，我们会在重新编译的时候收到一些警告信息。
这些警告信息标识出了哪些翻译结果被丢了，但却不会告诉我们哪些原有的`id`失效了。

If you use a [custom id](#custom-id "Set a custom id"),
the tooling preserves the custom `id` as you make changes to the corresponding translation unit. **Use custom _ids_ unless you have a very good reason to do otherwise.**

如果我们使用[自定义 id](#custom-id "Set a custom id")，当你修改相应的翻译单元时，工具就会保留这些自定义`id`。**除非有特别好的理由，否则应该总是使用自定义`id`**。

Whether you use generated or custom `ids`, **always commit all translation message files to source control**,
especially the English source `messages.xlf`.
The difference between the old and the new `messages.xlf` file
will help you find and update `ids` and other changes across your translation files.

无论我们是所有自动生成的id还是自定义id，**都总是要把所有的翻译结果文件提交到源码控制系统中**，特别是英语的源文件`messages.xlf`。
比较新旧`messages.xlf`文件之间的不同，可以帮助你在多个翻译结果文件之间发现`id`的变化，以及其它更改。<|MERGE_RESOLUTION|>--- conflicted
+++ resolved
@@ -261,43 +261,19 @@
 
 ### Translate text without creating an element
 
-<<<<<<< HEAD
 ### 翻译文本，而不必创建元素
 
-Suppose there is a stretch of text that you'd like to translate.
-You could wrap it in a `<span>` tag but for some reason (CSS comes to mind)
-you don't want to create a new DOM element merely to facilitate translation.
-
-假设有一段文字要翻译。
-我们可以把它包装进`<span>`标签中，但是因为某些原因（比如出于CSS方面的考虑），你可能不想仅仅为了翻译而创建一个新的DOM元素。
-
-Here are two techniques to try.
-
-可以尝试两种技术来解决这个问题。
-
-(1) Wrap the text in an `<ng-container>` element. The `<ng-container>` is never rendered:
-=======
 If there is a stretch of text that you'd like to translate, you could wrap it in a `<span>` tag.
 But if you don't want to create a new DOM element merely to facilitate translation,
 you can wrap the text in an `<ng-container>` element.
 The `<ng-container>` will be transformed into an html comment:
->>>>>>> 00387124
-
-(1) 把文本包装进一个`<ng-container>`元素中。而`<ng-container>`永远不会被渲染出来：
+
+如果要翻译一段纯文本，我们就可以把它用`<span>`标签包裹起来。
+但如果由于某些原因（比如CSS结构方面的考虑），我们可能不希望仅仅为了翻译而创建一个新的DOM元素，那么也可以把这段文本包裹进一个`<ng-container>`元素中。`<ng-container>`将被转换成一个HTML注释：
 
 <code-example path="i18n/src/app/app.component.html" region="i18n-ng-container" title="src/app/app.component.html" linenums="false">
 </code-example>
 
-<<<<<<< HEAD
-(2) Wrap the text in a pair of HTML comments:
-
-(2) 把文本包装进一对 HTML 注释中：
-
-<code-example path="i18n/src/app/app.component.html" region="i18n-with-comment" title="src/app/app.component.html" linenums="false">
-</code-example>
-
-=======
->>>>>>> 00387124
 {@a translate-attributes}
 
 ## Add _i18n_ translation attributes

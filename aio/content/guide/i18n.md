--- conflicted
+++ resolved
@@ -18,15 +18,10 @@
 
 ## Angular and i18n
 
-<<<<<<< HEAD
 ## Angular 与 i18n
 
-*Internationalization* is the process of designing and preparing your app to be usable in different languages. 
-*Localization* is the process of translating your internationalized app into specific languages for particular locales. 
-=======
 *Internationalization* is the process of designing and preparing your app to be usable in different languages.
 *Localization* is the process of translating your internationalized app into specific languages for particular locales.
->>>>>>> 6d28a209
 
 *国际化*是一个设计和准备应用程序的过程，使其能用于不同的语言。
 *本地化*是一个把国际化的应用针对部分区域翻译成特定语言的过程。
@@ -49,13 +44,9 @@
 
 * Handling alternative text.
 
-<<<<<<< HEAD
    处理候选文本。
 
-For localization, you can use the [Angular CLI](cli) to generate most of the boilerplate necessary to create files for translators, and to publish your app in multiple languages. 
-=======
 For localization, you can use the [Angular CLI](cli) to generate most of the boilerplate necessary to create files for translators, and to publish your app in multiple languages.
->>>>>>> 6d28a209
 After you have set up your app to use i18n, the CLI can help you with the following steps:
 
 为了进行本地化，你可以使用 [Angular CLI](cli) 来生成大部分必要的代码，用与创建要发给翻译人员的文件以及把应用发布成多种语言。
@@ -71,39 +62,44 @@
 
 * Creating multiple language versions of your app.
 
-<<<<<<< HEAD
   为你的应用创建多语言版本。
-=======
+
 {@a setting-up-cli}
+
 ## Setting up localization with the Angular CLI
+
+## 使用 Angular CLI 进行本地化
+
 
 The first step to setting up localization when using the Angular CLI is to add the `@angular/localize` package to the project.  This will install the package within your project as well as
 initialize the project to take advantage of Angular's localization features.
 
+使用 Angular CLI 进行本地化的第一步是将 `@angular/localize` 包添加到项目中。这将在您的项目中安装这个包，并初始化项目以使用 Angular 的本地化功能。
+
+
 <code-example language="sh" class="code-shell">
   ng add @angular/localize
 </code-example>
 
->>>>>>> 6d28a209
 
 {@a setting-up-locale}
 
 ## Setting up the locale of your app
 
-## 为你的应用设置地区（locale）
+## 为你的应用设置语言环境（locale）
 
 A locale is an identifier (id) that refers to a set of user preferences that tend to be shared
 within a region of the world, such as country. This document refers to a locale identifier as a
 "locale" or "locale id".
 
-地区是一个唯一性标识，它代表的是世界某个区域（比如国家）中共享的一组用户首选项。本文档中提到的“地区”就是指这个地区标识。
+语言环境是一个唯一性标识，它代表的是世界某个区域（比如国家）中共享的一组用户首选项。本文档中提到的“语言环境”就是指这个语言环境标识。
 
 A Unicode locale identifier is composed of a Unicode language identifier and (optionally) the
 character `-` followed by a locale extension. (For historical reasons the character `_` is supported
 as an alternative to `-`.)  For example, in the locale id `fr-CA` the `fr` refers to the French
 language identifier, and the `CA` refers to the locale extension Canada.
 
-Unicode 的地区标识是由 Unicode 语言标识、一个可选的 `-` 字符，后跟一个地区扩展项组合而成的。（由于历史的原因，还支持用 `_` 作为 `-` 的替代品。）比如，地区标识 `fr-CA` 中的 `fr` 代表法语的语言标识，而 `CA` 代表的是加拿大的语言扩展。
+Unicode 的语言环境标识是由 Unicode 语言标识、一个可选的 `-` 字符，后跟一个语言环境扩展项组合而成的。（由于历史的原因，还支持用 `_` 作为 `-` 的替代品。）比如，语言环境标识 `fr-CA` 中的 `fr` 代表法语的语言标识，而 `CA` 代表的是加拿大的语言扩展。
 
 <div class="alert is-critical">
 
@@ -112,34 +108,34 @@
 you follow this convention when you define your locale, because the Angular i18n tools use this
 locale id to find the correct corresponding locale data.
 
-Angular 遵循 Unicode 的 LDML 惯例，它使用基于 [BCP47](http://www.rfc-editor.org/rfc/bcp/bcp47.txt) 标准的稳定标识（Unicode 的地区标识）。当你要定义自己的地区时，遵循这个惯例非常重要，因为 Angular 的 i18n 工具会使用这种地区标识来查找相应的本地化数据。
+Angular 遵循 Unicode 的 LDML 惯例，它使用基于 [BCP47](http://www.rfc-editor.org/rfc/bcp/bcp47.txt) 标准的稳定标识（Unicode 的语言环境标识）。当你要定义自己的语言环境时，遵循这个惯例非常重要，因为 Angular 的 i18n 工具会使用这种语言环境标识来查找相应的本地化数据。
 
 </div>
 
 By default, Angular uses the locale `en-US`, which is English as spoken in the United States of America.
 
-默认情况下，Angular 使用的地区标识是 `en-US`，它表示美国英语。
+默认情况下，Angular 使用的语言环境标识是 `en-US`，它表示美国英语。
 
 For more information about Unicode locale identifiers, see the
 [CLDR core spec](http://cldr.unicode.org/core-spec#Unicode_Language_and_Locale_Identifiers).
 
-要了解关于 Unicode 地区标识的更多信息，参见 [CLDR 核心规范](http://cldr.unicode.org/core-spec#Unicode_Language_and_Locale_Identifiers)。
+要了解关于 Unicode 语言环境标识的更多信息，参见 [CLDR 核心规范](http://cldr.unicode.org/core-spec#Unicode_Language_and_Locale_Identifiers)。
 
 For a complete list of locales supported by Angular, see
 [the Angular repository](https://github.com/angular/angular/tree/master/packages/common/locales).
 
-要查看 Angular 支持的地区总表，参见 [Angular 源码仓库](https://github.com/angular/angular/tree/master/packages/common/locales)。
+要查看 Angular 支持的语言环境总表，参见 [Angular 源码仓库](https://github.com/angular/angular/tree/master/packages/common/locales)。
 
 The locale identifiers used by CLDR and Angular are based on [BCP47](http://www.rfc-editor.org/rfc/bcp/bcp47.txt).
 These specifications change over time; the following table maps previous identifiers to current ones at
 time of writing:
 
-CLDR 和 Angular 使用的地区标识基于 [BCP47](http://www.rfc-editor.org/rfc/bcp/bcp47.txt)。
-这些规范可能会随时间而变化，下表中是本文编写时地区标识的新旧版本对照表：
+CLDR 和 Angular 使用的语言环境标识基于 [BCP47](http://www.rfc-editor.org/rfc/bcp/bcp47.txt)。
+这些规范可能会随时间而变化，下表中是本文编写时语言环境标识的新旧版本对照表：
 
 | Locale name | Old locale id | New locale id |
 |-------------------------------|-------------------|---------------|
-| 地区名称     | 旧 ID          | 新 ID         |
+| 语言环境名称     | 旧 ID          | 新 ID         |
 | Indonesian | in | id |
 | 印度尼西亚 | in | id |
 | Hebrew | iw | he |
@@ -168,33 +164,22 @@
 Angular pipes can help you with internationalization: the `DatePipe`, `CurrencyPipe`, `DecimalPipe`
 and `PercentPipe` use locale data to format data based on the `LOCALE_ID` dependency injection token.
 
-<<<<<<< HEAD
-Angular 的管道可以帮助你进行国际化：`DatePipe`、`CurrencyPipe`、`DecimalPipe` 和 `PercentPipe` 都使用本地化数据来根据 `LOCALE_ID` 格式化数据。
-
-By default, Angular only contains locale data for `en-US`. If you set the value of
-`LOCALE_ID` to another locale, you must import locale data for that new locale.
-The CLI imports the locale data for you when you use the parameter `--configuration` with `ng serve` and
-`ng build`.
-=======
+Angular 的管道可以帮助你进行国际化：`DatePipe`、`CurrencyPipe`、`DecimalPipe` 和 `PercentPipe` 都使用 `LOCALE_ID` 这个注入令牌关联的本地化数据来进行格式化。
+
 By default, Angular only contains locale data for `en-US`.
 The CLI automatically includes the locale data and sets the `LOCALE_ID` value for you when you use the
 parameter `--i18nLocale` or option `i18nLocale` with `ng serve` and `ng build`.
 However, if you manually set the value of `LOCALE_ID` to another locale, you must import locale data for that new locale.
->>>>>>> 6d28a209
-
-默认情况下，Angular 只包含 `en-US` 的本地化数据。如果你要把 `LOCALE_ID` 的值设置为其它地区，就必须为那个新地区导入本地化数据。
-当你使用 `ng serve` 和 `ng build` 的 `--configuration` 参数时，CLI 会自动帮你导入相应的本地化数据。
+
+默认情况下，Angular 只包含 `en-US` 的本地化数据。
+当你使用 `ng serve` 和 `ng build` 的 `--i18nLocale` 参数或构建器选项 `i18nLocale` 时，CLI 会自动帮你包含进相应的本地化数据。
+不过，如果你手动把 `LOCALE_ID` 的值设置为其它语言环境，你就必须为那个新的语言环境导入本地化数据。 
 
 If you want to import locale data for other languages, you can do it manually:
 
-<<<<<<< HEAD
 如果还要为其它语言导入本地化数据，你可以手工完成它：
 
-<code-example path="i18n/doc-files/app.locale_data.ts" region="import-locale" header="src/app/app.module.ts" linenums="false">
-</code-example>
-=======
 <code-example path="i18n/doc-files/app.locale_data.ts" region="import-locale" header="src/app/app.module.ts"></code-example>
->>>>>>> 6d28a209
 
 The first parameter is an object containing the locale data imported from `@angular/common/locales`.
 By default, the imported locale data is registered with the locale id that is defined in the Angular
@@ -205,24 +190,19 @@
 locale id "fr-FR" instead of "fr".
 
 第一个参数是一个包含从 `@angular/common/locales` 中导入的本地化数据的对象。
-默认情况下，导入 Angular 自带的本地化数据时会使用数据中自带的一个地区标识进行注册。
-如果你要使用其它地区标识来注册这个导入的本地化数据，可以在第二个参数中指定一个自定义的地区标识。
-比如，Angular 为法语定义的地区标识是 “fr”，你可以通过第二个参数为这些导入的法语本地化数据指定一个自定义的地区标识 “fr-FR”。
+默认情况下，导入 Angular 自带的本地化数据时会使用数据中自带的一个语言环境标识进行注册。
+如果你要使用其它语言环境标识来注册这个导入的本地化数据，可以在第二个参数中指定一个自定义的语言环境标识。
+比如，Angular 为法语定义的语言环境标识是 “fr”，你可以通过第二个参数为这些导入的法语本地化数据指定一个自定义的语言环境标识 “fr-FR”。
 
 The files in `@angular/common/locales` contain most of the locale data that you
 need, but some advanced formatting options might only be available in the extra dataset that you can
 import from `@angular/common/locales/extra`. An error message informs you when this is the case.
 Ivy will automatically include the extra locale data if the locale was configured via `i18nLocale`.
 
-<<<<<<< HEAD
 `@angular/common/locales` 中的文件包含你需要的大多数本地化数据，
 不过有些高级的格式选项只存在于从 `@angular/common/locales/extra` 中导入的扩展数据集中。遇到这种情况，你就会收到一条错误信息。
 
-  <code-example path="i18n/doc-files/app.locale_data_extra.ts" region="import-locale-extra" header="src/app/app.module.ts" linenums="false">
-  </code-example>
-=======
-<code-example path="i18n/doc-files/app.locale_data_extra.ts" region="import-locale-extra" header="src/app/app.module.ts"></code-example>
->>>>>>> 6d28a209
+  <code-example path="i18n/doc-files/app.locale_data_extra.ts" region="import-locale-extra" header="src/app/app.module.ts" ></code-example>
 
 <div class="alert is-helpful">
 
@@ -260,40 +240,27 @@
 
 3. Edit the generated translation file: Translate the extracted text into the target language.
 
-<<<<<<< HEAD
    编辑所生成的翻译文件：把提取出的文本翻译成目标语言。
 
-4. Merge the completed translation file into the app. To do this, use the Angular CLI `build` command to compile the app, choosing a [locale-specific configuration](#merge-aot), or specifying the following command options.
-
-   把翻译完成的文件合并回应用。要做到这一点，请使用 Angular CLI 的 `build` 命令来编译此应用，选择一个[区域相关的配置](#merge-aot)，或指定下列命令选项。
-
-    * `--i18nFile`=*path to the translation file*
-
-      `--i18nFile`=*指向翻译文件的路径*
-
-    * `--i18nFormat`=*format of the translation file*
-
-      `--i18nFormat`=*此翻译文件的格式*
-
-    * `--i18nLocale`= *locale id* 
-
-      `--i18nLocale`=*地区 ID*
-
-The command replaces the original messages with translated text, and generates a new version of the app in the target language. 
-
-该命令会使用翻译的文本替换原始信息，并生成新的目标语言版本的应用程序。
-
-You need to build and deploy a separate version of the app for each supported language.
-=======
 4. Add the target locale and language translation to the application's configuration.
 
+   将目标语言环境和语言翻译添加到应用程序的配置中。
+
+
 5. Merge the completed translation file into the application. To do this, use the Angular CLI `build` command to compile the app, choosing a [locale-specific configuration](#merge), or specifying the `--localize` [option](#localize-config).  The command replaces the original messages with translated text, and generates a new version of the app in the target language.
-    * When using individual configurations per locale, you need to build and deploy a separate version of the app for each supported language.
-    * When using the `--localize` option, the CLI will automatically build a separate version of the application
+
+   将完成的翻译文件合并到应用程序中。为此，请使用 Angular CLI `build` 命令来编译应用程序，选择[特定语言环境的配置](#merge)或指定 `--localize` [选项](#localize-config) 。该命令会将原始消息替换为翻译后的文本，并以目标语言生成该应用程序的新版本。
+    
+
+   * When using individual configurations per locale, you need to build and deploy a separate version of the app for each supported language.
+    
+     当要为每个语言环境使用单独的配置时，您需要为每种支持的语言构建和部署单独的应用程序版本。
+    
+   * When using the `--localize` option, the CLI will automatically build a separate version of the application
 for each supported language. This option shortens the build process by removing the requirement to perform a full application build for each supported language. You still need to deploy each language-specific version separately.
->>>>>>> 6d28a209
-
-你可以为每种支持的语言构建和部署单独的应用程序版本。
+
+     当使用 `--localize` 选项时，CLI 将为每种受支持的语言自动构建单独的应用程序版本。通过消除对每种受支持语言执行完整的应用程序构建的要求，此选项可缩短构建过程。不过您仍然需要分别部署每种特定语言的版本。
+
 
 {@a i18n-attribute}
 
@@ -309,25 +276,15 @@
 
 In the example below, an `<h1>` tag displays a simple English language greeting, "Hello i18n!"
 
-<<<<<<< HEAD
 在下面的例子中，`<h1>`标签显示了一句简单的英文问候语，“Hello i18n!”
 
-<code-example path="i18n/doc-files/app.component.html" region="greeting" header="src/app/app.component.html" linenums="false">
-</code-example>
+<code-example path="i18n/doc-files/app.component.html" region="greeting" header="src/app/app.component.html"></code-example>
 
 To mark the greeting for translation, add the `i18n` attribute to the `<h1>` tag.
 
 要想把它标记为需要翻译的文本，就给 `<h1>` 标签添加上 `i18n` 属性。
 
-<code-example path="i18n/doc-files/app.component.html" region="i18n-attribute" header="src/app/app.component.html" linenums="false">
-</code-example>
-=======
-<code-example path="i18n/doc-files/app.component.html" region="greeting" header="src/app/app.component.html"></code-example>
-
-To mark the greeting for translation, add the `i18n` attribute to the `<h1>` tag.
-
 <code-example path="i18n/doc-files/app.component.html" region="i18n-attribute" header="src/app/app.component.html"></code-example>
->>>>>>> 6d28a209
 
 <div class="alert is-helpful">
 
@@ -352,14 +309,9 @@
 You can add a description of the text message as the value of the `i18n` attribute, as shown in the
 example below:
 
-<<<<<<< HEAD
 你可以用 `i18n` 属性的值来添加这些文本信息的描述，例子如下：
 
-<code-example path="i18n/doc-files/app.component.html" region="i18n-attribute-desc" header="src/app/app.component.html" linenums="false">
-</code-example>
-=======
 <code-example path="i18n/doc-files/app.component.html" region="i18n-attribute-desc" header="src/app/app.component.html"></code-example>
->>>>>>> 6d28a209
 
 The translator may also need to know the meaning or intent of the text message within this particular
 app context.
@@ -369,14 +321,9 @@
 You add context by beginning the `i18n` attribute value with the _meaning_ and
 separating it from the _description_ with the `|` character: `<meaning>|<description>`
 
-<<<<<<< HEAD
 在描述的前面，你可以用 `i18n` 开头的属性值来为指定的字符串添加一些上下文含义，用 `|` 将其与描述文字隔开(`<意图>|<描述>`)。
 
-<code-example path="i18n/doc-files/app.component.html" region="i18n-attribute-meaning" header="src/app/app.component.html" linenums="false">
-</code-example>
-=======
 <code-example path="i18n/doc-files/app.component.html" region="i18n-attribute-meaning" header="src/app/app.component.html"></code-example>
->>>>>>> 6d28a209
 
 All occurrences of a text message that have the same meaning will have the same translation.
 A text message that is associated with different meanings can have different translations.
@@ -401,14 +348,9 @@
 The angular i18n extractor tool generates a file with a translation unit entry for each `i18n`
 attribute in a template. By default, it assigns each translation unit a unique id such as this one:
 
-<<<<<<< HEAD
 Angular 的 `i18n` 提取工具会为模板中每个带有 `i18n` 属性的元素生成一个*翻译单元（translation unit）*条目，并保存到一个文件中。默认情况下，它为每个翻译单元指定一个唯一的 `id`，就像这样：
 
-<code-example path="i18n/doc-files/messages.fr.xlf.html" region="generated-id" linenums="false">
-</code-example>
-=======
 <code-example path="i18n/doc-files/messages.fr.xlf.html" header="messages.fr.xlf.html" region="generated-id"></code-example>
->>>>>>> 6d28a209
 
 When you change the translatable text, the extractor tool generates a new id for that translation unit.
 You must then update the translation file with the new id.
@@ -419,27 +361,17 @@
 Alternatively, you can specify a custom id in the `i18n` attribute by using the prefix `@@`.
 The example below defines the custom id `introductionHeader`:
 
-<<<<<<< HEAD
 另一种方案是，你可以使用 `@@` 前缀在 `i18n` 属性中指定一个自定义的 id。
 下面这个例子就定义了一个自定义 id `introductionHeader`：
 
-<code-example path='i18n/doc-files/app.component.html' region='i18n-attribute-solo-id' header='app/app.component.html' linenums="false">
-</code-example>
-=======
 <code-example path='i18n/doc-files/app.component.html' region='i18n-attribute-solo-id' header='app/app.component.html'></code-example>
->>>>>>> 6d28a209
 
 When you specify a custom id, the extractor tool and compiler generate a translation unit with that
 custom id.
 
-<<<<<<< HEAD
 一旦你指定了自定义 id，提取工具和编译器就会用*你的自定义 id` 生成一个翻译单元，而不会再改变它。
 
-<code-example path="i18n/doc-files/messages.fr.xlf.html" region="custom-id" linenums="false">
-</code-example>
-=======
 <code-example path="i18n/doc-files/messages.fr.xlf.html" header="messages.fr.xlf.html" region="custom-id"></code-example>
->>>>>>> 6d28a209
 
 The custom id is persistent. The extractor tool does not change it when the translatable text changes.
 Therefore, you do not need to update the translation. This approach makes maintenance easier.
@@ -455,26 +387,16 @@
 `i18n` attribute. In the example below, the `i18n` attribute value includes a description, followed
 by the custom `id`:
 
-<<<<<<< HEAD
 你可以在 `i18n` 属性的值中使用自定义 id 与描述信息的组合。
 下面的例子中，`i18n` 的属性中中就包含了一条跟在自定义 `id` 后面的描述信息：
 
-<code-example path='i18n/doc-files/app.component.html' region='i18n-attribute-id' header='app/app.component.html' linenums="false">
-</code-example>
+<code-example path='i18n/doc-files/app.component.html' region='i18n-attribute-id' header='app/app.component.html'></code-example>
 
 You also can add a meaning, as shown in this example:
 
 你还可以添加含义，例子如下：
 
-<code-example path='i18n/doc-files/app.component.html' region='i18n-attribute-meaning-and-id' header='app/app.component.html' linenums="false">
-</code-example>
-=======
-<code-example path='i18n/doc-files/app.component.html' region='i18n-attribute-id' header='app/app.component.html'></code-example>
-
-You also can add a meaning, as shown in this example:
-
 <code-example path='i18n/doc-files/app.component.html' region='i18n-attribute-meaning-and-id' header='app/app.component.html'></code-example>
->>>>>>> 6d28a209
 
 #### Define unique custom ids
 
@@ -537,15 +459,10 @@
 you can wrap the text in an `<ng-container>` element.
 The `<ng-container>` is transformed into an html comment:
 
-<<<<<<< HEAD
 如果要翻译一段纯文本，你就可以把它用 `<span>` 标签包裹起来。
 但如果由于某些原因（比如 CSS 结构方面的考虑），你可能不希望仅仅为了翻译而创建一个新的 DOM 元素，那么也可以把这段文本包裹进一个 `<ng-container>` 元素中。`<ng-container>` 将被转换成一个 HTML 注释：
 
-<code-example path="i18n/src/app/app.component.html" region="i18n-ng-container" header="src/app/app.component.html" linenums="false">
-</code-example>
-=======
 <code-example path="i18n/src/app/app.component.html" region="i18n-ng-container" header="src/app/app.component.html"></code-example>
->>>>>>> 6d28a209
 
 {@a translate-attributes}
 
@@ -556,29 +473,19 @@
 Displayed text is sometimes supplied as the value of an attribute, rather than the content of tag.
 For example, if your template has an image with a `title` attribute, the text value of the `title` attribute needs to be translated.
 
-<<<<<<< HEAD
 要显示的文本有时候会以属性值的形式提供，而不是标签的内容。
 比如，假如你的模板中有一个带 `title` 属性的图片，这个 `title` 属性的文本值就要翻译。
 
-<code-example path="i18n/doc-files/app.component.html" region="i18n-title" header="src/app/app.component.html" linenums="false">
-</code-example>
-=======
 <code-example path="i18n/doc-files/app.component.html" region="i18n-title" header="src/app/app.component.html"></code-example>
->>>>>>> 6d28a209
 
 To mark an attribute for translation, add an attribute in the form of `i18n-x`,
 where `x` is the name of the attribute to translate. The following example shows how to mark the
 `title` attribute for translation by adding the `i18n-title` attribute on the `img` tag:
 
-<<<<<<< HEAD
 要把一个属性标记为需要翻译的，就添加一个形如 `i18n-x` 的属性，其中的 `x` 是要翻译的属性的名字。
 下面的例子中演示了如何通过给 `img` 标签添加 `i18n-title` 属性来把 `title` 属性标记为待翻译的。
 
-<code-example path="i18n/src/app/app.component.html" region="i18n-title-translate" header="src/app/app.component.html" linenums="false">
-</code-example>
-=======
 <code-example path="i18n/src/app/app.component.html" region="i18n-title-translate" header="src/app/app.component.html"></code-example>
->>>>>>> 6d28a209
 
 This technique works for any attribute of any element.
 
@@ -591,15 +498,10 @@
 
 ## Regular expressions for plurals and selections
 
-<<<<<<< HEAD
 ## 复数与选择的表达式
 
-Different languages have different pluralization rules and grammatical constructions that add 
-complexity to the translation task. 
-=======
 Different languages have different pluralization rules and grammatical constructions that add
 complexity to the translation task.
->>>>>>> 6d28a209
 You can use regular expressions with the `plural` and `select` clauses to provide patterns that aid translation in these cases.
 
 不同的语言具有不同的复数规则和语法结构，这为翻译工作平添了很多复杂性。
@@ -622,14 +524,9 @@
 The example below shows how to use a `plural` ICU expression to display one of those three options
 based on when the update occurred:
 
-<<<<<<< HEAD
 下面这个例子示范了如何使用 ICU 表达式 `plural` 来根据这次修改发生的时间显示这三个选项之一：
 
-<code-example path="i18n/src/app/app.component.html" region="i18n-plural" header="src/app/app.component.html" linenums="false">
-</code-example>
-=======
 <code-example path="i18n/src/app/app.component.html" region="i18n-plural" header="src/app/app.component.html"></code-example>
->>>>>>> 6d28a209
 
 * The first parameter is the key. It is bound to the component property (`minutes`), which determines
 the number of minutes.
@@ -730,15 +627,10 @@
 which outputs one of the following string values: "male", "female" or "other".
 The message maps those values to the appropriate translations:
 
-<<<<<<< HEAD
 组件模板中的下列消息格式绑定到了组件的 `gender` 属性，这个属性的取值是 "male"、"female" 或 "other"。
 这个消息会把那些值映射到适当的翻译文本：
 
-<code-example path="i18n/src/app/app.component.html" region="i18n-select" header="src/app/app.component.html" linenums="false">
-</code-example>
-=======
 <code-example path="i18n/src/app/app.component.html" region="i18n-select" header="src/app/app.component.html"></code-example>
->>>>>>> 6d28a209
 
 {@a nesting-ICUS}
 
@@ -771,45 +663,17 @@
   ng xi18n
 </code-example>
 
-<<<<<<< HEAD
-By default, the command creates a file named `messages.xlf` in your `src/` folder. 
-
-本工具默认会在你的 `src/` 目录下生成一个名叫 `messages.xlf` 的翻译文件。
-
-<div class="alert is-helpful">
-
-If you don't use the CLI, you have two options:
-
-如果你不使用 CLI，那么你有两个选择：
-
-* You can use the `ng-xi18n` tool directly from the `@angular/compiler-cli` package.
-For more information, see the [`ng xi18n` command documentation](cli/xi18n).
-
-   你可以直接使用来自 `@angular/compiler-cli` 包中的 `ng-xi18n` 工具。更多信息，参见 [`ng xi18n` 命令的文档](cli/xi18n)。
-
-* You can use the CLI Webpack plugin `AngularCompilerPlugin` from the `@ngtools/webpack` package.
-Set the parameters `i18nOutFile` and `i18nOutFormat` to trigger the extraction.
-For more information, see the [Angular Ahead-of-Time Webpack Plugin documentation](https://github.com/angular/angular-cli/tree/master/packages/%40ngtools/webpack).
-
-   你可以使用 CLI  中来自 `@ngtools/webpack` 包中的 Webpack 插件 `AngularCompilerPlugin`。设置其 `i18nOutFile` 和 `i18nOutFormat` 参数进行触发。
-  更多信息，参见 [Angular AOT Webpack 插件文档](https://github.com/angular/angular-cli/tree/master/packages/%40ngtools/webpack)。
-
-</div>
-=======
 By default, the command creates a file named `messages.xlf` in your project's root directory.
->>>>>>> 6d28a209
+
+默认情况下，该命令会在项目的根目录下创建一个名叫 `messages.xlf` 的文件。
 
 {@a other-formats}
 
 ### Output options
 
-<<<<<<< HEAD
 ### 输出选项
 
-You can supply command options to change the format, the name, the location, and the source locale of the extracted file. 
-=======
 You can supply command options to change the format, the name, the location, and the source locale of the extracted file.
->>>>>>> 6d28a209
 For example, to create a file in the `src/locale` folder, specify the output path:
 
 你可以提供一些命令选项来改变所提取的文件的格式、名字、位置以及源语言区域。
@@ -838,16 +702,12 @@
 * <a href="http://cldr.unicode.org/development/development-process/design-proposals/xmb" >XML Message
 Bundle (XMB)</a>
 
-<<<<<<< HEAD
    <a href="http://cldr.unicode.org/development/development-process/design-proposals/xmb" >XML 消息包 (XMB)</a>
 
-You can specify the translation format explicitly with the `--i18nFormat` command option, as illustrated in
-=======
 You can specify the translation format explicitly with the `--format` command option, as illustrated in
->>>>>>> 6d28a209
 these example commands:
 
-你可以使用 `--i18nFormat` 选项明确指定想用的格式，范例如下：
+你可以使用 `--format` 选项明确指定想用的格式，范例如下：
 
 <code-example language="sh" class="code-shell">
 ng xi18n  --format=xlf
@@ -881,7 +741,7 @@
 
 You can specify the base locale of your app with the`--i18n-locale` command option:
 
-你还可以使用 `--i18n-locale` 选项来指定应用的基本地区：
+你还可以使用 `--i18n-locale` 选项来指定应用的基本语言环境：
 
 <code-example language="sh" class="code-shell">
 
@@ -892,27 +752,19 @@
 The extraction tool uses the locale to add the app locale information into your translation source
 file. This information is not used by Angular, but external translation tools may need it.
 
-该提取工具会用这个地区标识把本地化信息添加到你的翻译源文件中。这个信息对 Angular 来说没用，不过外部翻译工具可能会需要它。
+该提取工具会用这个语言环境标识把本地化信息添加到你的翻译源文件中。这个信息对 Angular 来说没用，不过外部翻译工具可能会需要它。
 
 {@a translate}
 
 ## Translate the source text
 
-<<<<<<< HEAD
 ## 翻译源文本
 
-The `ng xi18n` command generates a translation source file named `messages.xlf` in the project `src`
-folder.
-
-`ng xi18n` 命令会在项目的 `src` 目录下生成一个名为 `messages.xlf` 的翻译源文件。
-
-The next step is to translate the display strings in this source file into language-specific 
-=======
 By default, the `ng xi18n` command generates a translation source file named `messages.xlf` in the project `src` folder.
 The next step is to translate the display strings in this source file into language-specific
->>>>>>> 6d28a209
 translation files. The example in this guide creates a French translation file.
 
+默认情况下，`ng xi18n` 命令会在项目的 `src` 目录下生成一个名为 `messages.xlf` 的翻译源文件。
 下一步是将要显示的字符串翻译到指定语言的翻译文件。
 这个例子中创建了一个法语翻译文件。
 
@@ -945,7 +797,7 @@
 This guide follows that approach. It has a `locale` folder under `src/`.
 Assets within that folder have a filename extension that matches their associated locale.
 
-本指南遵循了这种方式。在`src/`目录下，有一个专门的`locale`目录，该目录中的文件都带一个与相关地区匹配的扩展名。
+本指南遵循了这种方式。在`src/`目录下，有一个专门的`locale`目录，该目录中的文件都带一个与相关语言环境匹配的扩展名。
 
 ### Create the translation files
 
@@ -993,14 +845,9 @@
 
 1. Open `messages.fr.xlf` and find the first `<trans-unit>` section:
 
-<<<<<<< HEAD
    打开 `messages.fr.xlf` 并找到第一个 `<trans-unit>` 区：
 
-> <code-example path="i18n/doc-files/messages.fr.xlf.html" region="translated-hello-before" header="src/locale/messages.fr.xlf (trans-unit)" linenums="false">
-</code-example>
-=======
-> <code-example path="i18n/doc-files/messages.fr.xlf.html" region="translated-hello-before" header="src/locale/messages.fr.xlf (&lt;trans-unit&gt;)"></code-example>
->>>>>>> 6d28a209
+> <code-example path="i18n/doc-files/messages.fr.xlf.html" region="translated-hello-before" header="src/locale/messages.fr.xlf (trans-unit)"></code-example>
 
 > This XML element represents the translation of the `<h1>` greeting tag that you marked with the
   `i18n` attribute earlier in this guide.
@@ -1018,26 +865,16 @@
   and context provided by the source, description, and meaning elements to guide your selection of
   the appropriate French translation.
 
-<<<<<<< HEAD
    复制 `<source/>` 标记，把它改名为 `target`，并把它的内容改为法语版的 “greeting”。
   如果你要做的是更复杂的翻译，可能会使用由源文本、描述信息和含义等提供的信息和上下文来给出更恰当的法语翻译。
 
-> <code-example path="i18n/doc-files/messages.fr.xlf.html" region="translated-hello" header="src/locale/messages.fr.xlf (trans-unit, after translation)" linenums="false">
-</code-example>
+> <code-example path="i18n/doc-files/messages.fr.xlf.html" region="translated-hello" header="src/locale/messages.fr.xlf (trans-unit, after translation)"></code-example>
 
 3. Translate the other text nodes the same way:
 
    用同样的方式翻译其它文本节点：
 
-> <code-example path="i18n/doc-files/messages.fr.xlf.html" region="translated-other-nodes" header="src/locale/messages.fr.xlf (trans-unit)" linenums="false">
-</code-example>
-=======
-> <code-example path="i18n/doc-files/messages.fr.xlf.html" region="translated-hello" header="src/locale/messages.fr.xlf (&lt;trans-unit&gt;, after translation)"></code-example>
-
-3. Translate the other text nodes the same way:
-
-> <code-example path="i18n/doc-files/messages.fr.xlf.html" region="translated-other-nodes" header="src/locale/messages.fr.xlf (&lt;trans-unit&gt;)"></code-example>
->>>>>>> 6d28a209
+> <code-example path="i18n/doc-files/messages.fr.xlf.html" region="translated-other-nodes" header="src/locale/messages.fr.xlf (trans-unit)"></code-example>
 
 <div class="alert is-important">
 
@@ -1079,14 +916,9 @@
 
 To translate a `plural`, translate its ICU format match values:
 
-<<<<<<< HEAD
 要翻译一个复数，就要翻译它的 ICU 格式中匹配的值：
 
-<code-example path="i18n/doc-files/messages.fr.xlf.html" region="translated-plural" header="src/locale/messages.fr.xlf (trans-unit)" linenums="false">
-</code-example>
-=======
-<code-example path="i18n/doc-files/messages.fr.xlf.html" region="translated-plural" header="src/locale/messages.fr.xlf (&lt;trans-unit&gt;)"></code-example>
->>>>>>> 6d28a209
+<code-example path="i18n/doc-files/messages.fr.xlf.html" region="translated-plural" header="src/locale/messages.fr.xlf (trans-unit)"></code-example>
 
 You can add or remove plural cases, with each language having its own cardinality.  (See
 [CLDR plural rules](http://www.unicode.org/cldr/charts/latest/supplemental/language_plural_rules.html).)
@@ -1101,14 +933,9 @@
 
 Below is the content of our example `select` ICU expression in the component template:
 
-<<<<<<< HEAD
 下面是组件模板中的 ICU 表达式 `select` 的例子：
 
-<code-example path="i18n/src/app/app.component.html" region="i18n-select" header="src/app/app.component.html" linenums="false">
-</code-example>
-=======
 <code-example path="i18n/src/app/app.component.html" region="i18n-select" header="src/app/app.component.html"></code-example>
->>>>>>> 6d28a209
 
 The extraction tool broke that into two translation units because ICU expressions are extracted
 separately.
@@ -1120,40 +947,25 @@
 Translate the text and move around the placeholder if necessary, but don't remove it. If you remove
 the placeholder, the ICU expression will not be present in your translated app.
 
-<<<<<<< HEAD
 第一个单元包含 `select` 之外的文本。
 这里的 `select` 是一个占位符 `<x id="ICU">`，用来表示 `select` 中的消息。
 翻译这段文本，如果需要就把占位符放在那里，但不要删除它。
 如果删除了占位符，ICU 表达式就不会出现在翻译后的应用中。
 
-<code-example path="i18n/doc-files/messages.fr.xlf.html" region="translate-select-1" header="src/locale/messages.fr.xlf (trans-unit)" linenums="false">
-</code-example>
-=======
-<code-example path="i18n/doc-files/messages.fr.xlf.html" region="translate-select-1" header="src/locale/messages.fr.xlf (&lt;trans-unit&gt;)"></code-example>
->>>>>>> 6d28a209
+<code-example path="i18n/doc-files/messages.fr.xlf.html" region="translate-select-1" header="src/locale/messages.fr.xlf (trans-unit)"></code-example>
 
 The second translation unit, immediately below the first one, contains the `select` message.
 Translate that as well.
 
-<<<<<<< HEAD
 第一个翻译单元的紧下方就是第二个翻译单元，包含 `select` 中的消息。照样翻译它。
 
-<code-example path="i18n/doc-files/messages.fr.xlf.html" region="translate-select-2" header="src/locale/messages.fr.xlf (trans-unit)" linenums="false">
-</code-example>
+<code-example path="i18n/doc-files/messages.fr.xlf.html" region="translate-select-2" header="src/locale/messages.fr.xlf (trans-unit)"></code-example>
 
 Here they are together, after translation:
 
 在翻译之后，它们会放在一起：
 
-<code-example path="i18n/doc-files/messages.fr.xlf.html" region="translated-select" header="src/locale/messages.fr.xlf (trans-unit)" linenums="false">
-</code-example>
-=======
-<code-example path="i18n/doc-files/messages.fr.xlf.html" region="translate-select-2" header="src/locale/messages.fr.xlf (&lt;trans-unit&gt;)"></code-example>
-
-Here they are together, after translation:
-
-<code-example path="i18n/doc-files/messages.fr.xlf.html" region="translated-select" header="src/locale/messages.fr.xlf (&lt;trans-unit&gt;)"></code-example>
->>>>>>> 6d28a209
+<code-example path="i18n/doc-files/messages.fr.xlf.html" region="translated-select" header="src/locale/messages.fr.xlf (trans-unit)"></code-example>
 
 {@a translate-nested}
 
@@ -1164,37 +976,22 @@
 A nested expression is similar to the previous examples. As in the previous example, there are
 two translation units. The first one contains the text outside of the nested expression:
 
-<<<<<<< HEAD
 嵌套的表达式和前一节没有什么不同。就像上一个例子中那样，这里有*两个*翻译单元。
 第一个包含嵌套表达式之外的文本：
 
-<code-example path="i18n/doc-files/messages.fr.xlf.html" region="translate-nested-1" header="src/locale/messages.fr.xlf (trans-unit)" linenums="false">
-</code-example>
+<code-example path="i18n/doc-files/messages.fr.xlf.html" region="translate-nested-1" header="src/locale/messages.fr.xlf (trans-unit)"></code-example>
 
 The second unit contains the complete nested expression:
 
 第二个包含完整的嵌套表达式：
 
-<code-example path="i18n/doc-files/messages.fr.xlf.html" region="translate-nested-2" header="src/locale/messages.fr.xlf (trans-unit)" linenums="false">
-</code-example>
+<code-example path="i18n/doc-files/messages.fr.xlf.html" region="translate-nested-2" header="src/locale/messages.fr.xlf (trans-unit)"></code-example>
 
 And both together:
 
 放在一起时：
 
-<code-example path="i18n/doc-files/messages.fr.xlf.html" region="translate-nested" header="src/locale/messages.fr.xlf (trans-unit)" linenums="false">
-</code-example>
-=======
-<code-example path="i18n/doc-files/messages.fr.xlf.html" region="translate-nested-1" header="src/locale/messages.fr.xlf (&lt;trans-unit&gt;)"></code-example>
-
-The second unit contains the complete nested expression:
-
-<code-example path="i18n/doc-files/messages.fr.xlf.html" region="translate-nested-2" header="src/locale/messages.fr.xlf (&lt;trans-unit&gt;)"></code-example>
-
-And both together:
-
-<code-example path="i18n/doc-files/messages.fr.xlf.html" region="translate-nested" header="src/locale/messages.fr.xlf (&lt;trans-unit&gt;)"></code-example>
->>>>>>> 6d28a209
+<code-example path="i18n/doc-files/messages.fr.xlf.html" region="translate-nested" header="src/locale/messages.fr.xlf (trans-unit)"></code-example>
 
 The entire template translation is complete. The next section describes how to load that translation
 into the app.
@@ -1231,111 +1028,58 @@
 ## 合并已经翻译的文件
 
 To merge the translated text into component templates, compile the app with the completed
-<<<<<<< HEAD
-translation file.
+translation file. You will need to provide the path to the translation file, and the supported locale or locales for which you have provided translations. You can do this on the command line, or through a build configuration in the project's `angular.json` file.
 
 要把已经翻译的文件合并到组件模板，就要用翻译过的文件编译应用。
-
-Provide the Angular compiler with three translation-specific pieces of information:
-
-为 Angular 编译器提供三种与翻译有关的信息：
-
-  * The translation file.
-
-     翻译文件
-
-  * The translation file format.
-
-     翻译文件的格式
-
-  * The locale (`fr` or `en-US` for instance).
-=======
-translation file. You will need to provide the path to the translation file, and the supported locale or locales for which you have provided translations. You can do this on the command line, or through a build configuration in the project's `angular.json` file.
->>>>>>> 6d28a209
-
-     目标地区（比如 `fr` 或 `en-US`）。
+你需要为这些翻译文件提供所在路径、支持的语言环境或一组语言环境。你可以在命令行中提供这些，也可以在项目的 `angular.json` 文件中提供这些。
 
 The compilation process is the same whether the translation file is in `.xlf` format or in another
 format that Angular understands, such as `.xtb`.
 
-<<<<<<< HEAD
 无论翻译文件是 `.xlf` 还是 Angular 支持的其它格式（比如 `.xtb`），其编译过程都是一样的。
 
-How you provide this information depends upon whether you compile with
-the JIT compiler or the AOT compiler.
-
-你如何提供这些信息取决于你使用的是JIT（即时）编译器还是AOT（预先）编译器。
-
-  * With [AOT](guide/i18n#merge-aot), you pass the information as configuration settings.
-
-     使用[AOT](guide/i18n#merge-aot)时，用配置项传入这些配置信息。
-
-  * With [JIT](guide/i18n#merge-jit), you provide the information at bootstrap time.
-
-     使用[JIT](guide/i18n#merge-jit)时，在引导时提供。
-
 {@a merge-aot}
 
-### Merge with the AOT compiler
-
-### 使用 AOT 编译器合并
-
-The [AOT compiler](guide/glossary#aot) is part of a build process that produces a small, fast,
-ready-to-run application package, typically for production.
-
-AOT（*预先*）编译器是构建过程的一部分，它可以生成又小又快，直接可用的应用包，通常是打产品包。
-
-When you internationalize with the AOT compiler, you must pre-build a separate application
-=======
-{@a merge-aot}
 The [AOT compiler](guide/glossary#aot) is part of a build process that produces a small, fast,
 ready-to-run application package. With Ivy in Angular version 9, AOT is used by default for both
 development and production builds.
 
+[AOT 预先编译器](guide/glossary#aot)是构建过程的一部分，它可以生成又小又快，直接可用的应用包，在 Angular 9 的 Ivy 中，AOT 被同时用于开发期构建和生产包构建中。
+
+
 <div class="alert is-important">
 
 Ivy does not support merging i18n translations when using JIT mode.
 If you [disable Ivy](guide/ivy#opting-out-of-ivy-in-version-9) and are using JIT mode,
 additional information regarding translation merging can be found [here](https://v8.angular.io/guide/i18n#merge-with-the-jit-compiler).
 
+使用 JIT 模式时，Ivy 不支持合并 i18n 翻译。如果[禁用 Ivy](guide/ivy#opting-out-of-ivy-in-version-9) 并使用 JIT 模式，则可以在[此处](https://v8.angular.io/guide/i18n#merge-with-the-jit-compiler)找到有关翻译合并的更多信息。
+
+
 </div>
 
 When you internationalize with the AOT compiler, you must build a separate application
->>>>>>> 6d28a209
 package for each language and serve the appropriate package based on either server-side language
 detection or URL parameters. The CLI can be configured to automatically build separate locale-specific versions
 for each defined locale.
 
-<<<<<<< HEAD
 当你使用 AOT 编译器进行国际化时，你必须为每种语言预先编译一个独立的应用包，并且依靠服务端语言检测或 URL 参数来找出合适的包。
-
-To instruct the AOT compiler to use your translation configuration, set the three "i18n" build configuration options in your `angular.json` file.
-
-你还要指示 AOT 编译器使用你的翻译配置，要这么做，你就要在 `angular.json` 文件中使用三个 "i18n" 构建选项来配置翻译信息。
-
-* `i18nFile`: the path to the translation file.
-
-   `i18nFile`: 翻译文件的路径。
-
-* `i18nFormat`: the format of the translation file.
-
-   `i18nFormat`: 翻译文件的格式。
-
-* `i18nLocale`: the locale id.
-
-   `i18nLocale`: 地区的 id.
-
-You should also direct the output to a locale-specific folder to keep it separate from other locale versions of your app, by setting the `outputPath` configuration option.
-
-你还可以通过设置 `outputPath` 选项来把输出指向一个区域相关的目录，以便把应用的不同本地化版本分离开。
-
-```
-=======
+CLI 可以配置成自动为每个已定义的语言环境构建出独立的语言环境专用版本。
+
 {@a localize-config}
 The `i18n` project option in your CLI configuration file is used to define locales for a project. The sub-options identify the source language and tell the compiler where to find supported translations for the project.
 
+CLI 配置文件中的项目选项 `i18n` 用于定义项目的语言环境。子选项标识源语言，并告诉编译器在哪里可以找到项目支持的翻译。
+
+
   * `sourceLocale` - The locale used within the source code for the application.  Defaults to `en-US`.
+
+    `sourceLocale` —— 应用程序的源代码中使用的语言环境。默认为 `en-US` 。
+
   * `locales` - A map of locale identifiers to translation files
+
+    `locales` —— 从语言环境标识符到翻译文件的映射表
+
 
 <code-example language="json" header="angular.json">
 "projects": {
@@ -1358,24 +1102,44 @@
 
 To instruct the AOT compiler to use your translation configuration, set the `localize` build configuration option in your CLI configuration file, `angular.json`.  The option supports the following values:
 
+要指示 AOT 编译器使用您的翻译配置，请在 CLI 配置文件 `angular.json` 设置 `localize` 构建配置选项。该选项支持以下值：
+
+
   * `true` - Build and generate locale-specific versions for all defined locales including the source locale.
+
+    `true` —— 构建并生成所有已定义语言环境（包括源语言环境）的版本。
+
   * `false` - (default) Disable localization and do not generate locale-specific versions.
+
+    `false` ——（默认）禁用本地化并且不生成特定于语言环境的版本。
+
   * Array of locale identifiers - Build and generate locale-specific versions for one or more specified locales.
+
+    语言环境标识符数组 —— 构建，并为一个或多个指定语言环境生成专用版本。
+
 
 When using the `localize` option, the CLI places the output in a locale-specific directory to keep it separate from other locale versions of your application.  The directories are placed within the configured `outputPath` for the project.
 The CLI also adjusts the HTML base HREF for each version of the application by adding the locale to the configured `baseHref`.
 
+在使用 `localize` 选项时，CLI 将输出放置在特定语言环境的目录中，以便让它与应用程序的其它语言环境的版本分开。目录位于项目已配置的 `outputPath` 中。 CLI 还通过把语言环境添加到已配置的 `baseHref` 中来为应用程序的每个版本调整 HTML 的 base HREF。
+
+
 You can also provide the `--localize` option to the `ng build` command with your existing `production` configuration.
 In this case, the CLI builds all locales defined under i18n in the project configuration.
 
+您还可以在现有的 `production` 配置中为 `ng build` 命令提供 `--localize` 选项。在这个例子中，CLI 会在项目配置中构建 i18n 下定义的所有语言环境。
+
+
 <code-example language="sh" class="code-shell">
   ng build --prod --localize
 </code-example>
 
 To apply specific build options to only one locale, you can create a custom locale-specific configuration. In this case, the localize option specifies the single locale, as shown here.
 
+要让特定的构建选项仅应用于一个语言环境，可以创建一个自定义的语言环境专用的配置。在这个例子中，`localize` 选项指定单个语言环境，如下所示。
+
+
 <code-example language="json" header="angular.json">
->>>>>>> 6d28a209
 "build": {
   ...
   "configurations": {
@@ -1402,8 +1166,7 @@
 The example below shows how to serve the French language file created in previous
 sections of this guide:
 
-你可以通过 `ng serve` 或 `ng build` 命令来传入这些配置项。
-下面的例子演示了如何使用前面部分创建的法语文件来启动开发服务器：
+然后，您可以将此配置传给 `ng serve` 或 `ng build` 命令。下面的例子演示了如何使用前面部分创建的法语文件来启动开发服务器：
 
 <code-example language="sh" class="code-shell">
   ng serve --configuration=fr
@@ -1413,21 +1176,21 @@
 
 The CLI development server (`ng serve`) can only be used with a single locale.
 
-<<<<<<< HEAD
-要进行产品环境构建，就要在 CLI 的配置文件 `angular.json` 中定义一个独立的 `production-fr` 构建选项。
-
-```
-=======
+CLI 开发服务器（`ng serve`）仅可用于单个语言环境。
+
+
 </div>
 
 For production builds, you can use configuration composition to execute both configurations:
+
+对于生产版本，可以使用配置组合来同时执行两个配置：
+
 
 <code-example language="sh" class="code-shell">
   ng build --configuration=production,fr
 </code-example>
 
 <code-example language="json" header="angular.json">
->>>>>>> 6d28a209
 ...
 "architect": {
   "build": {
@@ -1454,87 +1217,15 @@
       }
     }
   }
-<<<<<<< HEAD
-},
-
-```
-
-The same configuration options can also be provided through the CLI with your existing `production` configuration.
-
-这些配置项还可以通过 CLI 参数和现有的 `production` 配置来提供。
-
-<code-example language="sh" class="code-shell">
-  ng build --prod --i18n-file src/locale/messages.fr.xlf --i18n-format xlf --i18n-locale fr
-</code-example>
-
-{@a merge-jit}
-
-### Merge with the JIT compiler
-
-### 用 JIT 编译器合并
-
-The [JIT compiler](guide/glossary#jit) compiles your app in the browser as the app loads.
-To support translation with the JIT compiler, you must do the following:
-
-加载应用程序时，[即时（JIT）编译器](guide/glossary#jit)会在浏览器中编译应用。
-在使用 JIT 编译器的环境中翻译是一个动态的流程，包括：
-
-1. Import the appropriate language translation file as a string constant.
-
-   把合适的语言翻译文件导入成一个字符串常量
-
-2. Create corresponding translation providers for the JIT compiler.
-
-   为 JIT 编译器创建相应的翻译提供商。
-
-3. Bootstrap the app with those providers.
-
-   使用这些提供商来启动应用。
-
-Three providers tell the JIT compiler how to translate the template texts for a particular language
-while compiling the app:
-
-三种提供商帮助 JIT 编译在编译应用时，将模板文本翻译到某种语言：
-
-* `TRANSLATIONS` is a string containing the content of the translation file.
-
-   `TRANSLATIONS` 是含有翻译文件内容的字符串。
-
-* `TRANSLATIONS_FORMAT` is the format of the file: `xlf`, `xlf2`, or `xtb`.
-
-   `TRANSLATIONS_FORMAT` 是文件的格式: `xlf`、`xlif` 或 `xtb`。
-
-* `LOCALE_ID` is the locale of the target language.
-
-   `LOCALE_ID` 是目标语言的语言环境。
-
-The Angular `bootstrapModule` method has a second `compilerOptions` parameter that can influence the
-behavior of the compiler. You can use it to specify the translation providers:
-
-Angular 的 `bootstrapModule` 方法具有第二参数 `compilerOptions`，它可以影响编译器的行为。你可以用它来指定翻译提供商：
-
-<code-example path="i18n/doc-files/main.2.ts" header="src/main.ts">
-</code-example>
-
-Then provide the `LOCALE_ID` in the main module:
-
-然后在主文件包中提供 `LOCALE_ID`：
-
-<code-example path="i18n/doc-files/app.module.ts" header="src/app/app.module.ts" linenums="false">
-=======
 }
->>>>>>> 6d28a209
 </code-example>
 
 {@a missing-translation}
 
 ### Report missing translations
 
-<<<<<<< HEAD
 ### 汇报缺失的翻译
 
-=======
->>>>>>> 6d28a209
 By default, when a translation is missing, the build succeeds but generates a warning such as
 `Missing translation for message "foo"`. You can configure the level of warning that is generated by
 the Angular compiler:
@@ -1552,70 +1243,23 @@
 
 * Ignore: do nothing.
 
-<<<<<<< HEAD
    Ignore（忽略）：什么也不做。
 
-You specify the warning level in the `configurations` section your Angular CLI build configuration. The example below shows how to set the warning level to error:
-
-你可以在 Angular CLI 构建配置的 `configurations` 区指定警告级别。下面这个例子展示了如何把警告级别设置为 `error`：
-
-```
-"configurations": {
-=======
 You specify the warning level in the `options` section for the `build` target of your Angular CLI configuration file, `angular.json`. The example below shows how to set the warning level to error.
+
+你可以在 Angular CLI 配置文件 `angular.json` 中 `build` 目标的 `options` 区指定警告级别。下面这个例子展示了如何把警告级别设置为 `error`。
 
 <code-example language="json" header="angular.json">
 "options": {
->>>>>>> 6d28a209
   ...
   "i18nMissingTranslation": "error"
 }
-<<<<<<< HEAD
-```
-
-If you use the JIT compiler, specify the warning level in the compiler config at bootstrap by adding
-the 'MissingTranslationStrategy' property. The example below shows how to set the warning level to
-error:
-
-如果你要使用 JIT 编译器，就在启动时往编译器的配置中添加一个 `MissingTranslationStrategy` 属性来指定警告级别。下面的例子示范了如何把警告级别设置为 `error`：
-
-<code-example path="i18n/doc-files/main.3.ts" header="src/main.ts">
-</code-example>
-
-### Build for multiple locales
-
-### 为多种语言环境构建
-
-When you use the CLI `build` or `serve` command to build your application for different locales, change the output path using the `--outputPath` command option (along with the i18n-specific command options), so that the translation files are saved to different locations.
-When you are serving a locale-specific version from a subdirectory, you can also change the base URL used by your app by specifying the `--baseHref` option.
-
-当你使用 CLI 的 `build` 或 `serve` 命令来为不同的语言环境构建应用时，可以使用 `--outputPath` 选项来更改输出路径，把这些翻译文件保存在不同的位置。
-当你通过子目录来为各个语言环境分别启动服务器时，你还要通过指定 `--baseHref` 选项来修改应用的基地址。
-
-For example, if the French version of your application is served from https://myapp.com/fr/, configure the build for the French version as follows.
-
-比如，如果应用的法语版运行在 https://myapp.com/fr/，可以像下面这样为法语版配置构建选项。
-
-```
-"configurations": {
-  "fr": {
-    "aot": true,
-    "outputPath": "dist/my-project-fr/",
-    "baseHref": "/fr/",
-    "i18nFile": "src/locale/messages.fr.xlf",
-    "i18nFormat": "xlf",
-    "i18nLocale": "fr",
-    "i18nMissingTranslation": "error",
-  }
-```
-
-For more details about how to create scripts to generate an app in multiple languages and how to set up Apache 2 to serve them from different subdirectories, read [this tutorial by Philippe Martin](https://medium.com/@feloy/deploying-an-i18n-angular-app-with-angular-cli-fc788f17e358#.1xq4iy6fp).
-
-要了解如何创建脚本来为不同的语言环境生成应用，以及如何配置 Apache 2 来从不同的子目录下启动服务，请阅读 [Philippe Martin 写的这份教程](https://medium.com/@feloy/deploying-an-i18n-angular-app-with-angular-cli-fc788f17e358#.1xq4iy6fp)。
-=======
 </code-example>
 
 ### Deployment for multiple locales
 
+### 发布为多个语言环境
+
 For more details about how to create scripts to generate an app in multiple languages and how to set up Apache 2 and NGINX to serve them from different subdirectories, read [this tutorial by Philippe Martin](https://dev.to/angular/deploying-an-i18n-angular-app-with-angular-cli-2fb9).
->>>>>>> 6d28a209
+
+要了解如何创建脚本来为不同的语言环境生成应用，以及如何配置 Apache 2 和 NGINX 来从不同的子目录下启动服务，请阅读 [Philippe Martin 写的这篇教程](https://dev.to/angular/deploying-an-i18n-angular-app-with-angular-cli-2fb9)。
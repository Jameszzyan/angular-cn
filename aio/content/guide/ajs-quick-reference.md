--- conflicted
+++ resolved
@@ -84,13 +84,9 @@
 
       ### Bindings/interpolation
 
-<<<<<<< HEAD
       ### 绑定/插值表达式
-=======
+
       <code-example hideCopy path="ajs-quick-reference/src/app/movie-list.component.html" region="interpolation"></code-example>
->>>>>>> 6d28a209
-
-      <code-example hideCopy path="ajs-quick-reference/src/app/movie-list.component.html" region="interpolation" linenums="false"></code-example>
 
       In Angular, a template expression in curly braces still denotes one-way binding.
       This binds the value of the element to a property of the component.
@@ -137,13 +133,9 @@
 
       ### Pipes
 
-<<<<<<< HEAD
       ### 管道
-=======
+
       <code-example hideCopy path="ajs-quick-reference/src/app/app.component.html" region="uppercase"></code-example>
->>>>>>> 6d28a209
-
-      <code-example hideCopy path="ajs-quick-reference/src/app/app.component.html" region="uppercase" linenums="false"></code-example>
 
       In Angular you use similar syntax with the pipe (|) character to filter output, but now you call them **pipes**.
       Many (but not all) of the built-in filters from AngularJS are
@@ -184,13 +176,9 @@
 
       ### Input variables
 
-<<<<<<< HEAD
       ### 输入变量
-=======
+
       <code-example hideCopy path="ajs-quick-reference/src/app/app.component.html" region="local"></code-example>
->>>>>>> 6d28a209
-
-      <code-example hideCopy path="ajs-quick-reference/src/app/app.component.html" region="local" linenums="false"></code-example>
 
       Angular has true template input variables that are explicitly defined using the `let` keyword.
 
@@ -272,13 +260,9 @@
 
       ### Bootstrapping
 
-<<<<<<< HEAD
       ### 引导
 
-      <code-example hideCopy path="ajs-quick-reference/src/main.ts" header="main.ts" linenums="false"></code-example>
-=======
       <code-example hideCopy path="ajs-quick-reference/src/main.ts" header="main.ts"></code-example>
->>>>>>> 6d28a209
       <br>
 
       <code-example hideCopy path="ajs-quick-reference/src/app/app.module.1.ts" header="app.module.ts"></code-example>
@@ -389,13 +373,9 @@
 
       ### Bind to the `click` event
 
-<<<<<<< HEAD
       ### 绑定到 `click` 事件
-=======
+
       <code-example hideCopy path="ajs-quick-reference/src/app/app.component.html" region="event-binding"></code-example>
->>>>>>> 6d28a209
-
-      <code-example hideCopy path="ajs-quick-reference/src/app/app.component.html" region="event-binding" linenums="false"></code-example>
 
       AngularJS event-based directives do not exist in Angular.
       Rather, define one-way binding from the template view to the component using **event binding**.
@@ -456,13 +436,9 @@
 
       ### Component decorator
 
-<<<<<<< HEAD
       ### 组件装饰器
-=======
+
       <code-example hideCopy path="ajs-quick-reference/src/app/movie-list.component.ts" region="component"></code-example>
->>>>>>> 6d28a209
-
-      <code-example hideCopy path="ajs-quick-reference/src/app/movie-list.component.ts" region="component" linenums="false"></code-example>
 
       In Angular, the template no longer specifies its associated controller.
       Rather, the component specifies its associated template as part of the component class decorator.
@@ -542,13 +518,9 @@
 
       ### Bind to the `href` property
 
-<<<<<<< HEAD
       ### 绑定到 `href` 属性
-=======
+
       <code-example hideCopy path="ajs-quick-reference/src/app/app.component.html" region="href"></code-example>
->>>>>>> 6d28a209
-
-      <code-example hideCopy path="ajs-quick-reference/src/app/app.component.html" region="href" linenums="false"></code-example>
 
       Angular uses property binding; there is no built-in *href* directive.
       Place the element's `href` property in square brackets and set it to a quoted template expression.
@@ -563,13 +535,9 @@
 
       In Angular, `href` is no longer used for routing. Routing uses `routerLink`, as shown in the following example.
 
-<<<<<<< HEAD
       在 Angular 中，`href` 不再用作路由，而是改用第三个例子中所展示的 `routerLink` 指令。
-=======
+
       <code-example hideCopy path="ajs-quick-reference/src/app/app.component.html" region="router-link"></code-example>
->>>>>>> 6d28a209
-
-      <code-example hideCopy path="ajs-quick-reference/src/app/app.component.html" region="router-link" linenums="false"></code-example>
 
       For more information on routing, see the [RouterLink binding](guide/router#router-link)
       section of the [Routing & Navigation](guide/router) page.
@@ -746,13 +714,9 @@
 
       ### Bind to the `hidden` property
 
-<<<<<<< HEAD
       ### 绑定到 `hidden` 属性
-=======
+
       <code-example hideCopy path="ajs-quick-reference/src/app/movie-list.component.html" region="hidden"></code-example>
->>>>>>> 6d28a209
-
-      <code-example hideCopy path="ajs-quick-reference/src/app/movie-list.component.html" region="hidden" linenums="false"></code-example>
 
       Angular uses property binding; there is no built-in *show* directive.
       For hiding and showing elements, bind to the HTML `hidden` property.
@@ -800,13 +764,9 @@
 
       ### Bind to the `src` property
 
-<<<<<<< HEAD
       ### 绑定到 `src` 属性
-=======
+
       <code-example hideCopy path="ajs-quick-reference/src/app/app.component.html" region="src"></code-example>
->>>>>>> 6d28a209
-
-      <code-example hideCopy path="ajs-quick-reference/src/app/app.component.html" region="src" linenums="false"></code-example>
 
       Angular uses property binding; there is no built-in *src* directive.
       Place the `src` property in square brackets and set it to a quoted template expression.
@@ -1422,13 +1382,9 @@
 
       ### Component decorator
 
-<<<<<<< HEAD
       ### 组件装饰器
-=======
+
       <code-example hideCopy path="ajs-quick-reference/src/app/movie-list.component.ts" region="component"></code-example>
->>>>>>> 6d28a209
-
-      <code-example hideCopy path="ajs-quick-reference/src/app/movie-list.component.ts" region="component" linenums="false"></code-example>
 
       Angular adds a decorator to the component class to provide any required metadata.
       The `@Component` decorator declares that the class is a component and provides metadata about
@@ -1473,25 +1429,13 @@
 
       ### Component class
 
-<<<<<<< HEAD
       ### 组件类
-=======
+
       <code-example hideCopy path="ajs-quick-reference/src/app/movie-list.component.ts" region="class"></code-example>
->>>>>>> 6d28a209
-
-      <code-example hideCopy path="ajs-quick-reference/src/app/movie-list.component.ts" region="class" linenums="false"></code-example>
-
-<<<<<<< HEAD
-      In Angular, you create a component class.
-
-      在 Angular 中，你要创建组件类。
-
-      NOTE: If you are using TypeScript with AngularJS, you must use the `export` keyword to export the component class.
-=======
+
       In Angular, you create a component class to contain the data model and control methods. Use the TypeScript <code>export</code> keyword to export the class so that the functionality can be imported into NgModules.
->>>>>>> 6d28a209
-
-      注意：如果你正在用 TypeScript 写 AngularJS，那么必须用 `export` 关键字来导出组件类。
+
+      在 Angular 中，你将创建一个组件类来容纳数据模型和控制方法。使用 TypeScript 的 <code> export</code> 关键字导出该类，以便可以将此功能导入 NgModules 中。
 
       For more information, see the [Components](guide/architecture#components)
       section of the [Architecture Overview](guide/architecture) page.
@@ -1533,13 +1477,9 @@
 
       ### Dependency injection
 
-<<<<<<< HEAD
       ### 依赖注入
-=======
+
       <code-example hideCopy path="ajs-quick-reference/src/app/movie-list.component.ts" region="di"></code-example>
->>>>>>> 6d28a209
-
-      <code-example hideCopy path="ajs-quick-reference/src/app/movie-list.component.ts" region="di" linenums="false"></code-example>
 
       In Angular, you pass in dependencies as arguments to the component class constructor.
       This example injects a `MovieService`.
@@ -1629,12 +1569,7 @@
 
       ### 样式配置
 
-<<<<<<< HEAD
-      <code-example hideCopy path="ajs-quick-reference/.angular-cli.1.json" region="styles" linenums="false"></code-example>
-=======
-      ### Styles configuration
       <code-example hideCopy path="ajs-quick-reference/.angular-cli.1.json" region="styles"></code-example>
->>>>>>> 6d28a209
 
       With the Angular CLI, you can configure your global styles in the `angular.json` file.
       You can rename the extension to `.scss` to use sass.
@@ -1647,13 +1582,9 @@
       In Angular, you can use the `styles` or `styleUrls` property of the `@Component` metadata to define
       a style sheet for a particular component.
 
-<<<<<<< HEAD
       在 Angular 中，你可以在 `@Component` 的元数据中使用 `styles` 或 `styleUrls` 属性来为一个特定的组件定义样式表。
-=======
+
       <code-example hideCopy path="ajs-quick-reference/src/app/movie-list.component.ts" region="style-url"></code-example>
->>>>>>> 6d28a209
-
-      <code-example hideCopy path="ajs-quick-reference/src/app/movie-list.component.ts" region="style-url" linenums="false"></code-example>
 
       This allows you to set appropriate styles for individual components that won’t leak into
       other parts of the application.

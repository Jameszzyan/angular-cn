# Ahead-of-time (AOT) compilation

# 预先（AOT）编译器

An Angular application consists mainly of components and their HTML templates. Because the components and templates provided by Angular cannot be understood by the browser directly, Angular applications require a compilation process before they can run in a browser.

Angular 应用主要由组件及其 HTML 模板组成。由于浏览器无法直接理解 Angular 所提供的组件和模板，因此 Angular 应用程序需要先进行编译才能在浏览器中运行。

The Angular [ahead-of-time (AOT) compiler](guide/glossary#aot) converts your Angular HTML and TypeScript code into efficient JavaScript code during the build phase _before_ the browser downloads and runs that code. Compiling your application during the build process provides a faster rendering in the browser.

在浏览器下载和运行代码*之前*的编译阶段，Angular 预先（AOT）编译器会先把你的 Angular HTML 和 TypeScript 代码转换成高效的 JavaScript 代码。
在构建期间编译应用可以让浏览器中的渲染更快速。

This guide explains how to specify metadata and apply available compiler options to compile your applications efficiently using the AOT compiler.

<<<<<<< HEAD
本指南中解释了如何指定元数据，并使用一些编译器选项以借助 AOT 编译器来更有效的编译应用。

=======
>>>>>>> 4f3ac1d9
<div class="alert is-helpful">

  <a href="https://www.youtube.com/watch?v=anphffaCZrQ">Watch Alex Rickabaugh explain the Angular compiler</a> at AngularConnect 2019.

  观看编译器作者 Tobias Bosch 在 AngularConnect 2016 大会里，对<a href="http://v.youku.com/v_show/id_XMTc1NTE4NTkwOA==.html?from=y1.7-1.4" target="_blank">Angular 编译器</a>的演讲。

</div>

{@a why-aot}

Here are some reasons you might want to use AOT.

下面是您可能要使用 AOT 的部分原因。


* *Faster rendering*
   With AOT, the browser downloads a pre-compiled version of the application.
   The browser loads executable code so it can render the application immediately, without waiting to compile the app first.

  *更快的渲染*。
  借助AOT，浏览器可以下载应用的预编译版本。浏览器加载的是可执行代码，因此它可以立即呈现应用，而无需等待先编译好应用。


* *Fewer asynchronous requests*
   The compiler _inlines_ external HTML templates and CSS style sheets within the application JavaScript,
   eliminating separate ajax requests for those source files.

  *更少的异步请求*。
  编译器会在应用 JavaScript 中内*联*外部 HTML 模板和 CSS 样式表，从而消除了对那些源文件的单独 ajax 请求。


* *Smaller Angular framework download size*
   There's no need to download the Angular compiler if the app is already compiled.
   The compiler is roughly half of Angular itself, so omitting it dramatically reduces the application payload.

  *较小的 Angular 框架下载大小*。
  如果已编译应用程序，则无需下载 Angular 编译器。编译器大约是 Angular 本身的一半，因此省略编译器会大大减少应用程序的有效载荷。


* *Detect template errors earlier*
   The AOT compiler detects and reports template binding errors during the build step
   before users can see them.

  *尽早检测模板错误*。 
  AOT 编译器会在构建步骤中检测并报告模板绑定错误，然后用户才能看到它们。


* *Better security*
   AOT compiles HTML templates and components into JavaScript files long before they are served to the client.
   With no templates to read and no risky client-side HTML or JavaScript evaluation,
   there are fewer opportunities for injection attacks.

  *更高的安全性*。
  AOT 在将 HTML 模板和组件提供给客户端之前就将其编译为 JavaScript 文件。没有要读取的模板，没有潜藏风险的客户端 HTML 或 JavaScript eval，受到注入攻击的机会就更少了。


{@a overview}

## Choosing a compiler

## 选择编译器

Angular offers two ways to compile your application:

<<<<<<< HEAD
Angular 提供了两种方式来编译你的应用：

* **_Just-in-Time_ (JIT)**, which compiles your app in the browser at runtime.

   ***即时编译* (JIT)**，它会在运行期间在浏览器中编译你的应用。

* **_Ahead-of-Time_ (AOT)**, which compiles your app at build time.

   **预先（AOT）编译**，它会在构建时编译你的应用。

JIT compilation is the default when you run the [`ng build`](cli/build) (build only) or [`ng serve`](cli/serve)  (build and serve locally) CLI commands:

当你运行 [`ng build`](cli/build)（仅编译）或 [`ng serve`](cli/serve)（编译并启动本地服务器） 这两个 CLI 命令时 JIT 编译是默认选项：

<code-example language="sh" class="code-shell">
  ng build
  ng serve
</code-example>

{@a compile}

For AOT compilation, include the `--aot` option with the `ng build` or `ng serve` command:

要进行 AOT 编译，只要让 `ng build` 或 `ng serve` 命令中包含 `--aot` 标志就行了：

<code-example language="sh" class="code-shell">
  ng build --aot
  ng serve --aot
</code-example>

<div class="alert is-helpful">

The `ng build` command with the `--prod` meta-flag (`ng build --prod`) compiles with AOT by default.
=======
* **_Just-in-Time_ (JIT)**, which compiles your app in the browser at runtime. This was the default until Angular 8.
* **_Ahead-of-Time_ (AOT)**, which compiles your app and libraries at build time. This is the default since Angular 9.

When you run the [`ng build`](cli/build) (build only) or [`ng serve`](cli/serve) (build and serve locally) CLI commands, the type of compilation (JIT or AOT) depends on the value of the `aot` property in your build configuration specified in `angular.json`. By default, `aot` is set to `true` for new CLI apps.
>>>>>>> 4f3ac1d9

带有 `--prod` 标志的 `ng build` 命令 (`ng build --prod`) 会默认使用 AOT 编译。

See the [CLI command reference](cli) and [Building and serving Angular apps](guide/build) for more information.

<<<<<<< HEAD
要了解更多，请参见[CLI 文档](cli)，和 [构建与运行 Angular 应用](guide/build)。

</div>

=======
>>>>>>> 4f3ac1d9
## How AOT works

## AOT 工作原理

The Angular AOT compiler extracts **metadata** to interpret the parts of the application that Angular is supposed to manage.
You can specify the metadata explicitly in **decorators** such as `@Component()` and `@Input()`, or implicitly in the constructor declarations of the decorated classes.
The metadata tells Angular how to construct instances of your application classes and interact with them at runtime.

Angular AOT 编译器会提取**元数据**来解释应由 Angular 管理的应用程序部分。您可以在**装饰器**（例如 `@Component()` 和 `@Input()`）中显式指定元数据，也可以在**被装饰的类**的构造函数声明中隐式指定元数据。元数据告诉 Angular 要如何构造应用程序类的实例并在运行时与它们进行交互。


In the following example, the `@Component()` metadata object and the class constructor tell Angular how to create and display an instance of `TypicalComponent`.

在下列范例中，`@Component()` 元数据对象和类的构造函数会告诉 Angular 如何创建和显示 `TypicalComponent` 的实例。

```typescript

@Component({
  selector: 'app-typical',
  template: '<div>A typical component for {{data.name}}</div>'
)}
export class TypicalComponent {
  @Input() data: TypicalData;
  constructor(private someService: SomeService) { ... }
}

```

The Angular compiler extracts the metadata _once_ and generates a _factory_ for `TypicalComponent`.
When it needs to create a `TypicalComponent` instance, Angular calls the factory, which produces a new visual element, bound to a new instance of the component class with its injected dependency.

Angular 编译器只提取**一次**元数据，并且为 `TypicalComponent` 生成一个**工厂**。
当它需要创建 `TypicalComponent` 的实例时，Angular 调用这个工厂，工厂会生成一个新的可视元素，并且把它（及其依赖）绑定到组件类的一个新实例上。

### Compilation phases

### 编译的各个阶段


There are three phases of AOT compilation.

AOT 编译分为三个阶段。


* Phase 1 is *code analysis*.
   In this phase, the TypeScript compiler and  *AOT collector* create a representation of the source. The collector does not attempt to interpret the metadata it collects. It represents the metadata as best it can and records errors when it detects a metadata syntax violation.

  阶段 1 是*代码分析* 。
  在此阶段，TypeScript 编译器和 *AOT 收集器*会创建源码的表现层。收集器不会尝试解释其收集到的元数据。它只是尽可能地表达元数据，并在检测到元数据语法冲突时记录错误。


* Phase 2 is *code generation*.
    In this phase, the compiler's `StaticReflector` interprets the metadata collected in phase 1, performs additional validation of the metadata, and throws an error if it detects a metadata restriction violation.

  第二阶段是*代码生成*。
  在此阶段，编译器的 `StaticReflector` 会解释在阶段 1 中收集的元数据，对元数据执行附加验证，如果检测到元数据违反了限制，则抛出错误。


* Phase 3 is *template type checking*.
   In this optional phase, the Angular *template compiler* uses the TypeScript compiler to validate the binding expressions in templates. You can enable this phase explicitly by setting the `fullTemplateTypeCheck` configuration option; see [Angular compiler options](guide/angular-compiler-options).

  阶段 3 是*模板类型检查*。在此可选阶段，Angular *模板编译器*使用 TypeScript 编译器来验证模板中的绑定表达式。您可以通过设置 `fullTemplateTypeCheck` 配置选项来明确启用此阶段。请参阅 [Angular 编译器选项](guide/angular-compiler-options) 。


### Metadata restrictions

### 元数据的限制

You write metadata in a _subset_ of TypeScript that must conform to the following general constraints:

你只能使用 TypeScript 的一个**子集**书写元数据，它必须满足下列限制：

* Limit [expression syntax](#expression-syntax) to the supported subset of JavaScript.

   [表达式语法](#expression-syntax)只支持 JavaScript 的一个有限的子集。

* Only reference exported symbols after [code folding](#code-folding).

   只能引用[代码收缩](#code-folding)后导出的符号。

* Only call [functions supported](#supported-functions) by the compiler.

   只能调用编译器[支持的那些函数](#supported-functions)。

* Decorated and data-bound class members must be public.

   被装饰和用于数据绑定的类成员必须是公共（public）的。

For additional guidelines and instructions on preparing an application for AOT compilation, see [Angular: Writing AOT-friendly applications](https://medium.com/sparkles-blog/angular-writing-aot-friendly-applications-7b64c8afbe3f).

有关准备 AOT 编译应用程序的其他准则和说明，请参阅 [Angular：编写 AOT 友好的应用程序](https://medium.com/sparkles-blog/angular-writing-aot-friendly-applications-7b64c8afbe3f) 。


<div class="alert is-helpful">

Errors in AOT compilation commonly occur because of metadata that does not conform to the compiler's requirements (as described more fully below).
For help in understanding and resolving these problems, see [AOT Metadata Errors](guide/aot-metadata-errors).

AOT 编译中的错误通常是由于元数据不符合编译器的要求而发生的（下面将更全面地介绍）。为了帮助您理解和解决这些问题，请参阅 [AOT 元数据错误](guide/aot-metadata-errors) 。


</div>

### Configuring AOT compilation

### 配置 AOT 编译


You can provide options in the `tsconfig.json` [TypeScript configuration file](guide/typescript-configuration) that control the compilation process. See [Angular compiler options](guide/angular-compiler-options) for a complete list of available options.

您可以在 `tsconfig.json` [TypeScript 配置文件](guide/typescript-configuration)中提供控制编译过程的选项。有关可用选项的完整列表，请参见 [Angular 编译器](guide/angular-compiler-options)选项。


## Phase 1: Code analysis

## 阶段 1：分析

The TypeScript compiler does some of the analytic work of the first phase. It emits the `.d.ts` _type definition files_ with type information that the AOT compiler needs to generate application code.

TypeScript 编译器会做一些初步的分析工作，它会生成**类型定义文件**`.d.ts`，其中带有类型信息，Angular 编译器需要借助它们来生成代码。

At the same time, the AOT **collector** analyzes the metadata recorded in the Angular decorators and outputs metadata information in **`.metadata.json`** files, one per `.d.ts` file.

同时，AOT **收集器（collector）** 会记录 Angular 装饰器中的元数据，并把它们输出到**`.metadata.json`**文件中，和每个 `.d.ts` 文件相对应。

You can think of `.metadata.json` as a diagram of the overall structure of a decorator's metadata, represented as an [abstract syntax tree (AST)](https://en.wikipedia.org/wiki/Abstract_syntax_tree).

你可以把 `.metadata.json` 文件看做一个包括全部装饰器的元数据的全景图，就像[抽象语法树 (AST) ](https://en.wikipedia.org/wiki/Abstract_syntax_tree)一样。

<div class="alert is-helpful">

Angular's [schema.ts](https://github.com/angular/angular/blob/master/packages/compiler-cli/src/metadata/schema.ts)
describes the JSON format as a collection of TypeScript interfaces.

Angular 的 [schema.ts](https://github.com/angular/angular/blob/master/packages/compiler-cli/src/metadata/schema.ts) 把这个 JSON 格式表示成了一组 TypeScript 接口。

</div>

{@a expression-syntax}

### Expression syntax limitations

### 表达式语法限制

The AOT collector only understands a subset of JavaScript.
Define metadata objects with the following limited syntax:

AOT 收集器只能理解 JavaScript 的一个子集。
定义元数据对象时要遵循下列语法限制：

<style>
  td, th {vertical-align: top}
</style>

<table>
  <tr>

  <th>

  Syntax

  语法

  </th>

  <th>

  Example

  范例

  </th>

  </tr>
  <tr>

  <td>

  Literal object 

  对象字面量

  </td>

  <td>

  <code>{cherry: true, apple: true, mincemeat: false}</code>

  </td>

  </tr>
  <tr>

  <td>

  Literal array  

  数组字面量

  </td>

  <td>

  <code>['cherries', 'flour', 'sugar']</code>

  </td>

  </tr>
  <tr>

  <td>

  Spread in literal array

  展开数组字面量

  </td>

  <td>

  <code>['apples', 'flour', ...the_rest]</code>

  </td>

  </tr>
   <tr>

  <td>

  Calls

  函数调用

  </td>

  <td>

  <code>bake(ingredients)</code>

  </td>

  </tr>
   <tr>

  <td>

  New

  新建对象

  </td>

  <td>

  <code>new Oven()</code>

  </td>

  </tr>
   <tr>

  <td>

  Property access

  属性访问

  </td>

  <td>

  <code>pie.slice</code>

  </td>

  </tr>
   <tr>

  <td>

  Array index

  数组索引访问

  </td>

  <td>

  <code>ingredients[0]</code>

  </td>

  </tr>
   <tr>

  <td>

  Identity reference

  引用标识符

  </td>

  <td>

  <code>Component</code>

  </td>

  </tr>
   <tr>

  <td>

  A template string

  模板字符串

  </td>

  <td>

  <code>`pie is ${multiplier} times better than cake`</code>

  </td>

   <tr>

  <td>

  Literal string

  字符串字面量

  </td>

  <td>

  <code>pi</code>

  </td>

  </tr>
   <tr>

  <td>

  Literal number

  数字字面量

  </td>

  <td>

  <code>3.14153265</code>

  </td>

  </tr>
   <tr>

  <td>

  Literal boolean

  逻辑字面量

  </td>

  <td>

  <code>true</code>

  </td>

  </tr>
   <tr>

  <td>

  Literal null

  null 字面量

  </td>

  <td>

  <code>null</code>

  </td>

  </tr>
   <tr>

  <td>

  Supported prefix operator 

  受支持的前缀运算符

  </td>

  <td>

  <code>!cake</code>

  </td>

  </tr>
   <tr>

  <td>

  Supported binary operator 

  受支持的二元运算符

  </td>

  <td>

  <code>a+b</code>

  </td>

  </tr>
   <tr>

  <td>

  Conditional operator

  条件运算符

  </td>

  <td>

  <code>a ? b : c</code>

  </td>

  </tr>
   <tr>

  <td>

  Parentheses

  括号

  </td>

  <td>

  <code>(a+b)</code>

  </td>

  </tr>
</table>

If an expression uses unsupported syntax, the collector writes an error node to the `.metadata.json` file.
The compiler later reports the error if it needs that piece of metadata to generate the application code.

如果表达式使用了不支持的语法，收集器就会往 `.metadata.json` 文件中写入一个错误节点。稍后，如果编译器用到元数据中的这部分内容来生成应用代码，它就会报告这个错误。

<div class="alert is-helpful">

 If you want `ngc` to report syntax errors immediately rather than produce a `.metadata.json` file with errors, set the `strictMetadataEmit` option in the TypeScript configuration file, `tsconfig.json`.

 如果你希望 `ngc` 立即汇报这些语法错误，而不要生成带有错误信息的 `.metadata.json` 文件，可以到 TypeScript 的配置文件 `tsconfig.json` 中设置 `strictMetadataEmit` 选项。

```

  "angularCompilerOptions": {
   ...
   "strictMetadataEmit" : true
 }

 ```

Angular libraries have this option to ensure that all Angular `.metadata.json` files are clean and it is a best practice to do the same when building your own libraries.

Angular 库通过这个选项来确保所有的 Angular `.metadata.json` 文件都是干净的。当你要构建自己的代码库时，这也同样是一项最佳实践。

</div>

{@a function-expression}

{@a arrow-functions}

### No arrow functions

### 不要有箭头函数

The AOT compiler does not support [function expressions](https://developer.mozilla.org/en-US/docs/Web/JavaScript/Reference/Operators/function)
and [arrow functions](https://developer.mozilla.org/en-US/docs/Web/JavaScript/Reference/Functions/Arrow_functions), also called _lambda_ functions.

AOT 编译器不支持 [函数表达式](https://developer.mozilla.org/en-US/docs/Web/JavaScript/Reference/Operators/function)
和 [箭头函数](https://developer.mozilla.org/en-US/docs/Web/JavaScript/Reference/Functions/Arrow_functions)（也叫 *Lambda* 函数）。

Consider the following component decorator:

考虑如下组件装饰器：

```typescript

@Component({
  ...
  providers: [{provide: server, useFactory: () => new Server()}]
})

```

The AOT collector does not support the arrow function, `() => new Server()`, in a metadata expression.
It generates an error node in place of the function.
When the compiler later interprets this node, it reports an error that invites you to turn the arrow function into an _exported function_.

AOT 的收集器不支持在元数据表达式中出现箭头函数 `() => new Server()`。
它会在该函数中就地生成一个错误节点。
稍后，当编译器解释该节点时，它就会报告一个错误，让你把这个箭头函数转换成一个*导出的函数*。

You can fix the error by converting to this:

你可以把它改写成这样来修复这个错误：

```typescript

export function serverFactory() {
  return new Server();
}

@Component({
  ...
  providers: [{provide: server, useFactory: serverFactory}]
})

```

In version 5 and later, the compiler automatically performs this rewriting while emitting the `.js` file.

在版本 5 和更高版本中，编译器会在发出 `.js` 文件时自动执行此重写。


{@a exported-symbols}

{@a code-folding}

### Code folding

### 代码折叠

The compiler can only resolve references to **_exported_** symbols.
The collector, however, can evaluate an expression during collection and record the result in the `.metadata.json`, rather than the original expression.
This allows you to make limited use of non-exported symbols within expressions.

编译器只会解析到**_已导出_**符号的引用。
收集器可以在收集期间执行表达式，并用其结果记录到 `.metadata.json` 中（而不是原始表达式中）。
这样可以让你把非导出符号的使用限制在表达式中。

For example, the collector can evaluate the expression `1 + 2 + 3 + 4` and replace it with the result, `10`.

比如，收集器可以执行表达式 `1 + 2 + 3 + 4`，并使用它的结果 `10` 替换它。

This process is called _folding_. An expression that can be reduced in this manner is _foldable_.

这个过程被称为*折叠*。能用这种方式进行简化的表达式就是*可折叠的*。

{@a var-declaration}

The collector can evaluate references to module-local `const` declarations and initialized `var` and `let` declarations, effectively removing them from the `.metadata.json` file.

收集器可以计算对模块局部变量的 `const` 声明和初始化过的 `var` 和 `let` 声明，并从 `.metadata.json` 文件中移除它们。

Consider the following component definition:

考虑下列组件定义：

```typescript

const template = '<div>{{hero.name}}</div>';

@Component({
  selector: 'app-hero',
  template: template
})
export class HeroComponent {
  @Input() hero: Hero;
}

```

The compiler could not refer to the `template` constant because it isn't exported.
The collector, however, can fold the `template` constant into the metadata definition by in-lining its contents.
The effect is the same as if you had written:

编译器不能引用 `template` 常量，因为它是未导出的。
但是收集器可以通过内联 `template` 常量的方式把它*折叠*进元数据定义中。
最终的结果和你以前的写法是一样的：

```typescript

@Component({
  selector: 'app-hero',
  template: '<div>{{hero.name}}</div>'
})
export class HeroComponent {
  @Input() hero: Hero;
}

```

There is no longer a reference to `template` and, therefore, nothing to trouble the compiler when it later interprets the _collector's_ output in `.metadata.json`.

这里没有对 `template` 的引用，因此，当编译器稍后对位于 `.metadata.json` 中的收集器输出进行解释时，不会再出问题。

You can take this example a step further by including the `template` constant in another expression:

你还可以通过把 `template` 常量包含在其它表达式中来让这个例子深入一点：

```typescript

const template = '<div>{{hero.name}}</div>';

@Component({
  selector: 'app-hero',
  template: template + '<div>{{hero.title}}</div>'
})
export class HeroComponent {
  @Input() hero: Hero;
}

```

The collector reduces this expression to its equivalent _folded_ string:

收集器把该表达式缩减成其等价的*已折叠*字符串：

```

'<div>{{hero.name}}</div><div>{{hero.title}}</div>'

```

#### Foldable syntax

#### 可折叠的语法

The following table describes which expressions the collector can and cannot fold:

下表中描述了收集器可以折叠以及不能折叠哪些表达式：

<style>
  td, th {vertical-align: top}
</style>

<table>
  <tr>

  <th>

  Syntax

  语法

  </th>

  <th>

  Foldable

  可折叠？

  </th>

  </tr>
  <tr>

  <td>

  Literal object 

  对象字面量

  </td>

  <td>

  Yes

  是

  </td>

  </tr>
  <tr>

  <td>

  Literal array  

  数组字面量

  </td>

  <td>

  Yes

  是

  </td>

  </tr>
  <tr>

  <td>

  Spread in literal array

  展开数组字面量

  </td>

  <td>

  no

  否

  </td>

  </tr>
   <tr>

  <td>

  Calls

  函数调用

  </td>

  <td>

  no

  否

  </td>

  </tr>
   <tr>

  <td>

  New

  新建对象

  </td>

  <td>

  no

  否

  </td>

  </tr>
   <tr>

  <td>

  Property access

  属性访问

  </td>

  <td>

  yes, if target is foldable

  如果目标对象也是可折叠的，则是

  </td>

  </tr>
   <tr>

  <td>

  Array index

  数组索引访问

  </td>

  <td>

   yes, if target and index are foldable

   如果目标数组和索引都是可折叠的，则是

  </td>

  </tr>
   <tr>

  <td>

  Identity reference

  引用标识符

  </td>

  <td>

  yes, if it is a reference to a local

  如果引用的是局部标识符，则是

  </td>

  </tr>
   <tr>

  <td>

  A template with no substitutions

  没有替换表达式的模板字符串

  </td>

  <td>

  yes

  是

  </td>

  </tr>
   <tr>

  <td>

  A template with substitutions

  有替换表达式的模板字符串

  </td>

  <td>

  yes, if the substitutions are foldable

  如果替换表达式是可折叠的，则是

  </td>

  </tr>
   <tr>

  <td>

  Literal string

  字符串字面量

  </td>

  <td>

  yes

  是

  </td>

  </tr>
   <tr>

  <td>

  Literal number

  数字字面量

  </td>

  <td>

  yes

  是

  </td>

  </tr>
   <tr>

  <td>

  Literal boolean

  逻辑字面量

  </td>

  <td>

  yes

  是

  </td>

  </tr>
   <tr>

  <td>

  Literal null

  null 字面量

  </td>

  <td>

  yes

  是

  </td>

  </tr>
   <tr>

  <td>

  Supported prefix operator 

  受支持的前缀运算符

  </td>

  <td>

  yes, if operand is foldable

  如果操作数是可折叠的，则是

  </td>

  </tr>
   <tr>

  <td>

  Supported binary operator 

  受支持的二元运算符

  </td>

  <td>

  yes, if both left and right are foldable

  如果左操作数和右操作数都是可折叠的，则是

  </td>

  </tr>
   <tr>

  <td>

  Conditional operator

  条件运算符

  </td>

  <td>

  yes, if condition is foldable 

  如果条件是可折叠的，则是

  </td>

  </tr>
   <tr>

  <td>

  Parentheses

  括号

  </td>

  <td>

  yes, if the expression is foldable

  如果表达式是可折叠的，则是

  </td>

  </tr>
</table>

If an expression is not foldable, the collector writes it to `.metadata.json` as an [AST](https://en.wikipedia.org/wiki/Abstract_syntax_tree) for the compiler to resolve.

如果表达式是不可折叠的，那么收集器就会把它作为一个 [AST](https://en.wikipedia.org/wiki/Abstract_syntax_tree)（抽象语法树） 写入 `.metadata.json` 中，留给编译器去解析。

## Phase 2: code generation

## 阶段 2：代码生成

The collector makes no attempt to understand the metadata that it collects and outputs to `.metadata.json`. It represents the metadata as best it can and records errors when it detects a metadata syntax violation.

收集器不会试图理解它收集并输出到 `.metadata.json` 中的元数据，它所能做的只是尽可能准确的表述这些元数据，并在检测到元数据中的语法违规时记录这些错误。

It's the compiler's job to interpret the `.metadata.json` in the code generation phase.

解释这些 `.metadata.json` 是编译器在代码生成阶段要承担的工作。

The compiler understands all syntax forms that the collector supports, but it may reject _syntactically_ correct metadata if the _semantics_ violate compiler rules.

编译器理解收集器支持的所有语法形式，但是它也可能拒绝那些虽然*语法正确*但*语义*违反了编译器规则的元数据。

### Public symbols

### 公共符号

The compiler can only reference _exported symbols_.

编译器只能引用*已导出的符号*。

* Decorated component class members must be public. You cannot make an `@Input()` property private or protected.

  带有装饰器的类成员必须是公开的。你不可能把一个私有或内部使用的属性做成 `@Input()`。

* Data bound properties must also be public.

  数据绑定的属性同样必须是公开的。

```typescript

// BAD CODE - title is private
@Component({
  selector: 'app-root',
  template: '<h1>{{title}}</h1>'
})
export class AppComponent {
  private title = 'My App'; // Bad
}

```

{@a supported-functions}

### Supported classes and functions

### 支持的类和函数

The collector can represent a function call or object creation with `new` as long as the syntax is valid.
The compiler, however, can later refuse to generate a call to a _particular_ function or creation of a _particular_ object.

只要语法有效，收集器就可以用 `new` 来表示函数调用或对象创建。但是，编译器在后面可以拒绝生成对*特定*函数的调用或对*特定*对象的创建。


The compiler can only create instances of certain classes, supports only core decorators, and only supports calls to macros (functions or static methods) that return expressions.

编译器只能创建某些类的实例，仅支持核心装饰器，并且仅支持对返回表达式的宏（函数或静态方法）的调用。


* New instances

  新建实例

  The compiler only allows metadata that create instances of the class `InjectionToken` from `@angular/core`.

  编译器只允许创建来自 `@angular/core` 的 `InjectionToken` 类创建实例。

* Supported decorators

  支持的装饰器

   The compiler only supports metadata for the [Angular decorators in the `@angular/core` module](api/core#decorators).

   编译器只支持来自 [`@angular/core` 模块](api/core#decorators)的 Angular 装饰器的元数据。

* Function calls

  函数调用

  Factory functions must be exported, named functions.
   The AOT compiler does not support lambda expressions ("arrow functions") for factory functions.

  工厂函数必须导出为命名函数。
  AOT 编译器不支持用 Lambda 表达式（箭头函数）充当工厂函数。

{@a function-calls}

### Functions and static method calls

### 函数和静态方法调用

The collector accepts any function or static method that contains a single `return` statement.
The compiler, however, only supports macros in the form of functions or static methods that return an *expression*.

收集器接受任何只包含一个 `return` 语句的函数或静态方法。
编译器也支持在返回表达式的函数或静态函数中使用*宏*。

For example, consider the following function:

考虑下面的函数：

```typescript

export function wrapInArray<T>(value: T): T[] {
  return [value];
}

```

You can call the `wrapInArray` in a metadata definition because it returns the value of an expression that conforms to the compiler's restrictive JavaScript subset.

你可以在元数据定义中调用 `wrapInArray`，因为它所返回的表达式的值满足编译器支持的 JavaScript 受限子集。

You might use  `wrapInArray()` like this:

你还可以这样使用 `wrapInArray()`：

```typescript

@NgModule({
  declarations: wrapInArray(TypicalComponent)
})
export class TypicalModule {}

```

The compiler treats this usage as if you had written:

编译器会把这种用法处理成你以前的写法：

```typescript

@NgModule({
  declarations: [TypicalComponent]
})
export class TypicalModule {}

```

The Angular [`RouterModule`](api/router/RouterModule) exports two macro static methods, `forRoot` and `forChild`, to help declare root and child routes.
Review the [source code](https://github.com/angular/angular/blob/master/packages/router/src/router_module.ts#L139 "RouterModule.forRoot source code")
for these methods to see how macros can simplify configuration of complex [NgModules](guide/ngmodules).

Angular 的 [`RouterModule`](api/router/RouterModule) 导出了两个静态宏函数 `forRoot` 和 `forChild`，以帮助声明根路由和子路由。
查看这些方法的[源码](https://github.com/angular/angular/blob/master/packages/router/src/router_module.ts#L139 "RouterModule.forRoot source code")，以了解宏函数是如何简化复杂的 [NgModule](guide/ngmodules) 配置的。

{@a metadata-rewriting}

### Metadata rewriting

### 元数据重写

The compiler treats object literals containing the fields `useClass`, `useValue`, `useFactory`, and `data` specially, converting the expression initializing one of these fields into an exported variable that replaces the expression.
This process of rewriting these expressions removes all the restrictions on what can be in them because
the compiler doesn't need to know the expression's value&mdash;it just needs to be able to generate a reference to the value.

编译器会对含有 `useClass`、`useValue`、`useFactory` 和 `data` 的对象字面量进行特殊处理，把用这些字段之一初始化的表达式转换成一个导出的变量，并用它替换该表达式。
这个重写表达式的过程，会消除它们受到的所有限制，因为编译器并不需要知道该表达式的值，它只要能生成对该值的引用就行了。

You might write something like:

你可以这样写：

```typescript

class TypicalServer {

}

@NgModule({
  providers: [{provide: SERVER, useFactory: () => TypicalServer}]
})
export class TypicalModule {}

```

Without rewriting, this would be invalid because lambdas are not supported and `TypicalServer` is not exported.
To allow this, the compiler automatically rewrites this to something like:

如果不重写，这就是无效的，因为这里不支持 Lambda 表达式，而且 `TypicalServer` 也没有被导出。
为了支持这种写法，编译器自动把它重写成了这样：

```typescript

class TypicalServer {

}

export const ɵ0 = () => new TypicalServer();

@NgModule({
  providers: [{provide: SERVER, useFactory: ɵ0}]
})
export class TypicalModule {}

```

This allows the compiler to generate a reference to `ɵ0` in the factory without having to know what the value of `ɵ0` contains.

这就让编译器能在工厂中生成一个对 `ɵ0` 的引用，而不用知道 `ɵ0` 中包含的值到底是什么。

The compiler does the rewriting during the emit of the `.js` file.
It does not, however, rewrite the `.d.ts` file, so TypeScript doesn't recognize it as being an export. and it does not interfere with the ES module's exported API.

编译器会在生成 `.js` 文件期间进行这种重写。它不会重写 `.d.ts` 文件，所以 TypeScript 也不会把这个变量当做一项导出，因此也就不会污染 ES 模块中导出的 API。

{@a binding-expression-validation}

## Phase 3: Template type checking

## 阶段3：模板类型检查


One of the Angular compiler's most helpful features is the ability to type-check expressions within templates, and catch any errors before they cause crashes at runtime.
In the template type-checking phase, the Angular template compiler uses the TypeScript compiler to validate the binding expressions in templates.

Angular 编译器最有用的功能之一就是能够对模板中的表达式进行类型检查，在由于出错而导致运行时崩溃之前就捕获任何错误。在模板类型检查阶段，Angular 模板编译器会使用 TypeScript 编译器来验证模板中的绑定表达式。


Enable this phase explicitly by adding the compiler option `"fullTemplateTypeCheck"` in the `"angularCompilerOptions"` of the project's `tsconfig.json`
(see [Angular Compiler Options](guide/angular-compiler-options)).

<<<<<<< HEAD
通过在该项目的 `tsconfig.json` 的 `"angularCompilerOptions"`中添加编译器选项 `"fullTemplateTypeCheck"`，可以显式启用本阶段（见[ Angular 编译器选项](guide/angular-compiler-options) ）。


=======
>>>>>>> 4f3ac1d9
<div class="alert is-helpful">

In [Angular Ivy](guide/ivy), the template type checker has been completely rewritten to be more capable as well as stricter, meaning it can catch a variety of new errors that the previous type checker would not detect.

在 [Angular Ivy 中](guide/ivy) 中，模板类型检查器已被完全重写，以使其功能更强大，更严格。这意味着它可以捕获以前的类型检查器无法检测到的各种新错误。


As a result, templates that previously compiled under View Engine can fail type checking under Ivy. This can happen because Ivy's stricter checking catches genuine errors, or because application code is not typed correctly, or because the application uses libraries in which typings are inaccurate or not specific enough.

这就导致了，以前在 View Engine 下能通过编译的模板可能无法在 Ivy 下通过类型检查。之所以会发生这种情况，是因为 Ivy 更严格的检查会捕获真正的错误：或者因为应用程序代码中的类型不正确，或者因为应用程序使用的库中的类型不正确或不够具体。


This stricter type checking is not enabled by default in version 9, but can be enabled by setting the `strictTemplates` configuration option.
We do expect to make strict type checking the default in the future.

<<<<<<< HEAD
在版本 9 中，默认未启用此更严格的类型检查，但可以通过设置 `strictTemplates` 配置选项来启用它。我们真的希望将来可以把严格类型检查作为默认值。


<!-- For more information about type-checking options, and about improvements to template type checking in version 9 and above, see [Template type checking](guide/template-type-checking). -->
=======
For more information about type-checking options, and about improvements to template type checking in version 9 and above, see [Template type checking](guide/template-typecheck).
>>>>>>> 4f3ac1d9

</div>

Template validation produces error messages when a type error is detected in a template binding
expression, similar to how type errors are reported by the TypeScript compiler against code in a `.ts`
file.

当模板绑定表达式中检测到类型错误时，进行模板验证时就会生成错误。这和 TypeScript 编译器在处理 `.ts` 文件中的代码时报告错误很相似。

For example, consider the following component:

比如，考虑下列组件：

  ```typescript

  @Component({
    selector: 'my-component',
    template: '{{person.addresss.street}}'
  })
  class MyComponent {
    person?: Person;
  }

  ```

This produces the following error:

这会生成如下错误：

```

my.component.ts.MyComponent.html(1,1): : Property 'addresss' does not exist on type 'Person'. Did you mean 'address'?

```

The file name reported in the error message, `my.component.ts.MyComponent.html`, is a synthetic file
generated by the template compiler that holds contents of the `MyComponent` class template.
The compiler never writes this file to disk.
The line and column numbers are relative to the template string in the `@Component` annotation of the class, `MyComponent` in this case.
If a component uses `templateUrl` instead of `template`, the errors are reported in the HTML file referenced by the `templateUrl` instead of a synthetic file.

错误信息中汇报的文件名 `my.component.ts.MyComponent.html` 是一个由模板编译器生成出的合成文件，
  用于保存 `MyComponent` 类的模板内容。
  编译器永远不会把这个文件写入磁盘。这个例子中，这里的行号和列号都是相对于 `MyComponent` 的 `@Component` 注解中的模板字符串的。
  如果组件使用 `templateUrl` 来代替 `template`，这些错误就会在 `templateUrl` 引用的 HTML 文件中汇报，而不是这个合成文件中。

The error location is the beginning of the text node that contains the interpolation expression with
  the error. If the error is in an attribute binding such as `[value]="person.address.street"`, the error
  location is the location of the attribute that contains the error.

错误的位置是从包含出错的插值表达式的那个文本节点开始的。
  如果错误是一个属性绑定，比如 `[value]="person.address.street"` ，错误的位置就是那个包含错误的属性的位置。

The validation uses the TypeScript type checker and the options supplied to the TypeScript compiler to control
  how detailed the type validation is. For example, if the `strictTypeChecks` is specified, the error  ```my.component.ts.MyComponent.html(1,1): : Object is possibly 'undefined'``` is reported as well as the above error message.

这个验证过程使用 TypeScript 的类型检查器，这些选项也会提供给 TypeScript 编译器以控制类型验证的详细程度。
  比如，如果指定了 `strictTypeChecks`，就会像上面的错误信息一样报告 ```my.component.ts.MyComponent.html(1,1): : Object is possibly 'undefined'``` 错误。

### Type narrowing

### 类型窄化

The expression used in an `ngIf` directive is used to narrow type unions in the Angular
template compiler, the same way the `if` expression does in TypeScript. For example, to avoid
`Object is possibly 'undefined'` error in the template above, modify it to only emit the
interpolation if the value of `person` is initialized as shown below:

在 `ngIf` 指令中使用的表达式用来在 Angular 模板编译器中窄化联合类型，就像 TypeScript 中的 `if` 表达式一样。
比如，要在上述模板中消除 `Object is possibly 'undefined'` 错误，可以把它改成只在 `person` 的值初始化过的时候才生成这个插值。

```typescript

@Component({
  selector: 'my-component',
  template: '<span *ngIf="person"> {{person.addresss.street}} </span>'
})
class MyComponent {
  person?: Person;
}

```

Using `*ngIf` allows the TypeScript compiler to infer that the `person` used in the binding expression will never be `undefined`.

<<<<<<< HEAD
使用 `*ngIf` 能让 TypeScript 编译器推断出这个绑定表达式中使用的 `person` 永远不会是 `undefined`。

#### Custom `ngIf` like directives

#### 类似于的 `ngIf` 的自定义指令

Directives that behave like `*ngIf` can declare that they want the same treatment by including
a static member marker that is a signal to the template compiler to treat them
like `*ngIf`. This static member for `*ngIf` is:

那些行为与 `*ngIf` 类似的指令可以通过包含一个静态成员作为标记，来告诉模板编译器它们希望和 `*ngIf` 享受同等待遇。这个 `*ngIf` 的静态成员就是：

```typescript

  public static ngIfUseIfTypeGuard: void;

```

This declares that the input property `ngIf` of the `NgIf` directive should be treated as a guard to the use of its template, implying that the template will only be instantiated if the `ngIf` input property is true.
=======
For more information about input type narrowing, see [Input setter coercion](guide/template-typecheck#input-setter-coercion) and [Improving template type checking for custom directives](guide/structural-directives#directive-type-checks).
>>>>>>> 4f3ac1d9

它声明了 `NgIf` 指令的 `ngIf` 属性应该在用到它的模板中看做一个守卫，以表明只有当 `ngIf` 这个输入属性为 `true` 时，才应该生成那个模板。

### Non-null type assertion operator

### 非空类型断言操作符

Use the [non-null type assertion operator](guide/template-syntax#non-null-assertion-operator)
to suppress the `Object is possibly 'undefined'` error when it is inconvenient to use
`*ngIf` or when some constraint in the component ensures that the expression is always
non-null when the binding expression is interpolated.

使用 [非空类型断言操作符](guide/template-syntax#non-null-assertion-operator)可以在不方便使用 `*ngIf` 或
  当组件中的某些约束可以确保这个绑定表达式在求值时永远不会为空时，防止出现 `Object is possibly 'undefined'` 错误。

In the following example, the `person` and `address` properties are always set together,
implying that `address` is always non-null if `person` is non-null. There is no convenient
way to describe this constraint to TypeScript and the template compiler, but the error
is suppressed in the example by using `address!.street`.

在下列例子中，`person` 和 `address` 属性总是一起出现的，如果 `person` 非空，则 `address` 也一定非空。没有一种简便的写法可以向 TypeScript 和模板编译器描述这种约束。但是这个例子中使用 `address!.street` 避免了报错。

  ```typescript

  @Component({
    selector: 'my-component',
    template: '<span *ngIf="person"> {{person.name}} lives on {{address!.street}} </span>'
  })
  class MyComponent {
    person?: Person;
    address?: Address;

    setData(person: Person, address: Address) {
      this.person = person;
      this.address = address;
    }
  }

  ```

The non-null assertion operator should be used sparingly as refactoring of the component might break this constraint.

应该保守点使用非空断言操作符，因为将来对组件的重构可能会破坏这个约束。

In this example it is recommended to include the checking of `address`
in the `*ngIf`as shown below:

这个例子中，更建议在 `*ngIf` 中包含对 `address` 的检查，代码如下：

```typescript

@Component({
  selector: 'my-component',
  template: '<span *ngIf="person && address"> {{person.name}} lives on {{address.street}} </span>'
})
class MyComponent {
  person?: Person;
  address?: Address;

  setData(person: Person, address: Address) {
    this.person = person;
    this.address = address;
  }
}

```<|MERGE_RESOLUTION|>--- conflicted
+++ resolved
@@ -13,11 +13,8 @@
 
 This guide explains how to specify metadata and apply available compiler options to compile your applications efficiently using the AOT compiler.
 
-<<<<<<< HEAD
 本指南中解释了如何指定元数据，并使用一些编译器选项以借助 AOT 编译器来更有效的编译应用。
 
-=======
->>>>>>> 4f3ac1d9
 <div class="alert is-helpful">
 
   <a href="https://www.youtube.com/watch?v=anphffaCZrQ">Watch Alex Rickabaugh explain the Angular compiler</a> at AngularConnect 2019.
@@ -30,16 +27,14 @@
 
 Here are some reasons you might want to use AOT.
 
-下面是您可能要使用 AOT 的部分原因。
-
+下面是你可能要使用 AOT 的部分原因。
 
 * *Faster rendering*
    With AOT, the browser downloads a pre-compiled version of the application.
    The browser loads executable code so it can render the application immediately, without waiting to compile the app first.
 
   *更快的渲染*。
-  借助AOT，浏览器可以下载应用的预编译版本。浏览器加载的是可执行代码，因此它可以立即呈现应用，而无需等待先编译好应用。
-
+  借助 AOT，浏览器可以下载应用的预编译版本。浏览器加载的是可执行代码，因此它可以立即渲染应用，而无需等待先编译好应用。
 
 * *Fewer asynchronous requests*
    The compiler _inlines_ external HTML templates and CSS style sheets within the application JavaScript,
@@ -48,7 +43,6 @@
   *更少的异步请求*。
   编译器会在应用 JavaScript 中内*联*外部 HTML 模板和 CSS 样式表，从而消除了对那些源文件的单独 ajax 请求。
 
-
 * *Smaller Angular framework download size*
    There's no need to download the Angular compiler if the app is already compiled.
    The compiler is roughly half of Angular itself, so omitting it dramatically reduces the application payload.
@@ -56,14 +50,12 @@
   *较小的 Angular 框架下载大小*。
   如果已编译应用程序，则无需下载 Angular 编译器。编译器大约是 Angular 本身的一半，因此省略编译器会大大减少应用程序的有效载荷。
 
-
 * *Detect template errors earlier*
    The AOT compiler detects and reports template binding errors during the build step
    before users can see them.
 
-  *尽早检测模板错误*。 
+  *尽早检测模板错误*。
   AOT 编译器会在构建步骤中检测并报告模板绑定错误，然后用户才能看到它们。
-
 
 * *Better security*
    AOT compiles HTML templates and components into JavaScript files long before they are served to the client.
@@ -73,7 +65,6 @@
   *更高的安全性*。
   AOT 在将 HTML 模板和组件提供给客户端之前就将其编译为 JavaScript 文件。没有要读取的模板，没有潜藏风险的客户端 HTML 或 JavaScript eval，受到注入攻击的机会就更少了。
 
-
 {@a overview}
 
 ## Choosing a compiler
@@ -82,58 +73,24 @@
 
 Angular offers two ways to compile your application:
 
-<<<<<<< HEAD
 Angular 提供了两种方式来编译你的应用：
 
-* **_Just-in-Time_ (JIT)**, which compiles your app in the browser at runtime.
-
-   ***即时编译* (JIT)**，它会在运行期间在浏览器中编译你的应用。
-
-* **_Ahead-of-Time_ (AOT)**, which compiles your app at build time.
-
-   **预先（AOT）编译**，它会在构建时编译你的应用。
-
-JIT compilation is the default when you run the [`ng build`](cli/build) (build only) or [`ng serve`](cli/serve)  (build and serve locally) CLI commands:
-
-当你运行 [`ng build`](cli/build)（仅编译）或 [`ng serve`](cli/serve)（编译并启动本地服务器） 这两个 CLI 命令时 JIT 编译是默认选项：
-
-<code-example language="sh" class="code-shell">
-  ng build
-  ng serve
-</code-example>
-
-{@a compile}
-
-For AOT compilation, include the `--aot` option with the `ng build` or `ng serve` command:
-
-要进行 AOT 编译，只要让 `ng build` 或 `ng serve` 命令中包含 `--aot` 标志就行了：
-
-<code-example language="sh" class="code-shell">
-  ng build --aot
-  ng serve --aot
-</code-example>
-
-<div class="alert is-helpful">
-
-The `ng build` command with the `--prod` meta-flag (`ng build --prod`) compiles with AOT by default.
-=======
 * **_Just-in-Time_ (JIT)**, which compiles your app in the browser at runtime. This was the default until Angular 8.
+
+  ***即时编译* (JIT)**，它会在运行期间在浏览器中编译你的应用。这是 Angular 8 及更早版本的默认值。
+
 * **_Ahead-of-Time_ (AOT)**, which compiles your app and libraries at build time. This is the default since Angular 9.
 
+   **预先（AOT）编译**，它会在构建时编译你的应用和库。这是 Angular 9 及后续版本的默认值。
+
 When you run the [`ng build`](cli/build) (build only) or [`ng serve`](cli/serve) (build and serve locally) CLI commands, the type of compilation (JIT or AOT) depends on the value of the `aot` property in your build configuration specified in `angular.json`. By default, `aot` is set to `true` for new CLI apps.
->>>>>>> 4f3ac1d9
-
-带有 `--prod` 标志的 `ng build` 命令 (`ng build --prod`) 会默认使用 AOT 编译。
+
+当运行 CLI 命令 [`ng build`](cli/build) (只构建) 或 [`ng serve`](cli/serve) (构建并启动本地服务器) 时，编译类型（JIT 或 AOT）取决于你在 `angular.json` 中的构建配置所指定的 `aot` 属性。默认情况下，对于新的 CLI 应用，其 `aot` 为 `true`。
 
 See the [CLI command reference](cli) and [Building and serving Angular apps](guide/build) for more information.
 
-<<<<<<< HEAD
 要了解更多，请参见[CLI 文档](cli)，和 [构建与运行 Angular 应用](guide/build)。
 
-</div>
-
-=======
->>>>>>> 4f3ac1d9
 ## How AOT works
 
 ## AOT 工作原理
@@ -142,8 +99,7 @@
 You can specify the metadata explicitly in **decorators** such as `@Component()` and `@Input()`, or implicitly in the constructor declarations of the decorated classes.
 The metadata tells Angular how to construct instances of your application classes and interact with them at runtime.
 
-Angular AOT 编译器会提取**元数据**来解释应由 Angular 管理的应用程序部分。您可以在**装饰器**（例如 `@Component()` 和 `@Input()`）中显式指定元数据，也可以在**被装饰的类**的构造函数声明中隐式指定元数据。元数据告诉 Angular 要如何构造应用程序类的实例并在运行时与它们进行交互。
-
+Angular AOT 编译器会提取**元数据**来解释应由 Angular 管理的应用程序部分。你可以在**装饰器**（例如 `@Component()` 和 `@Input()`）中显式指定元数据，也可以在**被装饰的类**的构造函数声明中隐式指定元数据。元数据告诉 Angular 要如何构造应用程序类的实例并在运行时与它们进行交互。
 
 In the following example, the `@Component()` metadata object and the class constructor tell Angular how to create and display an instance of `TypicalComponent`.
 
@@ -172,18 +128,15 @@
 
 ### 编译的各个阶段
 
-
 There are three phases of AOT compilation.
 
 AOT 编译分为三个阶段。
-
 
 * Phase 1 is *code analysis*.
    In this phase, the TypeScript compiler and  *AOT collector* create a representation of the source. The collector does not attempt to interpret the metadata it collects. It represents the metadata as best it can and records errors when it detects a metadata syntax violation.
 
-  阶段 1 是*代码分析* 。
+  阶段 1 是*代码分析*。
   在此阶段，TypeScript 编译器和 *AOT 收集器*会创建源码的表现层。收集器不会尝试解释其收集到的元数据。它只是尽可能地表达元数据，并在检测到元数据语法冲突时记录错误。
-
 
 * Phase 2 is *code generation*.
     In this phase, the compiler's `StaticReflector` interprets the metadata collected in phase 1, performs additional validation of the metadata, and throws an error if it detects a metadata restriction violation.
@@ -191,12 +144,10 @@
   第二阶段是*代码生成*。
   在此阶段，编译器的 `StaticReflector` 会解释在阶段 1 中收集的元数据，对元数据执行附加验证，如果检测到元数据违反了限制，则抛出错误。
 
-
 * Phase 3 is *template type checking*.
    In this optional phase, the Angular *template compiler* uses the TypeScript compiler to validate the binding expressions in templates. You can enable this phase explicitly by setting the `fullTemplateTypeCheck` configuration option; see [Angular compiler options](guide/angular-compiler-options).
 
-  阶段 3 是*模板类型检查*。在此可选阶段，Angular *模板编译器*使用 TypeScript 编译器来验证模板中的绑定表达式。您可以通过设置 `fullTemplateTypeCheck` 配置选项来明确启用此阶段。请参阅 [Angular 编译器选项](guide/angular-compiler-options) 。
-
+  阶段 3 是*模板类型检查*。在此可选阶段，Angular *模板编译器*使用 TypeScript 编译器来验证模板中的绑定表达式。你可以通过设置 `fullTemplateTypeCheck` 配置选项来明确启用此阶段。请参阅 [Angular 编译器选项](guide/angular-compiler-options)。
 
 ### Metadata restrictions
 
@@ -224,16 +175,14 @@
 
 For additional guidelines and instructions on preparing an application for AOT compilation, see [Angular: Writing AOT-friendly applications](https://medium.com/sparkles-blog/angular-writing-aot-friendly-applications-7b64c8afbe3f).
 
-有关准备 AOT 编译应用程序的其他准则和说明，请参阅 [Angular：编写 AOT 友好的应用程序](https://medium.com/sparkles-blog/angular-writing-aot-friendly-applications-7b64c8afbe3f) 。
-
+有关准备 AOT 编译应用程序的其它准则和说明，请参阅 [Angular：编写 AOT 友好的应用程序](https://medium.com/sparkles-blog/angular-writing-aot-friendly-applications-7b64c8afbe3f)。
 
 <div class="alert is-helpful">
 
 Errors in AOT compilation commonly occur because of metadata that does not conform to the compiler's requirements (as described more fully below).
 For help in understanding and resolving these problems, see [AOT Metadata Errors](guide/aot-metadata-errors).
 
-AOT 编译中的错误通常是由于元数据不符合编译器的要求而发生的（下面将更全面地介绍）。为了帮助您理解和解决这些问题，请参阅 [AOT 元数据错误](guide/aot-metadata-errors) 。
-
+AOT 编译中的错误通常是由于元数据不符合编译器的要求而发生的（下面将更全面地介绍）。为了帮助你理解和解决这些问题，请参阅 [AOT 元数据错误](guide/aot-metadata-errors)。
 
 </div>
 
@@ -241,11 +190,9 @@
 
 ### 配置 AOT 编译
 
-
 You can provide options in the `tsconfig.json` [TypeScript configuration file](guide/typescript-configuration) that control the compilation process. See [Angular compiler options](guide/angular-compiler-options) for a complete list of available options.
 
-您可以在 `tsconfig.json` [TypeScript 配置文件](guide/typescript-configuration)中提供控制编译过程的选项。有关可用选项的完整列表，请参见 [Angular 编译器](guide/angular-compiler-options)选项。
-
+你可以在 `tsconfig.json` [TypeScript 配置文件](guide/typescript-configuration)中提供控制编译过程的选项。有关可用选项的完整列表，请参见 [Angular 编译器](guide/angular-compiler-options)选项。
 
 ## Phase 1: Code analysis
 
@@ -680,7 +627,6 @@
 
 在版本 5 和更高版本中，编译器会在发出 `.js` 文件时自动执行此重写。
 
-
 {@a exported-symbols}
 
 {@a code-folding}
@@ -693,7 +639,7 @@
 The collector, however, can evaluate an expression during collection and record the result in the `.metadata.json`, rather than the original expression.
 This allows you to make limited use of non-exported symbols within expressions.
 
-编译器只会解析到**_已导出_**符号的引用。
+编译器只会解析到**_ 已导出 _**符号的引用。
 收集器可以在收集期间执行表达式，并用其结果记录到 `.metadata.json` 中（而不是原始表达式中）。
 这样可以让你把非导出符号的使用限制在表达式中。
 
@@ -1217,11 +1163,9 @@
 
 只要语法有效，收集器就可以用 `new` 来表示函数调用或对象创建。但是，编译器在后面可以拒绝生成对*特定*函数的调用或对*特定*对象的创建。
 
-
 The compiler can only create instances of certain classes, supports only core decorators, and only supports calls to macros (functions or static methods) that return expressions.
 
 编译器只能创建某些类的实例，仅支持核心装饰器，并且仅支持对返回表达式的宏（函数或静态方法）的调用。
-
 
 * New instances
 
@@ -1374,47 +1318,36 @@
 
 ## Phase 3: Template type checking
 
-## 阶段3：模板类型检查
-
+## 阶段 3：模板类型检查
 
 One of the Angular compiler's most helpful features is the ability to type-check expressions within templates, and catch any errors before they cause crashes at runtime.
 In the template type-checking phase, the Angular template compiler uses the TypeScript compiler to validate the binding expressions in templates.
 
 Angular 编译器最有用的功能之一就是能够对模板中的表达式进行类型检查，在由于出错而导致运行时崩溃之前就捕获任何错误。在模板类型检查阶段，Angular 模板编译器会使用 TypeScript 编译器来验证模板中的绑定表达式。
 
-
 Enable this phase explicitly by adding the compiler option `"fullTemplateTypeCheck"` in the `"angularCompilerOptions"` of the project's `tsconfig.json`
 (see [Angular Compiler Options](guide/angular-compiler-options)).
 
-<<<<<<< HEAD
-通过在该项目的 `tsconfig.json` 的 `"angularCompilerOptions"`中添加编译器选项 `"fullTemplateTypeCheck"`，可以显式启用本阶段（见[ Angular 编译器选项](guide/angular-compiler-options) ）。
-
-
-=======
->>>>>>> 4f3ac1d9
+通过在该项目的 `tsconfig.json` 的 `"angularCompilerOptions"` 中添加编译器选项 `"fullTemplateTypeCheck"`，可以显式启用本阶段（见[ Angular 编译器选项](guide/angular-compiler-options) ）。
+
 <div class="alert is-helpful">
 
 In [Angular Ivy](guide/ivy), the template type checker has been completely rewritten to be more capable as well as stricter, meaning it can catch a variety of new errors that the previous type checker would not detect.
 
 在 [Angular Ivy 中](guide/ivy) 中，模板类型检查器已被完全重写，以使其功能更强大，更严格。这意味着它可以捕获以前的类型检查器无法检测到的各种新错误。
 
-
 As a result, templates that previously compiled under View Engine can fail type checking under Ivy. This can happen because Ivy's stricter checking catches genuine errors, or because application code is not typed correctly, or because the application uses libraries in which typings are inaccurate or not specific enough.
 
 这就导致了，以前在 View Engine 下能通过编译的模板可能无法在 Ivy 下通过类型检查。之所以会发生这种情况，是因为 Ivy 更严格的检查会捕获真正的错误：或者因为应用程序代码中的类型不正确，或者因为应用程序使用的库中的类型不正确或不够具体。
-
 
 This stricter type checking is not enabled by default in version 9, but can be enabled by setting the `strictTemplates` configuration option.
 We do expect to make strict type checking the default in the future.
 
-<<<<<<< HEAD
 在版本 9 中，默认未启用此更严格的类型检查，但可以通过设置 `strictTemplates` 配置选项来启用它。我们真的希望将来可以把严格类型检查作为默认值。
 
-
-<!-- For more information about type-checking options, and about improvements to template type checking in version 9 and above, see [Template type checking](guide/template-type-checking). -->
-=======
 For more information about type-checking options, and about improvements to template type checking in version 9 and above, see [Template type checking](guide/template-typecheck).
->>>>>>> 4f3ac1d9
+
+关于这些类型检查选项的更多信息以及 Angular 9 及后续版本对模板类型检查做出的改进，请参见 [模板类型检查](guide/template-typecheck)。
 
 </div>
 
@@ -1466,7 +1399,7 @@
   location is the location of the attribute that contains the error.
 
 错误的位置是从包含出错的插值表达式的那个文本节点开始的。
-  如果错误是一个属性绑定，比如 `[value]="person.address.street"` ，错误的位置就是那个包含错误的属性的位置。
+  如果错误是一个属性绑定，比如 `[value]="person.address.street"`，错误的位置就是那个包含错误的属性的位置。
 
 The validation uses the TypeScript type checker and the options supplied to the TypeScript compiler to control
   how detailed the type validation is. For example, if the `strictTypeChecks` is specified, the error  ```my.component.ts.MyComponent.html(1,1): : Object is possibly 'undefined'``` is reported as well as the above error message.
@@ -1500,31 +1433,11 @@
 
 Using `*ngIf` allows the TypeScript compiler to infer that the `person` used in the binding expression will never be `undefined`.
 
-<<<<<<< HEAD
 使用 `*ngIf` 能让 TypeScript 编译器推断出这个绑定表达式中使用的 `person` 永远不会是 `undefined`。
 
-#### Custom `ngIf` like directives
-
-#### 类似于的 `ngIf` 的自定义指令
-
-Directives that behave like `*ngIf` can declare that they want the same treatment by including
-a static member marker that is a signal to the template compiler to treat them
-like `*ngIf`. This static member for `*ngIf` is:
-
-那些行为与 `*ngIf` 类似的指令可以通过包含一个静态成员作为标记，来告诉模板编译器它们希望和 `*ngIf` 享受同等待遇。这个 `*ngIf` 的静态成员就是：
-
-```typescript
-
-  public static ngIfUseIfTypeGuard: void;
-
-```
-
-This declares that the input property `ngIf` of the `NgIf` directive should be treated as a guard to the use of its template, implying that the template will only be instantiated if the `ngIf` input property is true.
-=======
 For more information about input type narrowing, see [Input setter coercion](guide/template-typecheck#input-setter-coercion) and [Improving template type checking for custom directives](guide/structural-directives#directive-type-checks).
->>>>>>> 4f3ac1d9
-
-它声明了 `NgIf` 指令的 `ngIf` 属性应该在用到它的模板中看做一个守卫，以表明只有当 `ngIf` 这个输入属性为 `true` 时，才应该生成那个模板。
+
+关于输入类型窄化的更多信息，请参见 [Input setter 的强制类型转换](guide/template-typecheck#input-setter-coercion)和[为自定义指令强化模板类型检查](guide/structural-directives#directive-type-checks)
 
 ### Non-null type assertion operator
 

--- conflicted
+++ resolved
@@ -3,8 +3,8 @@
 # 弃用的 API 和特性
 
 
-Angular strives to balance innovation and stability. 
-Sometimes, APIs and features become obsolete and need to be removed or replaced so that Angular can stay current with new best practices, changing dependencies, or changes in the (web) platform itself. 
+Angular strives to balance innovation and stability.
+Sometimes, APIs and features become obsolete and need to be removed or replaced so that Angular can stay current with new best practices, changing dependencies, or changes in the (web) platform itself.
 
 Angular 力图兼顾创新与稳定。但有时，API 和特性已经过时，需要进行删除或替换，以便 Angular 可以及时跟上新的最佳实践、依赖项变更或者 Web 平台自身的变化。
 
@@ -14,14 +14,36 @@
 为了让这些转换变得尽可能简单，我们会在删除 API 和特性之前先弃用它们一段时间。让你有时间把应用更新到最新的 API 和最佳实践。
 
 
-This guide contains a summary of all Angular APIs and features that are currently deprecated. 
+This guide contains a summary of all Angular APIs and features that are currently deprecated.
 
 本指南包含了当前不推荐使用的所有 Angular API 和特性的汇总表。
 
 
-<<<<<<< HEAD
 <div class="alert is-helpful">
-=======
+
+
+Features and APIs that were deprecated in v6 or earlier are candidates for removal in version 9 or any later major version. For information about Angular's deprecation and removal practices, see [Angular Release Practices](guide/releases#deprecation-practices "Angular Release Practices: Deprecation practices").
+
+v6 或更早版本中已弃用的特性和 API 将会在版本 9 或更高级版本中删除。要了解 Angular 中关于弃用和删除的实践，参见[Angular 发布实践](guide/releases#deprecation-practices "Angular 发布实践：弃用实践") 。
+
+
+For step-by-step instructions on how to update to the latest Angular release, use the interactive update guide at [update.angular.io](https://update.angular.io).
+
+有关如何更新到最新 Angular 版本的分步说明，参见 [update.angular.io](https://update.angular.io) 上的交互式更新指南。
+
+
+</div>
+
+
+## Index
+
+## 索引
+
+To help you future-proof your apps, the following table lists all deprecated APIs and features, organized by the release in which they are candidates for removal. Each item is linked to the section later in this guide that describes the deprecation reason and replacement options.
+
+为了帮助您确保应用程序的前瞻性，下表列出了所有已弃用的 API 和功能，这些 API 和功能按发行版进行组织，它们将被删除。每个条目都链接到本指南后面的部分，该部分描述了弃用原因和替换选项。
+
+
 <!--
 deprecation -> removal cheat sheet
 v4 - v7
@@ -31,278 +53,196 @@
 v8 - v11
 v9 - v12
 -->
->>>>>>> 6d28a209
-
-Features and APIs that were deprecated in v6 or earlier are candidates for removal in version 9 or any later major version. For information about Angular's deprecation and removal practices, see [Angular Release Practices](guide/releases#deprecation-practices "Angular Release Practices: Deprecation practices").
-
-<<<<<<< HEAD
-v6 或更早版本中已弃用的特性和 API 将会在版本 9 或更高级版本中删除。要了解 Angular 中关于弃用和删除的实践，参见[Angular 发布实践](guide/releases#deprecation-practices "Angular 发布实践：弃用实践") 。
-=======
-| Area                          | API or Feature                                                                | May be removed in |
-| ----------------------------- | ---------------------------------------------------------------------------   | ----------------- |
-| `@angular/common`             | [`ReflectiveInjector`](#reflectiveinjector)                                   | <!--v8--> v10 |
-| `@angular/core`               | [`CollectionChangeRecord`](#core)                                             | <!--v7--> v10 |
-| `@angular/core`               | [`DefaultIterableDiffer`](#core)                                              | <!--v7--> v10 |
-| `@angular/core`               | [`ReflectiveKey`](#core)                                                      | <!--v8--> v10 |
-| `@angular/core`               | [`RenderComponentType`](#core)                                                | <!--v7--> v10 |
-| `@angular/core`               | [`ViewEncapsulation.Native`](#core)                                           | <!--v6--> v10 |
-| `@angular/core`               | [`ModuleWithProviders` without a generic](#moduleWithProviders)               | <!--v9--> v10 |
-| `@angular/core`               | [Undecorated base classes that use Angular features](#undecorated-base-classes) | <!--v9--> v10 |
-| `@angular/forms`              | [`ngModel` with reactive forms](#ngmodel-reactive)                            | <!--v6--> v10 |
-| `@angular/router`             | [`preserveQueryParams`](#router)                                              | <!--v7--> v10 |
-| `@angular/upgrade`            | [`@angular/upgrade`](#upgrade)                                                | <!--v8--> v10 |
-| `@angular/upgrade`            | [`getAngularLib`](#upgrade-static)                                            | <!--v8--> v10 |
-| `@angular/upgrade`            | [`setAngularLib`](#upgrade-static)                                            | <!--v8--> v10 |
-| `@angular/platform-webworker` | [All entry points](api/platform-webworker)                                    | <!--v8--> v10 |
-| template syntax               | [`<template`>](#template-tag)                                                 | <!--v7--> v10 |
-| polyfills                     | [reflect-metadata](#reflect-metadata)                                         | <!--v8--> v10 |
-| npm package format            | [`esm5` and `fesm5` entry-points in @angular/* npm packages](guide/deprecations#esm5-fesm5) | <!-- v9 --> v10 |
-| `@angular/core`               | [`defineInjectable`](#core)                                                   | <!--v8--> v11 |
-| `@angular/core`               | [`entryComponents`](api/core/NgModule#entryComponents)                        | <!--v9--> v11 |
-| `@angular/core`               | [`ANALYZE_FOR_ENTRY_COMPONENTS`](api/core/ANALYZE_FOR_ENTRY_COMPONENTS)       | <!--v9--> v11 |
-| `@angular/router`             | [`loadChildren` string syntax](#loadChildren)                                 | <!--v9--> v11 |
-| `@angular/core/testing`       | [`TestBed.get`](#testing)                                                     | <!--v9--> v12 |
-| `@angular/router`             | [`ActivatedRoute` params and `queryParams` properties](#activatedroute-props) | unspecified |
-| template syntax               | [`/deep/`, `>>>`, and `::ng-deep`](#deep-component-style-selector)            | <!--v7--> unspecified |
->>>>>>> 6d28a209
-
-
-For step-by-step instructions on how to update to the latest Angular release, use the interactive update guide at [update.angular.io](https://update.angular.io). 
-
-有关如何更新到最新 Angular 版本的分步说明，请参阅 [update.angular.io](https://update.angular.io) 上的交互式更新指南。
+
+| Area | API or Feature | May be removed in |
+| ---- | -------------- | ----------------- |
+| 区域 | API 或特性 | 可能会在什么时候移除 |
+| `@angular/common` | [`ReflectiveInjector`](#reflectiveinjector) | <!--v8--> v10 |
+| `@angular/core` | [`CollectionChangeRecord`](#core) | <!--v7--> v10 |
+| `@angular/core` | [`DefaultIterableDiffer`](#core) | <!--v7--> v10 |
+| `@angular/core` | [`ReflectiveKey`](#core) | <!--v8--> v10 |
+| `@angular/core` | [`RenderComponentType`](#core) | <!--v7--> v10 |
+| `@angular/core` | [`ViewEncapsulation.Native`](#core) | <!--v6--> v10 |
+| `@angular/core` | [`ModuleWithProviders` without a generic](#moduleWithProviders) | <!--v9--> v10 |
+| `@angular/core` | [不带泛型的 `ModuleWithProviders`](#moduleWithProviders) | <!--v9-->v10 |
+| `@angular/core` | [Undecorated base classes that use Angular features](#undecorated-base-classes) | <!--v9--> v10 |
+| `@angular/core` | [使用 Angular 特性的不带装饰器的基类](#undecorated-base-classes) | <!--v9-->v10 |
+| `@angular/forms` | [`ngModel` with reactive forms](#ngmodel-reactive) | <!--v6--> v10 |
+| `@angular/forms` | [响应式表单中的 `ngModel`](#ngmodel-reactive) | <!--v6-->v10 |
+| `@angular/router` | [`preserveQueryParams`](#router) | <!--v7--> v10 |
+| `@angular/upgrade` | [`@angular/upgrade`](#upgrade) | <!--v8--> v10 |
+| `@angular/upgrade` | [`getAngularLib`](#upgrade-static) | <!--v8--> v10 |
+| `@angular/upgrade` | [`setAngularLib`](#upgrade-static) | <!--v8--> v10 |
+| `@angular/platform-webworker` | [All entry points](api/platform-webworker) | <!--v8--> v10  |
+| `@angular/platform-webworker` | [所有入口点](api/platform-webworker) | <!--v8-->v10 |
+| template syntax | [`<template`>](#template-tag) | <!--v7--> v10 |
+| 模板语法 | [`<template` >](#template-tag) | <!--v7-->v10 |
+| polyfills | [reflect-metadata](#reflect-metadata) | <!--v8--> v10 |
+| 腻子脚本 | [reflect-metadata](#reflect-metadata) | <!--v8-->v10 |
+| npm package format | [`esm5` and `fesm5` entry-points in @angular/\* npm packages](guide/deprecations#esm5-fesm5) | <!-- v9 --> v10 |
+| npm 软件包格式 | [@angular/\* npm 软件包中的 `esm5` 和 `fesm5` 入口点](guide/deprecations#esm5-fesm5) | <!-- v9 -->v10 |
+| `@angular/core` | [`defineInjectable`](#core) | <!--v8--> v11 |
+| `@angular/core` | [`entryComponents`](api/core/NgModule#entryComponents) | <!--v9--> v11 |
+| `@angular/core` | [`ANALYZE_FOR_ENTRY_COMPONENTS`](api/core/ANALYZE_FOR_ENTRY_COMPONENTS) | <!--v9--> v11 |
+| `@angular/router` | [`loadChildren` string syntax](#loadChildren) | <!--v9--> v11 |
+| `@angular/router` | [`loadChildren` 字符串语法](#loadChildren) | <!--v9-->v11 |
+| `@angular/core/testing` | [`TestBed.get`](#testing) | <!--v9--> v12 |
+| `@angular/router` | [`ActivatedRoute` params and `queryParams` properties](#activatedroute-props) | unspecified |
+| `@angular/router` | [`ActivatedRoute` 参数和 `queryParams` 属性](#activatedroute-props) | 未定 |
+| template syntax | [`/deep/`, `>>>`, and `::ng-deep`](#deep-component-style-selector) | <!--v7--> unspecified |
+| 模板语法 | [`/deep/`，`>>>` 和 `::ng-deep`](#deep-component-style-selector) | <!--v7-->未定 |
+
+## Deprecated APIs
+
+## 已弃用的 API
+
+
+This section contains a complete list all of the currently-deprecated APIs, with details to help you plan your migration to a replacement.
+
+本节包含所有当前已弃用的 API 的完整列表，其中包含一些可帮助你规划如何迁移到其替代品的详细信息。
+
+
+<div class="alert is-helpful">
+
+Tip: In the [API reference section](api) of this doc site, deprecated APIs are indicated by ~~strikethrough.~~ You can filter the API list by [**Status: deprecated**](api?status=deprecated).
+
+提示：在本文档站的 [API参考手册部分](api)，不推荐使用的 API 会用~~删除线~~标记出来。你可以按[**状态**: 已弃用](api?status=deprecated)来过滤 API 列表。
 
 
 </div>
 
-## Deprecated APIs
-
-## 已弃用的 API
-
-
-This section contains a complete list all of the currently-deprecated APIs, with details to help you plan your migration to a replacement. 
-
-<<<<<<< HEAD
-本节包含所有当前已弃用的 API 的完整列表，其中包含一些可帮助你规划如何迁移到其替代品的详细信息。
-
-
-<div class="alert is-helpful">
-
-Tip: In the [API reference section](api) of this doc site, deprecated APIs are indicated by ~~strikethrough.~~ You can filter the API list by [**Status: deprecated**](api?status=deprecated).
-
-提示：在本文档站的 [API参考手册部分](api)，不推荐使用的 API 会用~~删除线~~标记出来。你可以按[**状态**: 已弃用](api?status=deprecated)来过滤 API 列表。
-
-
-</div>
-=======
 {@a core}
 ### @angular/core
 
 | API | Replacement | Deprecation announced | Notes |
 | --- | ----------- | --------------------- | ----- |
+| API | 替代品 | 宣布弃用 | 备注 |
 | [`CollectionChangeRecord`](api/core/CollectionChangeRecord) | [`IterableChangeRecord`](api/core/IterableChangeRecord) | v4 | none |
+| [`CollectionChangeRecord`](api/core/CollectionChangeRecord) | [`IterableChangeRecord`](api/core/IterableChangeRecord) | v4 | 无 |
 | [`DefaultIterableDiffer`](api/core/DefaultIterableDiffer) | n/a | v4 | Not part of public API. |
-| [`ReflectiveInjector`](api/core/ReflectiveInjector) | [`Injector.create`](api/core/Injector#create)  | v5 | See [`ReflectiveInjector`](#reflectiveinjector) |
+| [`DefaultIterableDiffer`](api/core/DefaultIterableDiffer) | 不适用 | v4 | 不属于公共API。 |
+| [`ReflectiveInjector`](api/core/ReflectiveInjector) | [`Injector.create`](api/core/Injector#create) | v5 | See [`ReflectiveInjector`](#reflectiveinjector) |
+| [`ReflectiveInjector`](api/core/ReflectiveInjector) | [`Injector.create`](api/core/Injector#create) | v5 | 参见 [`ReflectiveInjector`](#reflectiveinjector) |
 | [`ReflectiveKey`](api/core/ReflectiveKey) | none | v5 | none |
-| [`ViewEncapsulation.Native`](api/core/ViewEncapsulation#Native) | [`ViewEncapsulation.ShadowDom`](api/core/ViewEncapsulation#ShadowDom) | v6 | Use the native encapsulation mechanism of the renderer. See [view.ts](https://github.com/angular/angular/blob/3e992e18ebf51d6036818f26c3d77b52d3ec48eb/packages/core/src/metadata/view.ts#L32).
+| [`ReflectiveKey`](api/core/ReflectiveKey) | 无 | v5 | 无 |
+| [`ViewEncapsulation.Native`](api/core/ViewEncapsulation#Native) | [`ViewEncapsulation.ShadowDom`](api/core/ViewEncapsulation#ShadowDom) | v6 | Use the native encapsulation mechanism of the renderer. See [view.ts](https://github.com/angular/angular/blob/3e992e18ebf51d6036818f26c3d77b52d3ec48eb/packages/core/src/metadata/view.ts#L32). |
+| [`ViewEncapsulation.Native`](api/core/ViewEncapsulation#Native) | [`ViewEncapsulation.ShadowDom`](api/core/ViewEncapsulation#ShadowDom) | v6 | 使用渲染器的原生封装机制。参见 [view.ts。](https://github.com/angular/angular/blob/3e992e18ebf51d6036818f26c3d77b52d3ec48eb/packages/core/src/metadata/view.ts#L32) |
 | [`defineInjectable`](api/core/defineInjectable) | `ɵɵdefineInjectable` | v8 | Used only in generated code. No source code should depend on this API. |
+| [`defineInjectable`](api/core/defineInjectable) | `ɵɵdefineInjectable` | v8 | 仅在生成的代码中使用。任何源代码都不应依赖此API。 |
 | [`entryComponents`](api/core/NgModule#entryComponents) | none | v9 | See [`entryComponents`](#entryComponents) |
+| [`entryComponents`](api/core/NgModule#entryComponents) | 无 | v9 | 参见 [`entryComponents`](#entryComponents) |
 | [`ANALYZE_FOR_ENTRY_COMPONENTS`](api/core/ANALYZE_FOR_ENTRY_COMPONENTS) | none | v9 | See [`ANALYZE_FOR_ENTRY_COMPONENTS`](#entryComponents) |
-| `ModuleWithProviders` without a generic |  `ModuleWithProviders` with a generic             | v9 | See [`ModuleWithProviders` section](#moduleWithProviders) |
+| [`ANALYZE_FOR_ENTRY_COMPONENTS`](api/core/ANALYZE_FOR_ENTRY_COMPONENTS) | 无 | v9 | 参见 [`ANALYZE_FOR_ENTRY_COMPONENTS`](#entryComponents) |
+| `ModuleWithProviders` without a generic | `ModuleWithProviders` with a generic | v9 | See [`ModuleWithProviders` section](#moduleWithProviders) |
+| 不带泛型的`ModuleWithProviders` | 带泛型的 `ModuleWithProviders` | v9 | 参见 [`ModuleWithProviders`部分](#moduleWithProviders) |
 | Undecorated base classes that use Angular features | Base classes with `@Directive()` decorator that use Angular features | v9 | See [undecorated base classes section](#undecorated-base-classes) |
-
-
-
-
-
+| 使用 Angular 功能的不带装饰器的基类 | 具有 Angular 功能的带 `@Directive()` 装饰器的基类 | v9 | 请参见[不带装饰器的基类部分](#undecorated-base-classes) |
 
 {@a testing}
 ### @angular/core/testing
 
 | API | Replacement | Deprecation announced | Notes |
 | --- | ----------- | --------------------- | ----- |
+| API | 替代品 | 宣布弃用 | 备注 |
 | [`TestBed.get`](api/core/testing/TestBed#get) | [`TestBed.inject`](api/core/testing/TestBed#inject) | v9 | Same behavior, but type safe. |
->>>>>>> 6d28a209
-
-#### @angular/common
-
-
-| API                                                                 | Replacement                                     | Deprecation announced | Notes                    |
-| ------------------------------------------------------------------- | ----------------------------------------------- | --------------------- | ------------------------ |
-| API                                                                 | 替代品                                            | 已宣布弃用        | 备注                     |
-| [`DeprecatedI18NPipesModule`](api/common/DeprecatedI18NPipesModule) | [`CommonModule`](api/common/CommonModule#pipes) | v5                    | See [Pipes](#i18n-pipes) |
-| [`DeprecatedI18NPipesModule`](api/common/DeprecatedI18NPipesModule) | [`CommonModule`](api/common/CommonModule#pipes) | v5                    | 参见[管道](#i18n-pipes)    |
-| [`DeprecatedCurrencyPipe`](api/common/DeprecatedCurrencyPipe)       | [`CurrencyPipe`](api/common/CurrencyPipe)       | v5                    | See [Pipes](#i18n-pipes) |
-| [`DeprecatedCurrencyPipe`](api/common/DeprecatedCurrencyPipe)       | [`CurrencyPipe`](api/common/CurrencyPipe)       | v5                    | 参见[管道](#i18n-pipes)    |
-| [`DeprecatedDatePipe`](api/common/DeprecatedDatePipe)               | [`DatePipe`](api/common/DatePipe)               | v5                    | See [Pipes](#i18n-pipes) |
-| [`DeprecatedDatePipe`](api/common/DeprecatedDatePipe)               | [`DatePipe`](api/common/DatePipe)               | v5                    | 参见[管道](#i18n-pipes)    |
-| [`DeprecatedDecimalPipe`](api/common/DeprecatedDecimalPipe)         | [`DecimalPipe`](api/common/DecimalPipe)         | v5                    | See [Pipes](#i18n-pipes) |
-| [`DeprecatedDecimalPipe`](api/common/DeprecatedDecimalPipe)         | [`DecimalPipe`](api/common/DecimalPipe)         | v5                    | 参见[管道](#i18n-pipes)    |
-| [`DeprecatedPercentPipe`](api/common/DeprecatedPercentPipe)         | [`PercentPipe`](api/common/PercentPipe)         | v5                    | See [Pipes](#i18n-pipes) |
-| [`DeprecatedPercentPipe`](api/common/DeprecatedPercentPipe)         | [`PercentPipe`](api/common/PercentPipe)         | v5                    | 参见[管道](#i18n-pipes)    |
-
-#### @angular/core
-
-| API                                                             | Replacement                                                                      | Deprecation announced | Notes                                                                                                                                                                                           |
-| --------------------------------------------------------------- | -------------------------------------------------------------------------------- | --------------------- | ----------------------------------------------------------------------------------------------------------------------------------------------------------------------------------------------- |
-| API                                                             | 替代品                                                                             | 已宣布弃用        | 备注                                                                                                                                                                                            |
-| [`CollectionChangeRecord`](api/core/CollectionChangeRecord)     | [`IterableChangeRecord`](api/core/IterableChangeRecord)                          | v4                    | none                                                                                                                                                                                            |
-| [`CollectionChangeRecord`](api/core/CollectionChangeRecord)     | [`IterableChangeRecord`](api/core/IterableChangeRecord)                          | v4                    | 无                                                                                                                                                                                            |
-| [`DefaultIterableDiffer`](api/core/DefaultIterableDiffer)       | n/a                                                                              | v4                    | Not part of public API.                                                                                                                                                                         |
-| [`DefaultIterableDiffer`](api/core/DefaultIterableDiffer)       | 不适用                                                                           | v4                    | 不属于公共 API。                                                                                                                                                                               |
-| [`defineInjectable`](api/core/defineInjectable)                 | `ɵɵdefineInjectable`                                                             | v8                    | Used only in generated code. No source code should depend on this API.                                                                                                                          |
-| [`defineInjectable`](api/core/defineInjectable)                 | `ɵɵdefineInjectable`                                                             | v8                    | 仅在生成的代码中使用。没有源码会依赖这个 API。                                                                                                                                               |
-| [`inject`](api/core/inject)                                     | `ɵɵinject`                                                                       | v8                    | Used only in generated code. No source code should depend on this API.                                                                                                                          |
-| [`inject`](api/core/inject)                                     | `ɵɵinject`                                                                       | v8                    | 仅在生成的代码中使用。没有源码会依赖这个 API。                                                                                                                                               |
-| [`ReflectiveInjector`](api/core/ReflectiveInjector)             | [`Injector.create`](api/core/Injector#create)                                    | v5                    | See [`ReflectiveInjector`](#reflectiveinjector)                                                                                                                                                 |
-| [`ReflectiveInjector`](api/core/ReflectiveInjector)             | [`Injector.create`](api/core/Injector#create)                                    | v5                    | 参见 [`ReflectiveInjector`](#reflectiveinjector)                                                                                                                                                 |
-| [`ReflectiveKey`](api/core/ReflectiveKey)                       | none                                                                             | v5                    | none                                                                                                                                                                                            |
-| [`ReflectiveKey`](api/core/ReflectiveKey)                       | 无                                                                             | v5                    | 无                                                                                                                                                                                            |
-| [`RenderComponentType`](api/core/RenderComponentType)           | [`RendererType2`](api/core/RendererType2) and  [`Renderer2`](api/core/Renderer2) | v4                    | none                                                                                                                                                                                            |
-| [`RenderComponentType`](api/core/RenderComponentType)           | [`RendererType2`](api/core/RendererType2)和[`Renderer2`](api/core/Renderer2)     | v4                    | 无                                                                                                                                                                                            |
-| [`Renderer`](api/core/Renderer)                                 | [`Renderer2`](api/core/Renderer2)                                                | v4                    | none                                                                                                                                                                                            |
-| [`Renderer`](api/core/Renderer)                                 | [`Renderer2`](api/core/Renderer2)                                                | v4                    | 无                                                                                                                                                                                            |
-| [`RootRenderer`](api/core/RootRenderer)                         | [`RendererFactory2`](api/core/RendererFactory2)                                  | v4                    | none                                                                                                                                                                                            |
-| [`RootRenderer`](api/core/RootRenderer)                         | [`RendererFactory2`](api/core/RendererFactory2)                                  | v4                    | 无                                                                                                                                                                                            |
-| [`ViewEncapsulation.Native`](api/core/ViewEncapsulation#Native) | [`ViewEncapsulation.ShadowDom`](api/core/ViewEncapsulation#ShadowDom)            | v6                    | Use the native encapsulation mechanism of the renderer. See [view.ts](https://github.com/angular/angular/blob/3e992e18ebf51d6036818f26c3d77b52d3ec48eb/packages/core/src/metadata/view.ts#L32). |
-| [`ViewEncapsulation.Native`](api/core/ViewEncapsulation#Native) | [`ViewEncapsulation.ShadowDom`](api/core/ViewEncapsulation#ShadowDom)            | v6                    | 使用渲染器的原生封装方式（Native）。参见 [view.ts](https://github.com/angular/angular/blob/3e992e18ebf51d6036818f26c3d77b52d3ec48eb/packages/core/src/metadata/view.ts#L32)                                |
-
-#### @angular/core/testing
-
-| API                                                                                                       | Replacement                                                                           | Deprecation announced | Notes |
-| --------------------------------------------------------------------------------------------------------- | ------------------------------------------------------------------------------------- | --------------------- | ----- |
-| API                                                                                                       | 替代品                                                                                  | 已宣布弃用        | 备注  |
-| `TestBed.deprecatedOverrideProvider()`             | [`TestBed.overrideProvider()`](api/core/testing/TestBed#overrideprovider)             | v7                    | none  |
-| `TestBed.deprecatedOverrideProvider()`             | [`TestBed.overrideProvider()`](api/core/testing/TestBed#overrideprovider)             | v7                    | 无  |
-| `TestBedStatic.deprecatedOverrideProvider()` | [`TestBedStatic.overrideProvider()`](api/core/testing/TestBedStatic#overrideprovider) | v5                    | none  |
-| `TestBedStatic.deprecatedOverrideProvider()` | [`TestBedStatic.overrideProvider()`](api/core/testing/TestBedStatic#overrideprovider) | v5                    | 无  |
-
-#### @angular/forms
-
-| API                                                        | Replacement | Deprecation announced | Notes                    |
-| ---------------------------------------------------------- | ----------- | --------------------- | ------------------------ |
-| API                                                        | 替代品        | 已宣布弃用        | 备注                     |
-| [`NgFormSelectorWarning`](api/forms/NgFormSelectorWarning) | n/a         | v6                    | See [ngForm](#ngform).   |
-| [`NgFormSelectorWarning`](api/forms/NgFormSelectorWarning) | 不适用      | v6                    | 参见 [ngForm](#ngform) 。 |
-
-#### @angular/router
-
-| API                                                                      | Replacement                                                              | Deprecation announced | Notes |
-| ------------------------------------------------------------------------ | ------------------------------------------------------------------------ | --------------------- | ----- |
-| API                                                                      | 替代品                                                                     | 已宣布弃用        | 备注  |
-| [`preserveQueryParams`](api/router/NavigationExtras#preserveQueryParams) | [`queryParamsHandling`](api/router/NavigationExtras#queryParamsHandling) | v4                    | none  |
-| [`preserveQueryParams`](api/router/NavigationExtras#preserveQueryParams) | [`queryParamsHandling`](api/router/NavigationExtras#queryParamsHandling) | v4                    | 无  |
-
-#### @angular/upgrade
-
-| API                             | Replacement                                     | Deprecation announced | Notes                                          |
-| ------------------------------- | ----------------------------------------------- | --------------------- | ---------------------------------------------- |
-| API                             | 替代品                                            | 已宣布弃用        | 备注                                           |
-| [All entry points](api/upgrade) | [`@angular/upgrade/static`](api/upgrade/static) | v5                    | See [Upgrading from AngularJS](guide/upgrade). |
-| [所有入口点](api/upgrade)       | [`@angular/upgrade/static`](api/upgrade/static) | v5                    | 参见[从 AngularJS 升级](guide/upgrade) 。        |
-
-#### @angular/upgrade/static
-
-| API                                                 | Replacement                                                   | Deprecation announced | Notes                                          |
-| --------------------------------------------------- | ------------------------------------------------------------- | --------------------- | ---------------------------------------------- |
-| API                                                 | 替代品                                                          | 已宣布弃用        | 备注                                           |
-| [`getAngularLib`](api/upgrade/static/getAngularLib) | [`getAngularJSGlobal`](api/upgrade/static/getAngularJSGlobal) | v5                    | See [Upgrading from AngularJS](guide/upgrade). |
-| [`getAngularLib`](api/upgrade/static/getAngularLib) | [`getAngularJSGlobal`](api/upgrade/static/getAngularJSGlobal) | v5                    | 参见[从 AngularJS 升级](guide/upgrade) 。        |
-| [`setAngularLib`](api/upgrade/static/setAngularLib) | [`setAngularJSGlobal`](api/upgrade/static/setAngularJSGlobal) | v5                    | See [Upgrading from AngularJS](guide/upgrade). |
-| [`setAngularLib`](api/upgrade/static/setAngularLib) | [`setAngularJSGlobal`](api/upgrade/static/setAngularJSGlobal) | v5                    | 参见[从 AngularJS 升级](guide/upgrade) 。        |
-
-{@a deprecated-features}
-
-<<<<<<< HEAD
-=======
+| [`TestBed.get`](api/core/testing/TestBed#get) | [`TestBed.inject`](api/core/testing/TestBed#inject) | v9 | 行为相同，但类型安全。 |
+
+{@a forms}
+### @angular/forms
+
 | API | Replacement | Deprecation announced | Notes |
 | --- | ----------- | --------------------- | ----- |
+| API | 替代品 | 宣布弃用 | 备注 |
 | [`ngModel` with reactive forms](#ngmodel-reactive) | See [FormControlDirective usage notes](api/forms/FormControlDirective#use-with-ngmodel) | v6 | none |
->>>>>>> 6d28a209
+| [响应式表单中的 `ngModel`](#ngmodel-reactive) | 参见 [FormControlDirective 使用说明](api/forms/FormControlDirective#use-with-ngmodel) | v6 | 无 |
+
+{@a router}
+### @angular/router
+
+| API | Replacement | Deprecation announced | Notes |
+| --- | ----------- | --------------------- | ----- |
+| API | 替代品 | 宣布弃用 | 备注 |
+| [`preserveQueryParams`](api/router/NavigationExtras#preserveQueryParams) | [`queryParamsHandling`](api/router/NavigationExtras#queryParamsHandling) | v4 | none |
+| [`preserveQueryParams`](api/router/NavigationExtras#preserveQueryParams) | [`queryParamsHandling`](api/router/NavigationExtras#queryParamsHandling) | v4 | 无 |
+
+{@a platform-webworker}
+### @angular/platform-webworker
+
+| API | Replacement | Deprecation announced | Notes |
+| --- | ----------- | --------------------- | ----- |
+| API | 替代品 | 宣布弃用 | 备注 |
+| [All entry points](api/upgrade) | [`@angular/upgrade/static`](api/upgrade/static) | v5 | See [Upgrading from AngularJS](guide/upgrade). |
+| [所有入口点](api/upgrade) | [`@angular/upgrade/static`](api/upgrade/static) | v5 | 参见[从 AngularJS 升级](guide/upgrade) 。 |
+
+{@a upgrade}
+### @angular/upgrade
+
+| API | Replacement | Deprecation announced | Notes |
+| --- | ----------- | --------------------- | ----- |
+| API | 替代品 | 宣布弃用 | 备注 |
+| [All entry points](api/upgrade) | [`@angular/upgrade/static`](api/upgrade/static) | v5 | See [Upgrading from AngularJS](guide/upgrade). |
+| [所有入口点](api/upgrade) | [`@angular/upgrade/static`](api/upgrade/static) | v5 | 参见 [从 AngularJS 升级](guide/upgrade) 。 |
+
+{@a upgrade-static}
+### @angular/upgrade/static
+
+| API | Replacement | Deprecation announced | Notes |
+| --- | ----------- | --------------------- | ----- |
+| API | 替代品 | 宣布弃用 | 备注 |
+| [`getAngularLib`](api/upgrade/static/getAngularLib) | [`getAngularJSGlobal`](api/upgrade/static/getAngularJSGlobal) | v5 | See [Upgrading from AngularJS](guide/upgrade). |
+| [`getAngularLib`](api/upgrade/static/getAngularLib) | [`getAngularJSGlobal`](api/upgrade/static/getAngularJSGlobal) | v5 | 参见[从 AngularJS 升级](guide/upgrade) 。 |
+| [`setAngularLib`](api/upgrade/static/setAngularLib) | [`setAngularJSGlobal`](api/upgrade/static/setAngularJSGlobal) | v5 | See [Upgrading from AngularJS](guide/upgrade). |
+| [`setAngularLib`](api/upgrade/static/setAngularLib) | [`setAngularJSGlobal`](api/upgrade/static/setAngularJSGlobal) | v5 | 参见[从 AngularJS 升级](guide/upgrade) 。 |
+
+{@a deprecated-features}
+
 
 ## Deprecated features
 
 ## 已弃用的特性
 
 
-This section lists all of the currently-deprecated features, which includes template syntax, configuration options, and any other deprecations not listed in the [Deprecated APIs](#deprecated-apis) section above. It also includes deprecated API usage scenarios or API combinations, to augment the information above. 
+This section lists all of the currently-deprecated features, which includes template syntax, configuration options, and any other deprecations not listed in the [Deprecated APIs](#deprecated-apis) section above. It also includes deprecated API usage scenarios or API combinations, to augment the information above.
 
 本节列出了所有当前已弃用的特性，包括模板语法、配置选项，以及前面[已弃用的 API ](#deprecated-apis)部分未列出的其它弃用。它还包括已弃用的 API 用例或 API 组合，以增强上述信息。
 
 
-{@a component-styles}
-### Component styles
-
-### 组件样式
-
-
-The shadow-piercing descendant combinator is deprecated and support is being removed from major browsers and tools. As such, in v4 we deprecated support in Angular for all 3 of `/deep/`, `>>>` and `::ng-deep`. Until removal, `::ng-deep` is preferred for broader compatibility with the tools.
-
-刺穿 Shadow DOM 的 CSS 组合符已经弃用，并且主要的浏览器和工具都已删除它。因此，在 v4 中，Angular 也弃用了对 `/deep/`，`>>>` 和 `::ng-deep` 的支持。在彻底删除它之前，我们首选`::ng-deep` ，以便和各种工具实现更广泛的兼容。
+{@a wtf}
+### Web Tracing Framework integration
+
+### Web 跟踪框架集成
+
+
+Angular previously has supported an integration with the [Web Tracing Framework (WTF)](https://google.github.io/tracing-framework/) for performance testing of Angular applications. This integration has not been maintained and defunct. As a result, the integration was deprecated in Angular version 8 and due to no evidence of any existing usage removed in version 9.
+
+Angular 以前支持与 [Web 跟踪框架（WTF）](https://google.github.io/tracing-framework/)集成，用于 Angular 应用程序的性能测试。此集成已经停止维护并失效。因此，该集成在 Angular 版本 8 中被弃用，并且由于没有证据表明在版本 9 中删除了任何现有用法。
+
+
+{@a deep-component-style-selector}
+### `/deep/`, `>>>` and `:ng-deep` component style selectors
+
+### `/deep/` ， `>>>` 和 `:ng-deep` 组件样式选择器
+
+
+The shadow-dom-piercing descendant combinator is deprecated and support is being [removed from major browsers and tools](https://developers.google.com/web/updates/2017/10/remove-shadow-piercing). As such, in v4 we deprecated support in Angular for all 3 of `/deep/`, `>>>` and `::ng-deep`. Until removal, `::ng-deep` is preferred for broader compatibility with the tools.
+
+刺穿 Shadow DOM 的 CSS 组合符已经弃用，并且[主要的浏览器和工具都已删除它](https://developers.google.com/web/updates/2017/10/remove-shadow-piercing)。因此，在 v4 中，Angular 也弃用了对 `/deep/`，`>>>` 和 `::ng-deep` 的支持。在彻底删除它之前，我们首选`::ng-deep` ，以便和各种工具实现更广泛的兼容。
 
 
 For more information, see [/deep/, >>>, and ::ng-deep](guide/component-styles#deprecated-deep--and-ng-deep "Component Styles guide, Deprecated deep and ngdeep")
- in the Component Styles guide. 
+ in the Component Styles guide.
 
 欲知详情，参阅“组件样式”一章中的 [/deep/，>>> 和 :: ng-deep](guide/component-styles#deprecated-deep--and-ng-deep "“组件样式”指南，代号为deep和ngdeep")。
 
 
 {@a template-tag}
-
 ### &lt;template&gt; tag
 
-<<<<<<< HEAD
-### &lt;template> 标签
-=======
-Angular previously has supported an integration with the [Web Tracing Framework (WTF)](https://google.github.io/tracing-framework/) for performance testing of Angular applications. This integration has not been maintained and defunct. As a result, the integration was deprecated in Angular version 8 and due to no evidence of any existing usage removed in version 9.
->>>>>>> 6d28a209
-
-
-The `<template>` tag was deprecated in v4 to avoid colliding with the DOM's element of the same name (such as when using web components). Use `<ng-template>` instead. For more information, see the [Ahead-of-Time Compilation](guide/aot-compiler#enablelegacytemplate) guide. 
-
-`<template>` 标记在 v4 中已弃用，以避免与同名的 DOM 元素冲突（例如当使用 Web Components 时）。请改用 `<ng-template>`。欲知详情，请参阅[预先编译](guide/aot-compiler#enablelegacytemplate)一章。
-
-
-{@a ngform}
-
-### ngForm element selector
-
-<<<<<<< HEAD
-### ngForm 元素选择器
-
-
-Support for using `ngForm` element selector was deprecated in v6. 
-It has been deprecated to be consistent with other core Angular selectors, which are typically written in kebab-case.
-
-在 v6 中不再支持使用 `ngForm` 元素选择器了。它已被弃用，以便与其它核心 Angular 选择器保持一致，那些选择器通常写作中线形式（kebab-case）。
-
-
-Deprecated:
-
-已弃用：
-
-```
-<ngForm #myForm="ngForm">
-```
-
-Replacement: 
-
-替代品：
-
-```
-<ng-form #myForm="ngForm">
-```
-
-The [`NgFormSelectorWarning`](api/forms/NgFormSelectorWarning) directive is solely used to display warnings when the deprecated `ngForm` selector is used. 
-
-当使用这个已弃用的 `ngForm` 选择器时， [`NgFormSelectorWarning`](api/forms/NgFormSelectorWarning) 指令只是用来显示警告信息的。
-=======
 The `<template>` tag was deprecated in v4 to avoid colliding with the DOM's element of the same name (such as when using web components). Use `<ng-template>` instead. For more information, see the [Ahead-of-Time Compilation](guide/angular-compiler-options#enablelegacytemplate) guide.
 
->>>>>>> 6d28a209
-
+`<template>` 标签在 v4 中已经弃用，以消除和 DOM 中同名元素的冲突（比如在使用 Web Components 时）。请用 `<ng-template>` 代替。欲知详情，参见[预先编译](guide/angular-compiler-options#enablelegacytemplate)一章。
 
 {@a ngmodel-reactive}
-
 ### ngModel with reactive forms
 
 ### 和响应式表单一起使用 ngModel
@@ -312,41 +252,20 @@
 
 版本 6 中已弃用：和响应式表单指令一起使用 `ngModel` 和 `ngModelChange`。
 
-For more information, see the usage notes for [`FormControlDirective`](api/forms/FormControlDirective#use-with-ngmodel) and [`FormControlName`](api/forms/FormControlName#use-with-ngmodel). 
+For more information, see the usage notes for [`FormControlDirective`](api/forms/FormControlDirective#use-with-ngmodel) and [`FormControlName`](api/forms/FormControlName#use-with-ngmodel).
 
 欲知详情，请参阅 [`FormControlDirective`](api/forms/FormControlDirective#use-with-ngmodel) 和 [`FormControlName`](api/forms/FormControlName#use-with-ngmodel) 的用法说明部分。
 
 
-<<<<<<< HEAD
-{@a sw-versionedfiles}
-
-### Service worker versionedFiles
-
-### Service Worker 的 versionedFiles
-
-
-In the service worker configuration file `ngsw-config.json`, `versionedFiles` and `files` have the same behavior. As of v6, `versionedFiles` is deprecated; use `files` instead. 
-
-在 Service Worker 的配置文件 `ngsw-config.json` 中，`versionedFiles` 和 `files` 的行为是完全一样的。从 v6 开始，弃用 `versionedFiles`，请改用`files`。
-
-
-For more information, see [Service Worker Configuration](guide/service-worker-config#assetgroups). 
-
-欲知详情，请参阅[Service Worker 配置](guide/service-worker-config#assetgroups) 。
-
-
-=======
->>>>>>> 6d28a209
 {@a reflectiveinjector}
-
 ### ReflectiveInjector
 
-In v5, Angular replaced the `ReflectiveInjector` with the `StaticInjector`. The injector no longer requires the Reflect polyfill, reducing application size for most developers. 
+In v5, Angular replaced the `ReflectiveInjector` with the `StaticInjector`. The injector no longer requires the Reflect polyfill, reducing application size for most developers.
 
 在 v5 中，Angular 用 `StaticInjector` 代替了 `ReflectiveInjector`。该注入器不再需要 Reflect 的腻子脚本，对大部分开发人员来说都显著减小了应用的体积。
 
 
-Before: 
+Before:
 
 之前：
 
@@ -362,43 +281,7 @@
 Injector.create({providers});
 ```
 
-<<<<<<< HEAD
-{@a i18n-pipes}
-
-### Pipes using Intl API
-
-### 使用 Intl API 的管道
-
-
-<!-- 
-From https://blog.angular.io/version-5-0-0-of-angular-now-available-37e414935ced
--->
-
-Angular used to rely on the browser to provide number, date, and currency formatting using browser i18n APIs. This practice meant that most apps needed to use a polyfill, users were seeing inconsistent results across browsers, and common formats (such as the currency pipe) didn’t match developer expectations out of the box.
-
-Angular 曾依赖浏览器的 i18n API，来提供数字、日期和货币的格式化功能。这种做法意味着大多数应用都需要使用腻子脚本，用户还会看到不同浏览器上的结果不一致，并且常见的格式（例如货币管道）不能满足开发者的期望。
-
-
-In version 4.3, Angular introduced new number, date, and currency pipes that increase standardization across browsers and eliminate the need for i18n polyfills. These pipes use the Unicode Common Locale Data Repository (CLDR) instead of the JS Intl API to provide extensive locale support. 
-
-在 4.3 版本中，Angular 引入了新的数字，日期和货币管道，可以提高浏览器的标准化水平，并且无需 i18n 的腻子脚本。这些管道使用通用语言环境数据仓库（CLDR）而不是 JS Intl API，以便提供更广泛的本地化支持。
-
-
-In version 5.0.0, Angular updated its standard pipes to use the CLRD implementation. 
-At that time, Angular also added [`DeprecatedI18NPipesModule`](api/common/DeprecatedI18NPipesModule) and related APIs to provide limited-time access to the old behavior. If you need to use these `Deprecated*` pipes, see [Angular change log](https://github.com/angular/angular/blob/master/CHANGELOG.md#i18n-pipes) and the [Date Formats mappings](https://docs.google.com/spreadsheets/d/12iygt-_cakNP1VO7MV9g4lq9NsxVWG4tSfc98HpHb0k/edit#gid=0 "Date Formats Google sheet"). 
-
-在 5.0.0 版本中，Angular 修改了它的标准管道，以便使用 CLRD 来实现。那时，Angular 还添加了[`DeprecatedI18NPipesModule`](api/common/DeprecatedI18NPipesModule) 和相关的 API 来提供对原有行为的限时访问。如果你要使用这些 `Deprecated*` 管道，可参见 [Angular 的变更日志](https://github.com/angular/angular/blob/master/CHANGELOG.md#i18n-pipes)和[日期格式的映射表](https://docs.google.com/spreadsheets/d/12iygt-_cakNP1VO7MV9g4lq9NsxVWG4tSfc98HpHb0k/edit#gid=0 "日期格式Google表格") 。
-
-
-Reminder: If you use these `Deprecated*` pipes, you should migrate to the current APIs listed above as soon as possible. These deprecated APIs are candidates for removal in the next major release. 
-
-提醒：如果你用到了这些 `Deprecated*` 管道，那么你应该尽快迁移到上面列出的新 API。这些已弃用的 API 都是下一个主版本中准备删除的 API。
-
-
-=======
->>>>>>> 6d28a209
 {@a loadChildren}
-
 ### loadChildren string syntax
 
 ### loadChildren 字符串语法
@@ -409,12 +292,12 @@
 当 Angular 第一次引入惰性路由时，还没有浏览器能支持动态加载额外的 JavaScript。因此 Angular 创建了自己的方案，所用的语法是 `loadChildren: './lazy/lazy.module#LazyModule'` 并且还构建了一些工具来支持它。现在，很多浏览器都已支持 ECMAScript 的动态导入，Angular 也正朝着这个新语法前进。
 
 
-In v8, the string syntax for the [`loadChildren`](api/router/LoadChildren) route specification was deprecated, in favor of new syntax that uses `import()` syntax.
-
-在 v8 中，不推荐使用 [`loadChildren`](api/router/LoadChildren) 路由规范的字符串语法，[`loadChildren`](api/router/LoadChildren) 支持使用基于 `import()` 的新语法。
-
-
-Before: 
+In version 8, the string syntax for the [`loadChildren`](api/router/LoadChildren) route specification was deprecated, in favor of new syntax that uses `import()` syntax.
+
+在第 8 版中，不推荐使用 [`loadChildren`](api/router/LoadChildren) 路由规范的字符串语法，[`loadChildren`](api/router/LoadChildren) 支持使用基于 `import()` 的新语法。
+
+
+Before:
 
 之前：
 
@@ -426,39 +309,45 @@
 }];
 ```
 
-After: 
+After:
 
 之后：
 
 ```
 const routes: Routes = [{
   path: 'lazy',
-  // The new import() syntax 
+  // The new import() syntax
   loadChildren: () => import('./lazy/lazy.module').then(m => m.LazyModule)
 }];
 ```
 
+
 <div class="alert is-helpful">
 
-**v8 update**: When you update to version 8, the [`ng update`](cli/update) command performs the transformation automatically. Prior to version 7, the `import()` syntax only works in JIT mode (with view engine). 
-
-**v8 更新**：当你升级到版本 8 时，[`ng update`](cli/update) 命令会自动执行转换。在版本 7 之前，`import()` 语法只能在 JIT 模式下运行（和视图引擎一起）。
-
+
+**Version 8 update**: When you update to version 8, the [`ng update`](cli/update) command performs the transformation automatically. Prior to version 7, the `import()` syntax only works in JIT mode (with view engine).
+
+**版本 8 更新**：当你升级到版本 8 时，[`ng update`](cli/update) 命令会自动执行转换。在版本 7 之前，`import()` 语法只能在 JIT 模式下运行（和视图引擎一起）。
 
 </div>
 
+<div class="alert is-helpful">
+
+**Declaration syntax**: It's important to follow the route declaration syntax `loadChildren: () => import('...').then(m => m.ModuleName)` to allow `ngc` to discover the lazy-loaded module and the associated `NgModule`. You can find the complete list of allowed syntax constructs [here](https://github.com/angular/angular-cli/blob/a491b09800b493fe01301387fa9a025f7c7d4808/packages/ngtools/webpack/src/transformers/import_factory.ts#L104-L113). These restrictions will be relaxed with the release of Ivy since it'll no longer use `NgFactories`.
+
+**声明语法**：遵循路由声明语法 `loadChildren: () => import('...').then(m => m.ModuleName)` 是很重要的，这样 `ngc` 才能发现这个惰性加载模块及其相关的 `NgModule`。你可以在[这里](https://github.com/angular/angular-cli/blob/a491b09800b493fe01301387fa9a025f7c7d4808/packages/ngtools/webpack/src/transformers/import_factory.ts#L104-L113)找到受支持的语法的完整列表。在 Ivy 发布后会放松这种限制，因为 Ivy 不再用 `NgFactories` 了。
+
+</div>
+
+
+
 {@a activatedroute-props}
-
 ### ActivatedRoute params and queryParams properties
 
 ### ActivatedRoute 的 params 和 queryParams 属性
 
 
-<<<<<<< HEAD
 [ActivatedRoute](api/router/ActivatedRoute) contains two [properties](api/router/ActivatedRoute#properties) that are less capable than their replacements and may be deprecated in a future Angular version.
-=======
-See the [dedicated migration guide for static queries](guide/static-query-migration).
->>>>>>> 6d28a209
 
 [ActivatedRoute](api/router/ActivatedRoute) 包含两个[属性](api/router/ActivatedRoute#properties) ，它们的能力低于它们的替代品，在将来的 Angular 版本中可能会弃用。
 
@@ -469,28 +358,117 @@
 | `params`      | `paramMap`      |
 | `queryParams` | `queryParamMap` |
 
-For more information see the [Router guide](guide/router#activated-route). 
+For more information see the [Router guide](guide/router#activated-route).
 
 欲知详情，参见[路由器指南](guide/router#activated-route) 。
 
 
-{@a removed}
-
-## Removed APIs
-
-## 已删除的 API
-
-<<<<<<< HEAD
-=======
+{@a reflect-metadata}
+### Dependency on a reflect-metadata polyfill in JIT mode
+
+### 在 JIT 模式下对 reflect-metadata 腻子脚本的依赖
+
+
+Angular applications, and specifically applications that relied on the JIT compiler, used to require a polyfill for the [reflect-metadata](https://github.com/rbuckton/reflect-metadata) APIs.
+
+Angular 应用程序，特别是依赖于 JIT 编译器的应用程序，过去常常需要 [reflect-metadata](https://github.com/rbuckton/reflect-metadata) API 的腻子脚本。
+
+
+The need for this polyfill was removed in Angular version 8.0 ([see #14473](https://github.com/angular/angular-cli/pull/14473)), rendering the presence of the poylfill in most Angular applications unnecessary. Because the polyfill can be depended on by 3rd-party libraries, instead of removing it from all Angular projects, we are deprecating the requirement for this polyfill as of version 8.0. This should give library authors and application developers sufficient time to evaluate if they need the polyfill, and perform any refactoring necessary to remove the dependency on it.
+
+在 Angular 8.0 版中不再需要这种 polyfill（[参见#14473](https://github.com/angular/angular-cli/pull/14473) ），从而使大多数 Angular 应用程序中都不需要使用这个腻子脚本。因为这个腻子脚本可能由第三方库依赖，所以没有从所有 Angular 项目中删除它，所以我们不建议从 8.0 版本开始再使用这个腻子脚本。这应该能给库作者和应用程序开发人员足够的时间来评估他们是否需要这个腻子脚本，并执行必要的重构以消除对它的依赖。
+
+
+In a typical Angular project, the polyfill is not used in production builds, so removing it should not impact production applications. The goal behind this removal is overall simplification of the build setup and decrease in the number of external dependencies.
+
+在典型的 Angular 项目中，这个腻子脚本不用于生产版本，因此删除它不会影响生产环境的应用程序。删除它是为了从整体上上简化构建设置并减少外部依赖项的数量。
+
+
+{@a static-query-resolution}
+### `@ViewChild()` / `@ContentChild()` static resolution as the default
+
+### 把 `@ViewChild()` / `@ContentChild()` 静态解析为默认值
+
+
+See the [dedicated migration guide for static queries](guide/static-query-migration).
+
+参见[[静态查询的专用迁移指南](guide/static-query-migration) 。
+
+
+{@a contentchild-input-together}
+### `@ContentChild()` / `@Input()` used together
+
+### `@ContentChild()` / `@Input()` 一起使用
+
+
+The following pattern is deprecated:
+
+以下模式已弃用：
+
+
+```ts
+@Input() @ContentChild(TemplateRef) tpl !: TemplateRef<any>;
+```
+
+Rather than using this pattern, separate the two decorators into their own
+properties and add fallback logic as in the following example:
+
+与其使用这种模式，还不如将两个装饰器添加到各自的属性上并添加回退逻辑，如以下示例所示：
+
+
+```ts
+@Input() tpl !: TemplateRef<any>;
+@ContentChild(TemplateRef) inlineTemplate !: TemplateRef<any>;
+```
+{@a cant-assign-template-vars}
+### Cannot assign to template variables
+
+### 无法赋值给模板变量
+
+
+In the following example, the two-way binding means that `optionName`
+should be written when the `valueChange` event fires.
+
+在下面的示例中，双向绑定意味着在 `valueChange` 事件触发时应该写入 `optionName`。
+
+
+```html
+<option *ngFor="let optionName of options" [(value)]="optionName"></option>
+```
+
+However, in practice, Angular simply ignores two-way bindings to template variables. Starting in version 8, attempting to write to template variables is deprecated. In a future version, we will throw to indicate that the write is not supported.
+
+但实际上，Angular 只是忽略了对模板变量的双向绑定。从版本 8 开始，试图写入模板变量已弃用。在将来的版本中，我们将不支持这种写操作。
+
+
+```html
+<option *ngFor="let optionName of options" [value]="optionName"></option>
+```
+
 {@a undecorated-base-classes}
 ### Undecorated base classes using Angular features 
 
+### 使用 Angular 特性的不带修饰器的基类
+
+
 As of version 9, it's deprecated to have an undecorated base class that:
 
+从版本 9 开始，不推荐使用不带装饰器的基类：
+
+
 - uses Angular features
+
+  使用 Angular 特性
+
 - is extended by a directive or component
 
+  被指令或组件扩展（extends）
+
+
 Angular lifecycle hooks or any of the following Angular field decorators are considered Angular features:
+
+Angular 生命周期钩子或以下任何 Angular 字段装饰器均视为 Angular 特性：
+
 
 - `@Input()`
 - `@Output()`
@@ -501,6 +479,9 @@
 
 For example, the following case is deprecated because the base class uses `@Input()` and does not have a class-level decorator:
 
+例如，以下写法已弃用，因为基类使用了 `@Input()` 并且没有带类级装饰器：
+
+
 ```ts
 class Base {
   @Input()
@@ -518,6 +499,9 @@
 In a future version of Angular, this code will start to throw an error.
 To fix this example, add a selectorless `@Directive()` decorator to the base class:
 
+在将来的 Angular 版本中，此代码将会引发错误。要解决此示例，请将无选择器的 `@Directive()` 装饰器添加到基类上：
+
+
 ```ts
 @Directive()
 class Base {
@@ -536,80 +520,110 @@
 In version 9, the CLI has an automated migration that will update your code for you when `ng update` is run. 
 See [the dedicated migration guide](guide/migration-undecorated-classes) for more information about the change and more examples. 
 
+在版本 9 中，CLI 具有自动迁移功能，它将在运行 `ng update` 时为您更新代码。有关更改的更多信息和更多示例，请参见[专用的迁移指南](guide/migration-undecorated-classes) 。
 
 
 {@a binding-to-innertext}
 ### Binding to `innerText` in `platform-server`
->>>>>>> 6d28a209
-
-The following APIs have been removed starting with version 8.0.0: 
-
-从 8.0.0 开始，已删除下列 API：
-
-
-| Package                                                           | API                                                               | Replacement                                                                     | Notes                                                                            |
-| ----------------------------------------------------------------- | ----------------------------------------------------------------- | ------------------------------------------------------------------------------- | -------------------------------------------------------------------------------- |
-| 包                                                              | API                                                               | 替代品                                                                            | 备注                                                                             |
-| [`@angular/http`](https://v7.angular.io/api/http)                 | All exports                                                       | [`@angular/common/http`](https://v7.angular.io/api/common/http)                 | See [below](#http).                                                              |
-| [`@angular/http`](https://v7.angular.io/api/http)                 | 全部导出                                                          | [`@angular/common/http`](https://v7.angular.io/api/common/http)                 | 参见[下文](#http) 。                                                               |
-| [`@angular/http/testing`](https://v7.angular.io/api/http/testing) | All exports                                                       | [`@angular/common/http/testing`](https://v7.angular.io/api/common/http/testing) | See [below](#http).                                                              |
-| [`@angular/http/testing`](https://v7.angular.io/api/http/testing) | 全部导出                                                          | [`@angular/common/http/testing`](https://v7.angular.io/api/common/http/testing) | 参见[下文](#http) 。                                                               |
-| `@angular/platform-browser`                                       | [`DOCUMENT`](https://v7.angular.io/api/platform-browser/DOCUMENT) | [`DOCUMENT` in `@angular/common`](https://v7.angular.io/api/common/DOCUMENT)    | Updating to version 8 with [`ng update`](cli/update) changes this automatically. |
-| `@angular/platform-browser`                                       | [`DOCUMENT`](https://v7.angular.io/api/platform-browser/DOCUMENT) | [`@angular/common` `DOCUMENT`](https://v7.angular.io/api/common/DOCUMENT)       | 使用 [`ng update`](cli/update) 更新到版本 8 时会自动更改。                             |
-
-<<<<<<< HEAD
-<!-- The following anchor is used by redirects from the removed API pages. Do not change or remove. -->
-=======
+
+### 在 `platform-server` 中绑定到 `innerText`
+
+
+[Domino](https://github.com/fgnass/domino), which is used in server-side rendering, doesn't support `innerText`, so in platform-server's "domino adapter", there was special code to fall back to `textContent` if you tried to bind to `innerText`.
+
+在服务器端渲染中使用的 [Domino](https://github.com/fgnass/domino) 不支持`innerText`，因此在平台服务器中的 “domino适配器”中，如果尝试绑定到 `innerText`，则有一些特殊代码可以退回到 `textContent`。
+
+
+These two properties have subtle differences, so switching to `textContent` under the hood can be surprising to users. For this reason, we are deprecating this behavior. Going forward, users should explicitly bind to `textContent` when using Domino.
+
+这两个属性有细微的差异，切换到 `textContent` 可能会让用户感到惊讶。因此，我们弃用了此行为。展望未来，用户应该在使用 Domino 时显式绑定到 `textContent` 。
+
+
+{@a wtf-apis}
+### `wtfStartTimeRange` and all `wtf*` APIs
+
+### `wtfStartTimeRange` 和所有 `wtf*` API
+
+
+All of the `wtf*` APIs are deprecated and will be removed in a future version.
+
+所有 `wtf*` API均已弃用，并将在以后的版本中删除。
+
+
 {@a webworker-apps}
 ### Running Angular applications in platform-webworker
->>>>>>> 6d28a209
-
-{@a http}
-
-### @angular/http
-
-<<<<<<< HEAD
-<!-- 
-Deprecation announced in version 5 
-https://blog.angular.io/version-5-0-0-of-angular-now-available-37e414935ced) 
--->
-=======
+
+### 在 Platform-Webworker 中运行 Angular 应用程序
+
+
+The `@angular/platform-*` packages enable Angular to be run in different contexts. For examples,
+`@angular/platform-server` enables Angular to be run on the server, and `@angular/platform-browser`
+enables Angular to be run in a web browser.
+
+`@angular/platform-*` 软件包使 Angular 可以在不同的上下文中运行。例如，`@angular/platform-server` 使 Angular 可以在服务器上运行，而 `@angular/platform-browser` 使 Angular 可以在 Web 浏览器中运行。
+
+
+`@angular/platform-webworker` was introduced in Angular version 2 as an experiment in leveraging
+Angular's rendering architecture to run an entire web application in a
+[web worker](https://developer.mozilla.org/en-US/docs/Web/API/Web_Workers_API). We've learned a lot
+from this experiment and have come to the conclusion that running the entire application in a web
+worker is not the best strategy for most applications.
+
+`@angular/platform-webworker` 是在 Angular 版本 2 中引入的，`@angular/platform-webworker` 是利用 Angular 的渲染体系结构在 [Web Worker 中](https://developer.mozilla.org/en-US/docs/Web/API/Web_Workers_API)运行整个Web应用程序的实验。我们从这个实验中学到了很多，得出的结论是，对于大多数应用程序来说，在 Web Worker 中运行整个应用程序不是最佳策略。
+
+
 Going forward, we will focus our efforts related to web workers around their primary use case of
 offloading CPU-intensive, non-critical work needed for initial rendering (such as in-memory search
 and image processing). Learn more in the
 [guide to Using Web Workers with the Angular CLI](guide/web-worker).
->>>>>>> 6d28a209
-
-The entire [`@angular/http`](http://v7.angular.io/api/http) package has been removed. Use [`@angular/common/http`](api/common/http) instead.  
-
-<<<<<<< HEAD
-已删除了整个 [`@angular/http`](http://v7.angular.io/api/http) 包。请改用 [`@angular/common/http`](api/common/http)。
-
-
-The new API is a smaller, easier, and more powerful way to make HTTP requests in Angular. 
-The new API simplifies the default ergonomics: There is no need to map by invoking the `.json()` method. 
-It also supports typed return values and interceptors. 
-
-新的 API 用一种更小、更简单、更强大的方式来在 Angular 中发起 HTTP 请求。新的 API 简化成了更人性化的默认设计：不用再通过调用 `.json()` 方法进行映射。它还支持带类型的返回值，以及拦截器。
-=======
+
+展望未来，我们将专注于与 Web Worker 相关的工作，围绕它们的主要用例来分担初始渲染所需的 CPU 密集型非关键工作（例如内存中搜索和图像处理）。[在 Angular CLI 中使用 Web Worker 指南中](guide/web-worker)了解更多信息。
+
+
+As of Angular version 8, all  `platform-webworker` APIs are deprecated.
+This includes both packages: `@angular/platform-webworker` and
+`@angular/platform-webworker-dynamic`.
+
+从 Angular 8 版开始，所有 `platform-webworker` API均已弃用。这包括两个软件包：`@angular/platform-webworker` 和 `@angular/platform-webworker-dynamic` 。
+
+
 {@a entryComponents}
 ### `entryComponents` and `ANALYZE_FOR_ENTRY_COMPONENTS` no longer required
+
+### 不再需要 `entryComponents` 和 `ANALYZE_FOR_ENTRY_COMPONENTS`
+
+
 Previously, the `entryComponents` array in the `NgModule` definition was used to tell the compiler which components would be created and inserted dynamically. With Ivy, this isn't a requirement anymore and the `entryComponents` array can be removed from existing module declarations. The same applies to the `ANALYZE_FOR_ENTRY_COMPONENTS` injection token.
+
+以前，`NgModule` 定义中的 `entryComponents` 数组用于告诉编译器将动态创建和插入哪些组件。改用 Ivy 后，将不再需要它们，并且可以从现有模块声明中删除 `entryComponents` 数组。`ANALYZE_FOR_ENTRY_COMPONENTS` 注入令牌也是如此。
+
 
 {@a moduleWithProviders}
 ### `ModuleWithProviders` type without a generic
+
+### 不带泛型的 `ModuleWithProviders` 类型
+
 
 Some Angular libraries, such as `@angular/router` and `@ngrx/store`, implement APIs that return a type called `ModuleWithProviders` (typically via a method named `forRoot()`).
 This type represents an `NgModule` along with additional providers.
 Angular version 9 deprecates use of `ModuleWithProviders` without an explicitly generic type, where the generic type refers to the type of the `NgModule`.
 In a future version of Angular, the generic will no longer be optional.
 
+一些 Angular 库，例如 `@angular/router` 和 `@ngrx/store`，实现了一种返回 `ModuleWithProviders` 类型的 API（通常借助名为 `forRoot()` 的方法）。此类型表示 `NgModule` 以及其它服务提供商。 Angular 版本 9 不建议使用不带显式泛型类型的 `ModuleWithProviders`，泛型类型是指 `NgModule` 的类型。在 Angular 的未来版本中，泛型将不再是可选的。
+
 
 If you're using the CLI, `ng update` should [migrate your code automatically](guide/migration-module-with-providers).
 If you're not using the CLI, you can add any missing generic types to your application manually.
 For example:
 
+如果您使用的是 CLI，则 `ng update` 应该[会自动迁移代码](guide/migration-module-with-providers)。如果没有使用 CLI，则可以将任何缺失的泛型类型手动添加到应用程序中。例如：
+
+
 **Before**
+
+**之前**
+
+
 ```ts
 @NgModule({...})
 export class MyModule {
@@ -626,6 +640,9 @@
 
 **After**
 
+**后**
+
+
 ```ts
 @NgModule({...})
 export class MyModule {
@@ -641,22 +658,47 @@
 ```
 
 {@a esm5-fesm5}
+
+{@a esm5-fesm5}
+
+
 ### `esm5` and `fesm5` code formats in @angular/* npm packages
+
+### @angular/* npm 软件包中的 `esm5` 和 `fesm5` 代码格式
+
 
 As of Angular v8, the CLI primarily consumes the `fesm2015` variant of the code distributed via `@angular/*` npm packages.
 This renders the `esm5` and `fesm5` distributions obsolete and unnecessary, adding bloat to the package size and slowing down npm installations.
 
+从 Angular v8 开始，CLI 主要使用通过 `@angular/*` npm 包分发的 `fesm2015` 变体代码。这使得 `esm5` 和 `fesm5` 发行版变得过时和不必要，增加包的大小，并降低了 npm 的安装速度。
+
+
 The future removal of this distribution will have no impact on CLI users, unless they modified their build configuration to explicitly consume these code distributions.
 
+将来删除此发行版将不会对 CLI 用户产生任何影响，除非他们修改了自己的构建配置以显式使用这些代码发行版。
+
+
 Any application still relying on the `esm5` and `fesm5` as the input to its build system will need to ensure that the build pipeline is capable of accepting JavaScript code conforming to ECMAScript 2015 (ES2015) language specification.
+
+任何仍依赖 `esm5` 和 `fesm5` 作为其构建系统输入的应用程序都需要确保构建管道能够接受符合 ECMAScript 2015（ES2015） 语言规范的 JavaScript 代码。
+
 
 Note that this change doesn't make existing libraries distributed in this format incompatible with the Angular CLI.
 The CLI will fall back and consume libraries in less desirable formats if others are not available.
 However, we do recommend that libraries ship their code in ES2015 format in order to make builds faster and build output smaller.
 
+请注意，此更改不会使以这种格式分发的现有库与 Angular CLI 不兼容。如果其他发行版不可用，CLI 将回退并以不太理想的格式使用库。但是，我们确实建议库以 ES2015 格式发布其代码，以加快构建速度并减小构建输出。
+
+
 In practical terms, the `package.json` of all `@angular` packages will change in the following way:
 
+实际上，所有 `@angular` 软件包的 `package.json` 都将以如下方式更改：
+
+
 **Before**:
+
+**之前**：
+
 ```
 {
   "name": "@angular/core",
@@ -673,6 +715,9 @@
 ```
 
 **After**:
+
+**之后**：
+
 ```
 {
   "name": "@angular/core",
@@ -688,34 +733,81 @@
 
 For more information about the npm package format, see the [Angular Package Format spec](https://goo.gl/jB3GVv).
 
+关于 npm 软件包格式的更多信息，请参见 [Angular 软件包格式规范](https://goo.gl/jB3GVv) 。
 
 
 {@a removed}
 ## Removed APIs
 
+## 已删除的 API
+
+
 The following APIs have been removed starting with version 9.0.0*:
 
-| Package          | API            | Replacement | Notes |
-| ---------------- | -------------- | ----------- | ----- |
-| `@angular/core`  | [`Renderer`](https://v8.angular.io/api/core/Renderer) | [`Renderer2`](https://angular.io/api/core/Renderer2) | [Migration guide](guide/migration-renderer) |
-| `@angular/core`  | [`RootRenderer`](https://v8.angular.io/api/core/RootRenderer) | [`RendererFactory2`](https://angular.io/api/core/RendererFactory2) | none |
-| `@angular/core`  | [`RenderComponentType`](https://v8.angular.io/api/core/RenderComponentType) | [`RendererType2`](https://angular.io/api/core/RendererType2) | none |
-| `@angular/core`  | [`WtfScopeFn`](https://v8.angular.io/api/core/WtfScopeFn) | none | v8 | See [Web Tracing Framework](#wtf) |
-| `@angular/core`  | [`wtfCreateScope`](https://v8.angular.io/api/core/wtfCreateScope) | none | v8 | See [Web Tracing Framework](#wtf) |
-| `@angular/core`  | [`wtfStartTimeRange`](https://v8.angular.io/api/core/wtfStartTimeRange) | none | v8 | See [Web Tracing Framework](#wtf) |
-| `@angular/core`  | [`wtfEndTimeRange`](https://v8.angular.io/api/core/wtfEndTimeRange) | none | v8 | See [Web Tracing Framework](#wtf) |
-| `@angular/core`  | [`wtfLeave`](https://v8.angular.io/api/core/wtfLeave) | none | v8 | See [Web Tracing Framework](#wtf) |
-| `@angular/common` | `DeprecatedI18NPipesModule` | [`CommonModule`](api/common/CommonModule#pipes) | none |
-| `@angular/common` | `DeprecatedCurrencyPipe` | [`CurrencyPipe`](api/common/CurrencyPipe) | none |
-| `@angular/common` | `DeprecatedDatePipe`     | [`DatePipe`](api/common/DatePipe) | none |
-| `@angular/common` | `DeprecatedDecimalPipe` | [`DecimalPipe`](api/common/DecimalPipe) | none |
-| `@angular/common` | `DeprecatedPercentPipe` | [`PercentPipe`](api/common/PercentPipe) | none |
-| `@angular/forms` | [`NgFormSelectorWarning`](https://v8.angular.io/api/forms/NgFormSelectorWarning) | none | none |
-| `@angular/forms` | `ngForm` element selector | `ng-form` element selector | none |
-| `@angular/service-worker` | `versionedFiles` | `files` | In the service worker configuration file `ngsw-config.json`, replace `versionedFiles` with `files`. See [Service Worker Configuration](guide/service-worker-config#assetgroups). |
+从9.0.0\*版开始，以下API已被删除：
+
+
+| Package | API | Replacement | Notes |  |
+| ------- | --- | ----------- | ----- | --- |
+| 包 | API | 替代品 | 备注 |  |
+| `@angular/core` | [`Renderer`](https://v8.angular.io/api/core/Renderer) | [`Renderer2`](https://angular.io/api/core/Renderer2) | [Migration guide](guide/migration-renderer) |  |
+| `@angular/core` | [`Renderer`](https://v8.angular.io/api/core/Renderer) | [`Renderer2`](https://angular.io/api/core/Renderer2) | [迁移指南](guide/migration-renderer) |  |
+| `@angular/core` | [`RootRenderer`](https://v8.angular.io/api/core/RootRenderer) | [`RendererFactory2`](https://angular.io/api/core/RendererFactory2) | none |  |
+| `@angular/core` | [`RootRenderer`](https://v8.angular.io/api/core/RootRenderer) | [`RendererFactory2`](https://angular.io/api/core/RendererFactory2) | 无 |  |
+| `@angular/core` | [`RenderComponentType`](https://v8.angular.io/api/core/RenderComponentType) | [`RendererType2`](https://angular.io/api/core/RendererType2) | none |  |
+| `@angular/core` | [`RenderComponentType`](https://v8.angular.io/api/core/RenderComponentType) | [`RendererType2`](https://angular.io/api/core/RendererType2) | 无 |  |
+| `@angular/core` | [`WtfScopeFn`](https://v8.angular.io/api/core/WtfScopeFn) | none | v8 | See [Web Tracing Framework](#wtf) |
+| `@angular/core` | [`WtfScopeFn`](https://v8.angular.io/api/core/WtfScopeFn) | 无 | v8 | 参见 [Web 跟踪框架](#wtf) |
+| `@angular/core` | [`wtfCreateScope`](https://v8.angular.io/api/core/wtfCreateScope) | none | v8 | See [Web Tracing Framework](#wtf) |
+| `@angular/core` | [`wtfCreateScope`](https://v8.angular.io/api/core/wtfCreateScope) | 无 | v8 | 参见 [Web 跟踪框架](#wtf) |
+| `@angular/core` | [`wtfStartTimeRange`](https://v8.angular.io/api/core/wtfStartTimeRange) | none | v8 | See [Web Tracing Framework](#wtf) |
+| `@angular/core` | [`wtfStartTimeRange`](https://v8.angular.io/api/core/wtfStartTimeRange) | 无 | v8 | 参见 [Web 跟踪框架](#wtf) |
+| `@angular/core` | [`wtfEndTimeRange`](https://v8.angular.io/api/core/wtfEndTimeRange) | none | v8 | See [Web Tracing Framework](#wtf) |
+| `@angular/core` | [`wtfEndTimeRange`](https://v8.angular.io/api/core/wtfEndTimeRange) | 无 | v8 | 参见 [Web 跟踪框架](#wtf) |
+| `@angular/core` | [`wtfLeave`](https://v8.angular.io/api/core/wtfLeave) | none | v8 | See [Web Tracing Framework](#wtf) |
+| `@angular/core` | [`wtfLeave`](https://v8.angular.io/api/core/wtfLeave) | 无 | v8 | 参见 [Web 跟踪框架](#wtf) |
+| `@angular/common` | `DeprecatedI18NPipesModule` | [`CommonModule`](api/common/CommonModule#pipes) | none |  |
+| `@angular/common` | `DeprecatedI18NPipesModule` | [`CommonModule`](api/common/CommonModule#pipes) | 无 |  |
+| `@angular/common` | `DeprecatedCurrencyPipe` | [`CurrencyPipe`](api/common/CurrencyPipe) | none |  |
+| `@angular/common` | `DeprecatedCurrencyPipe` | [`CurrencyPipe`](api/common/CurrencyPipe) | 无 |  |
+| `@angular/common` | `DeprecatedDatePipe` | [`DatePipe`](api/common/DatePipe) | none |  |
+| `@angular/common` | `DeprecatedDatePipe` | [`DatePipe`](api/common/DatePipe) | 无 |  |
+| `@angular/common` | `DeprecatedDecimalPipe` | [`DecimalPipe`](api/common/DecimalPipe) | none |  |
+| `@angular/common` | `DeprecatedDecimalPipe` | [`DecimalPipe`](api/common/DecimalPipe) | 无 |  |
+| `@angular/common` | `DeprecatedPercentPipe` | [`PercentPipe`](api/common/PercentPipe) | none |  |
+| `@angular/common` | `DeprecatedPercentPipe` | [`PercentPipe`](api/common/PercentPipe) | 无 |  |
+| `@angular/forms` | [`NgFormSelectorWarning`](https://v8.angular.io/api/forms/NgFormSelectorWarning) | none | none |  |
+| `@angular/forms` | [`NgFormSelectorWarning`](https://v8.angular.io/api/forms/NgFormSelectorWarning) | 无 | 无 |  |
+| `@angular/forms` | `ngForm` element selector | `ng-form` element selector | none |  |
+| `@angular/forms` | `ngForm` 元素选择器 | `ng-form` 元素选择器 | 无 |  |
+| `@angular/service-worker` | `versionedFiles` | `files` | In the service worker configuration file `ngsw-config.json`, replace `versionedFiles` with `files`. See [Service Worker Configuration](guide/service-worker-config#assetgroups). |  |
+| `@angular/service-worker` | `versionedFiles` | `files` | 在 Service Worker 配置文件 `ngsw-config.json` 中，用 `files` 替换 `versionedFiles` 。参见[Service Worker 配置](guide/service-worker-config#assetgroups) 。 |  |
 
 *To see APIs removed in version 8, check out this guide on the [version 8 docs site](https://v8.angular.io/guide/deprecations#removed).
->>>>>>> 6d28a209
+
+要查看版本 8 中删除的API，请查看[版本 8 文档站点](https://v8.angular.io/guide/deprecations#removed)上的本指南。
+
+
+<!-- The following anchor is used by redirects from the removed API pages. Do not change or remove. -->
+{@a http}
+### @angular/http
+
+<!--
+Deprecation announced in version 5
+https://blog.angular.io/version-5-0-0-of-angular-now-available-37e414935ced)
+-->
+
+
+The entire [`@angular/http`](http://v7.angular.io/api/http) package has been removed. Use [`@angular/common/http`](api/common/http) instead.
+
+已删除了整个 [`@angular/http`](http://v7.angular.io/api/http) 包。请改用 [`@angular/common/http`](api/common/http)。
+
+
+The new API is a smaller, easier, and more powerful way to make HTTP requests in Angular.
+The new API simplifies the default ergonomics: There is no need to map by invoking the `.json()` method.
+It also supports typed return values and interceptors.
+
+新的 API 用一种更小、更简单、更强大的方式来在 Angular 中发起 HTTP 请求。新的 API 简化成了更人性化的默认设计：不用再通过调用 `.json()` 方法进行映射。它还支持带类型的返回值，以及拦截器。
 
 
 To update your apps:
@@ -728,66 +820,22 @@
   在每个模块中用 [`HttpClientModule`](api/common/http/HttpClientModule) （来自 [`@angular/common/http`](api/common/http) ）代替 `HttpModule`。
 
 * Replace the `Http` service with the [`HttpClient`](api/common/http/HttpClient) service.
-<<<<<<< HEAD
 
   用 [`HttpClient`](api/common/http/HttpClient) 服务代替 `Http` 服务。
 
-* Remove any `map(res => res.json())` calls. They are no longer needed. 
+* Remove any `map(res => res.json())` calls. They are no longer needed.
 
   删除所有 `map(res => res.json())` 调用，它们没用了。
 
 
-For more information about using `@angular/common/http`, see the [HttpClient guide](guide/http "HTTP Client guide"). 
+For more information about using `@angular/common/http`, see the [HttpClient guide](guide/http "HTTP Client guide").
 
 有关使用 `@angular/common/http` 的更多信息，请参见 [HttpClient 指南](guide/http "HTTP Client指南") 。
 
-
-| `@angular/http`       | Closest replacement in `@angular/common/http`                     |
-| --------------------- | ----------------------------------------------------------------- |
-| `@angular/http`       | `@angular/common/http` 中最接近的替代品                                  |
-| `BaseRequestOptions`  | [`HttpRequest`](/api/common/http/HttpRequest)                     |
-| `BaseResponseOptions` | [`HttpResponse`](/api/common/http/HttpResponse)                   |
-| `BrowserXhr`          |                                                                   |
-| `Connection`          | [`HttpBackend`](/api/common/http/HttpBackend)                     |
-| `ConnectionBackend`   | [`HttpBackend`](/api/common/http/HttpBackend)                     |
-| `CookieXSRFStrategy`  | [`HttpClientXsrfModule`](/api/common/http/HttpClientXsrfModule)   |
-| `Headers`             | [`HttpHeaders`](/api/common/http/HttpHeaders)                     |
-| `Http`                | [`HttpClient`](/api/common/http/HttpClient)                       |
-| `HttpModule`          | [`HttpClientModule`](/api/common/http/HttpClientModule)           |
-| `Jsonp`               | [`HttpClient`](/api/common/http/HttpClient)                       |
-| `JSONPBackend`        | [`JsonpClientBackend`](/api/common/http/JsonpClientBackend)       |
-| `JSONPConnection`     | [`JsonpClientBackend`](/api/common/http/JsonpClientBackend)       |
-| `JsonpModule`         | [`HttpClientJsonpModule`](/api/common/http/HttpClientJsonpModule) |
-| `QueryEncoder`        | [`HttpUrlEncodingCodec`](/api/common/http/HttpUrlEncodingCodec)   |
-| `ReadyState`          | [`HttpBackend`](/api/common/http/HttpBackend)                     |
-| `Request`             | [`HttpRequest`](/api/common/http/HttpRequest)                     |
-| `RequestMethod`       | [`HttpClient`](/api/common/http/HttpClient)                       |
-| `RequestOptions`      | [`HttpRequest`](/api/common/http/HttpRequest)                     |
-| `RequestOptionsArgs`  | [`HttpRequest`](/api/common/http/HttpRequest)                     |
-| `Response`            | [`HttpResponse`](/api/common/http/HttpResponse)                   |
-| `ResponseContentType` | [`HttpClient`](/api/common/http/HttpClient)                       |
-| `ResponseOptions`     | [`HttpResponse`](/api/common/http/HttpResponse)                   |
-| `ResponseOptionsArgs` | [`HttpResponse`](/api/common/http/HttpResponse)                   |
-| `ResponseType`        | [`HttpClient`](/api/common/http/HttpClient)                       |
-| `URLSearchParams`     | [`HttpParams`](/api/common/http/HttpParams)                       |
-| `XHRBackend`          | [`HttpXhrBackend`](/api/common/http/HttpXhrBackend)               |
-| `XHRConnection`       | [`HttpXhrBackend`](/api/common/http/HttpXhrBackend)               |
-| `XSRFStrategy`        | [`HttpClientXsrfModule`](/api/common/http/HttpClientXsrfModule)   |
-
-| `@angular/http/testing` | Closest replacement in `@angular/common/http/testing`                     |
-| ----------------------- | ------------------------------------------------------------------------- |
-| `@angular/http/testing` | `@angular/common/http/testing` 中最接近的替代品                              |
-| `MockBackend`           | [`HttpTestingController`](/api/common/http/testing/HttpTestingController) |
-| `MockConnection`        | [`HttpTestingController`](/api/common/http/testing/HttpTestingController) |
-=======
-* Remove any `map(res => res.json())` calls. They are no longer needed.
-
-For more information about using `@angular/common/http`, see the [HttpClient guide](guide/http "HTTP Client guide").
-
-
 | `@angular/http` | Closest replacement in `@angular/common/http` |
-| ------------- | ------------------------------------------- |
-| `BaseRequestOptions` |  [`HttpRequest`](/api/common/http/HttpRequest) |
+| --------------- | --------------------------------------------- |
+| `@angular/http` | `@angular/common/http` 中最接近的替代品 |
+| `BaseRequestOptions` | [`HttpRequest`](/api/common/http/HttpRequest) |
 | `BaseResponseOptions` | [`HttpResponse`](/api/common/http/HttpResponse) |
 | `BrowserXhr` |  |
 | `Connection` | [`HttpBackend`](/api/common/http/HttpBackend) |
@@ -816,9 +864,8 @@
 | `XHRConnection` | [`HttpXhrBackend`](/api/common/http/HttpXhrBackend) |
 | `XSRFStrategy` | [`HttpClientXsrfModule`](/api/common/http/HttpClientXsrfModule) |
 
-
 | `@angular/http/testing` | Closest replacement in `@angular/common/http/testing` |
-| --------------------- | ------------------------------------------- |
+| ----------------------- | ----------------------------------------------------- |
+| `@angular/http/testing` | `@angular/common/http/testing` 中最接近的替代品 |
 | `MockBackend` | [`HttpTestingController`](/api/common/http/testing/HttpTestingController) |
-| `MockConnection` | [`HttpTestingController`](/api/common/http/testing/HttpTestingController) |
->>>>>>> 6d28a209
+| `MockConnection` | [`HttpTestingController`](/api/common/http/testing/HttpTestingController) |
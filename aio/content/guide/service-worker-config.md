--- conflicted
+++ resolved
@@ -126,8 +126,12 @@
 When the ServiceWorker handles a request, it checks asset groups in the order in which they appear in `ngsw-config.json`.
 The first asset group that matches the requested resource handles the request.
 
+当 ServiceWorker 处理请求时，它将按照资源组在 `ngsw-config.json` 中出现的顺序对其进行检查。与所请求的资源匹配的第一个资源组将处理该请求。
+
 It is recommended that you put the more specific asset groups higher in the list.
 For example, an asset group that matches `/foo.js` should appear before one that matches `*.js`.
+
+建议将更具体的资源组放在列表中较高的位置。比如，与 `/foo.js` 匹配的资源组应出现在与 `*.js` 匹配的资源组之前。
 
 </div>
 
@@ -226,7 +230,7 @@
 
 These options are used to modify the matching behavior of requests. They are passed to the browsers `Cache#match` function. See [MDN](https://developer.mozilla.org/en-US/docs/Web/API/Cache/match) for details. Currently, only the following options are supported:
 
-这些选项用来修改对请求进行匹配的行为。它们会传给浏览器的 `Cache#match` 函数。详情参见 [MDN](https://developer.mozilla.org/en-US/docs/Web/API/Cache/match)。目前，只支持下列选项：
+这些选项用来修改对请求进行匹配的行为。它们会传给浏览器的 `Cache#match` 函数。详情参阅 [MDN](https://developer.mozilla.org/en-US/docs/Web/API/Cache/match)。目前，只支持下列选项：
 
 * `ignoreSearch`: Ignore query parameters. Defaults to `false`.
 
@@ -236,11 +240,12 @@
 
 Unlike asset resources, data requests are not versioned along with the app. They're cached according to manually-configured policies that are more useful for situations such as API requests and other data dependencies.
 
-<<<<<<< HEAD
 与这些资产性（asset）资源不同，数据请求不会随应用一起版本化。
 它们会根据手动配置的策略进行缓存，这些策略对 API 请求和所依赖的其它数据等情况会更有用。
-=======
+
 This field contains an array of data groups, each of which defines a set of data resources and the policy by which they are cached.
+
+本字段包含一个数据组的数组，其中的每一个条目都定义了一组数据资源以及对它们的缓存策略。
 
 ```json
 {
@@ -260,11 +265,14 @@
 When the ServiceWorker handles a request, it checks data groups in the order in which they appear in `ngsw-config.json`.
 The first data group that matches the requested resource handles the request.
 
+当 ServiceWorker 处理请求时，它将按照数据组在 `ngsw-config.json` 中出现的顺序对其进行检查。与所请求的资源匹配的第一个数据组将处理该请求。
+
 It is recommended that you put the more specific data groups higher in the list.
 For example, a data group that matches `/api/foo.json` should appear before one that matches `/api/*.json`.
 
+建议将更具体的数据组放在列表中较高的位置。比如，与 `/api/foo.json` 匹配的数据组应出现在与 `/api/*.json` 匹配的数据组之前。
+
 </div>
->>>>>>> 68d4a744
 
 Data groups follow this Typescript interface:
 
@@ -447,7 +455,7 @@
 
 See [assetGroups](#assetgroups) for details.
 
-详情参见 [assetGroups](#assetgroups)。
+详情参阅 [assetGroups](#assetgroups)。
 
 ## `navigationUrls`
 
@@ -485,15 +493,15 @@
 
 2. The URL must not contain `__`.
 
-<<<<<<< HEAD
    URL 中不能包含 `__`。
-=======
+
 <div class="alert is-helpful">
 
 To configure whether navigation requests are sent through to the network or not, see the [navigationRequestStrategy](#navigation-request-strategy) section.
 
+要配置浏览请求是否发送到网络，请参阅 [navigationRequestStrategy](#navigation-request-strategy) 部分。
+
 </div>
->>>>>>> 68d4a744
 
 ### Matching navigation request URLs
 
@@ -524,17 +532,16 @@
   '!/**/*__*',     // Exclude URLs containing `__` in the last segment.
   '!/**/*__*/**',  // Exclude URLs containing `__` in any other segment.
 ]
-<<<<<<< HEAD
 
 ```
-=======
-```
 
 {@a navigation-request-strategy}
 
 ## `navigationRequestStrategy`
 
 This optional property enables you to configure how the service worker handles navigation requests:
+
+通过此可选属性，你可以配置服务工作者如何处理导航请求：
 
 ```json
 {
@@ -544,18 +551,35 @@
 
 Possible values:
 
+可能的值：
+
 - `'performance'`: The default setting. Serves the specified [index file](#index-file), which is typically cached.
+
+  `'performance'`：默认设置。提供指定的[索引文件](#index-file)，它通常会被缓存。
+
 - `'freshness'`: Passes the requests through to the network and falls back to the `performance` behavior when offline.
   This value is useful when the server redirects the navigation requests elsewhere using an HTTP redirect (3xx status code).
   Reasons for using this value include:
+
+  `'freshness'`：将请求透传到网络，并在脱机时回退到 `performance` 模式。当服务器在用 HTTP 重定向（3xx 状态代码）将导航请求重定向到其他位置时，此值很有用。使用此值的原因包括：
+
     - Redirecting to an authentication website when authentication is not handled by the application.
+
+       当应用尚未处理身份验证时，重定向到身份验证网站。
+
     - Redirecting specific URLs to avoid breaking existing links/bookmarks after a website redesign.
+
+       重定向特定的 URL，以免在网站重新设计后破坏现有的链接/书签。
+
     - Redirecting to a different website, such as a server-status page, while a page is temporarily down.
+
+       当页面暂时关闭时，重定向到其他网站，例如服务器状态页。
 
 <div class="alert is-important">
 
 The `freshness` strategy usually results in more requests sent to the server, which can increase response latency.
 It is recommended that you use the default performance strategy whenever possible.
 
-</div>
->>>>>>> 68d4a744
+`freshness` 策略通常会导致向服务器发送更多请求，这可能会增加响应延迟。建议你尽可能使用默认的性能策略。
+
+</div>
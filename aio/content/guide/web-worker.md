# Background processing using web workers

# 用 Web Worker 处理后台进程

[Web workers](https://developer.mozilla.org/en-US/docs/Web/API/Web_Workers_API) allow you to run CPU-intensive computations in a background thread,
freeing the main thread to update the user interface.
If you find your application performs a lot of computations, such as generating CAD drawings or doing heavy geometrical calculations, using web workers can help increase your application's performance.

[Web Worker](https://developer.mozilla.org/en-US/docs/Web/API/Web_Workers_API)允许你在后台线程中运行 CPU 密集型计算，解放主线程以更新用户界面。如果你发现你的应用会进行很多计算，比如生成 CAD 图纸或进行繁重的几何计算，那么使用 Web Worker 可以帮助你提高应用的性能。

<div class="alert is-helpful">

The CLI does not support running Angular itself in a web worker.

CLI 不支持在 Web Worker 中运行 Angular。

</div>

## Adding a web worker

## 添加一个 Web Worker

To add a web worker to an existing project, use the Angular CLI `ng generate` command.

<<<<<<< HEAD
要把 Web Worker 添加到现有项目中，请使用 Angular CLI `ng generate` 命令。

`ng generate web-worker` *location*
=======
```bash
ng generate web-worker <location>
```
>>>>>>> 68d4a744

`ng generate web-worker` *生成到的位置*

You can add a web worker anywhere in your application.
For example, to add a web worker to the root component, `src/app/app.component.ts`, run the following command.

<<<<<<< HEAD
你可以在应用的任何位置添加 Web Worker。例如，要把一个 Web Worker 添加到根组件 `src/app/app.component.ts`，请运行如下命令。

`ng generate web-worker app`
=======
```bash
ng generate web-worker app
```
>>>>>>> 68d4a744

The command performs the following actions.

该命令会执行以下操作。

- Configures your project to use web workers, if it isn't already.

  把你的项目配置为使用 Web Worker，如果还没有的话。

- Adds the following scaffold code to `src/app/app.worker.ts` to  receive messages.

  把如下脚手架代码添加到 `src/app/app.worker.ts` 以接收消息。

  <code-example language="typescript" header="src/app/app.worker.ts">
  addEventListener('message', ({ data }) => {
    const response = `worker response to ${data}`;
    postMessage(response);
  });
 </code-example>

- Adds the following scaffold code to `src/app/app.component.ts` to use the worker.

  把如下脚手架代码添加到 `src/app/app.component.ts` 以使用这个 Worker。

  <code-example language="typescript" header="src/app/app.component.ts">
  if (typeof Worker !== 'undefined') {
    // Create a new
    const worker = new Worker('./app.worker', { type: 'module' });
    worker.onmessage = ({ data }) => {
      console.log(`page got message: ${data}`);
    };
    worker.postMessage('hello');
  } else {
    // Web workers are not supported in this environment.
    // You should add a fallback so that your program still executes correctly.
  }
  </code-example>

After you generate this initial scaffold, you must refactor your code to use the web worker by sending messages to and from the worker.

生成这个初始脚手架之后，你必须把代码重构成向这个 Worker 发送消息和从 Worker 接收消息，以便使用 Web Worker。

<div class="alert is-important">

Some environments or platforms, such as `@angular/platform-server` used in [Server-side Rendering](guide/universal), don't support web workers. To ensure that your application will work in these environments, you must provide a fallback mechanism to perform the computations that the worker would otherwise perform.

某些环境或平台（比如[服务端渲染](guide/universal)中使用的 `@angular/platform-server` 不支持 Web Worker。为了确保你的应用能够在这些环境中工作，你必须提供一个回退机制来执行本来要由这个 Worker 执行的计算。

</div><|MERGE_RESOLUTION|>--- conflicted
+++ resolved
@@ -22,30 +22,20 @@
 
 To add a web worker to an existing project, use the Angular CLI `ng generate` command.
 
-<<<<<<< HEAD
 要把 Web Worker 添加到现有项目中，请使用 Angular CLI `ng generate` 命令。
 
-`ng generate web-worker` *location*
-=======
 ```bash
 ng generate web-worker <location>
 ```
->>>>>>> 68d4a744
-
-`ng generate web-worker` *生成到的位置*
 
 You can add a web worker anywhere in your application.
 For example, to add a web worker to the root component, `src/app/app.component.ts`, run the following command.
 
-<<<<<<< HEAD
 你可以在应用的任何位置添加 Web Worker。例如，要把一个 Web Worker 添加到根组件 `src/app/app.component.ts`，请运行如下命令。
 
-`ng generate web-worker app`
-=======
 ```bash
 ng generate web-worker app
 ```
->>>>>>> 68d4a744
 
 The command performs the following actions.
 

--- conflicted
+++ resolved
@@ -1,14 +1,9 @@
 # Transforming Data Using Pipes
 
-<<<<<<< HEAD
 # 用管道转换数据
 
-Use [pipes](guide/glossary#pipe "Definition of a pipe") to transform and format strings, currency amounts, dates, and other display data.
-Pipes are simple functions you can use in [template expressions](/guide/glossary#template-expression "Definition of template expression") to accept an input value and return a transformed value.
-=======
 Use [pipes](guide/glossary#pipe "Definition of a pipe") to transform strings, currency amounts, dates, and other data for display.
 Pipes are simple functions you can use in [template expressions](/guide/glossary#template-expression "Definition of template expression") to accept an input value and return a transformed value. Pipes are useful because you can use them throughout your application, while only declaring each pipe once.
->>>>>>> 68d4a744
 For example, you would use a pipe to show a date as **April 15, 1988** rather than the raw string format.
 
 [管道](guide/glossary#pipe "管道的定义")用来对字符串、货币金额、日期和其他显示数据进行转换和格式化。管道是一些简单的函数，可以在[模板表达式](/guide/glossary#template-expression "模板表达式的定义")中用来接受输入值并返回一个转换后的值。例如，你可以使用一个管道把日期显示为 **1988 年 4 月 15 日**，而不是其原始字符串格式。
@@ -17,7 +12,7 @@
 
   For the sample app used in this topic, see the <live-example></live-example>.
 
-  本主题中使用的范例应用，参见<live-example></live-example>。
+  本主题中使用的范例应用，参阅<live-example></live-example>。
 
 </div>
 
@@ -54,11 +49,11 @@
 
 * For a complete list of built-in pipes, see the [pipes API documentation](/api/common#pipes "Pipes API reference summary").
 
-  有关内置管道的完整列表，请参阅[管道 API 文档](/api/common#pipes "管道 API 参考总结") 。
+  关于内置管道的完整列表，请参阅[管道 API 文档](/api/common#pipes "管道 API 参考总结") 。
 
 * To learn more about using pipes for internationalization (i18n) efforts, see [formatting data based on locale](/guide/i18n#i18n-pipes "Formatting data based on locale").
 
-  要了解有关使用管道进行国际化（i18n）工作的更多信息，请参阅[根据本地环境格式化数据](/guide/i18n#i18n-pipes "根据本地环境格式化数据") 。
+  要了解关于使用管道进行国际化（i18n）工作的更多信息，请参阅[根据本地环境格式化数据](/guide/i18n#i18n-pipes "根据本地环境格式化数据") 。
 
 </div>
 
@@ -117,7 +112,7 @@
 
 The component's `birthday` value flows through the pipe operator, `|` to the [`date`](api/common/DatePipe) function.
 
-该组件的 `birthday` 值通过[管道操作符](guide/template-syntax#pipe)（|）流向 [`date`](api/common/DatePipe) 函数。
+该组件的 `birthday` 值通过管道操作符（|）流向 [`date`](api/common/DatePipe) 函数。
 
 {@a parameterizing-a-pipe}
 
@@ -143,7 +138,7 @@
 
 ### Example: Formatting a date
 
-### 示例：格式化日期
+### 范例：格式化日期
 
 The tabs in the following example demonstrates toggling between two different formats (`'shortDate'` and `'fullDate'`):
 
@@ -196,13 +191,13 @@
 
 For `date` pipe format options, see [DatePipe](api/common/DatePipe "DatePipe API Reference page").
 
-关于 `date` 管道的格式选项，参见 [DatePipe](api/common/DatePipe "DatePipe API 参考手册页面") 。
+关于 `date` 管道的格式选项，参阅 [DatePipe](api/common/DatePipe "DatePipe API 参考手册页面") 。
 
 </div>
 
 ### Example: Applying two formats by chaining pipes
 
-### 示例：通过串联管道应用两种格式
+### 范例：通过串联管道应用两种格式
 
 You can chain pipes so that the output of one pipe becomes the input to the next.
 
@@ -212,7 +207,7 @@
 The first tab for the `src/app/app.component.html` template chains `DatePipe` and `UpperCasePipe` to display the birthday as **APR 15, 1988**.
 The second tab for the `src/app/app.component.html` template passes the `fullDate` parameter to `date` before chaining to `uppercase`, which produces **FRIDAY, APRIL 15, 1988**.
 
-在下面的示例中，串联管道首先将格式应用于一个日期值，然后将格式化之后的日期转换为大写字符。 `src/app/app.component.html` 模板的第一个标签页把 `DatePipe` 和 `UpperCasePipe` 的串联起来，将其显示为 **APR 15, 1988**。`src/app/app.component.html` 模板的第二个标签页在串联 `uppercase` 之前，还把 `fullDate` 参数传递给了 `date`，将其显示为 **FRIDAY, APRIL 15, 1988**。
+在下面的范例中，串联管道首先将格式应用于一个日期值，然后将格式化之后的日期转换为大写字符。 `src/app/app.component.html` 模板的第一个标签页把 `DatePipe` 和 `UpperCasePipe` 的串联起来，将其显示为 **APR 15, 1988**。`src/app/app.component.html` 模板的第二个标签页在串联 `uppercase` 之前，还把 `fullDate` 参数传给了 `date`，将其显示为 **FRIDAY, APRIL 15, 1988**。
 
 <code-tabs>
   <code-pane
@@ -247,7 +242,7 @@
 Do not use hyphens in the `name`.
 For details and more examples, see [Pipe names](guide/styleguide#pipe-names "Pipe names in the Angular coding style guide").
 
-要把类标记为管道并提供配置元数据，请把 [`@Pipe`](/api/core/Pipe "Pipe 的 API 引用") [装饰器](/guide/glossary#decorator--decoration "装饰器的定义")应用到这个类上。管道类名是 [UpperCamelCase](guide/glossary#case-types "案例类型的定义")（类名的一般约定），相应的 `name` 字符串是 [camelCase](guide/glossary#case-types "案例类型的定义") 的。不要在 `name` 中使用连字符。详细信息和更多示例，请参阅[管道名称](guide/styleguide#pipe-names "Angular 编码风格指南中的管道名称") 。
+要把类标记为管道并提供配置元数据，请把 [`@Pipe`](/api/core/Pipe "Pipe 的 API 引用") [装饰器](/guide/glossary#decorator--decoration "装饰器的定义")应用到这个类上。管道类名是 [UpperCamelCase](guide/glossary#case-types "案例类型的定义")（类名的一般约定），相应的 `name` 字符串是 [camelCase](guide/glossary#case-types "案例类型的定义") 的。不要在 `name` 中使用连字符。详细信息和更多范例，请参阅[管道名称](guide/styleguide#pipe-names "Angular 编码风格指南中的管道名称") 。
 
 Use `name` in template expressions as you would for a built-in pipe.
 
@@ -257,7 +252,7 @@
 
 * Include your pipe in the `declarations` field of the `NgModule` metadata in order for it to be available to a template. See the `app.module.ts` file in the example app (<live-example></live-example>). For details, see [NgModules](guide/ngmodules "NgModules introduction").
 
-  把你的管道包含在 `NgModule` 元数据的 `declarations` 字段中，以便它能用于模板。请查看示例应用中的 `app.module.ts` 文件（<live-example></live-example>）。有关详细信息，请参阅 [NgModules](guide/ngmodules "NgModules 简介") 。
+  把你的管道包含在 `NgModule` 元数据的 `declarations` 字段中，以便它能用于模板。请查看范例应用中的 `app.module.ts` 文件（<live-example></live-example>）。有关详细信息，请参阅 [NgModules](guide/ngmodules "NgModules 简介") 。
 
 * Register your custom pipes. The [Angular CLI](cli "CLI Overview and Command Reference") [`ng generate pipe`](cli/generate#pipe "ng generate pipe in the CLI Command Reference") command registers the pipe automatically.
 
@@ -279,7 +274,7 @@
 
 ### Example: Transforming a value exponentially
 
-### 示例：指数级转换
+### 范例：指数级转换
 
 In a game, you may want to implement a transformation that raises a value exponentially to increase a hero's power.
 For example, if the hero's score is 2, boosting the hero's power exponentially by 10 produces a score of 1024.
@@ -289,12 +284,12 @@
 
 The following code example shows two component definitions:
 
-下列代码示例显示了两个组件定义：
+下列代码范例显示了两个组件定义：
 
 * The `exponential-strength.pipe.ts` component defines a custom pipe named `exponentialStrength` with the `transform` method that performs the transformation.
 It defines an argument to the `transform` method (`exponent`) for a parameter passed to the pipe.
 
-  `exponential-strength.pipe.ts` 通过一个执行转换的 `transform` 方法定义了一个名为 `exponentialStrength` 的自定义管道。它为传递给管道的参数定义了 `transform` 方法的一个参数（`exponent`）。
+  `exponential-strength.pipe.ts` 通过一个执行转换的 `transform` 方法定义了一个名为 `exponentialStrength` 的自定义管道。它为传给管道的参数定义了 `transform` 方法的一个参数（`exponent`）。
 
 * The `power-booster.component.ts` component demonstrates how to use the pipe, specifying a value (`2`) and the exponent parameter (`10`).
 Figure 2 shows the output.
@@ -341,7 +336,7 @@
 
 For example, you could change the previous custom pipe example to use two-way data binding with `ngModel` to input the amount and boost factor, as shown in the following code example.
 
-比如，你可以修改前面的自定义管道示例，通过 `ngModel` 的双向绑定来输入数量和提升因子，如下面的代码示例所示。
+比如，你可以修改前面的自定义管道范例，通过 `ngModel` 的双向绑定来输入数量和提升因子，如下面的代码范例所示。
 
 <code-example path="pipes/src/app/power-boost-calculator.component.ts" header="src/app/power-boost-calculator.component.ts">
 
@@ -373,7 +368,7 @@
 The following example, which doesn't use a pipe, demonstrates how Angular uses its default change detection strategy to monitor and update its display of every hero in the `heroes` array.
 The example tabs show the following:
 
-Angular 会在每次 DOM 事件（每次按键、鼠标移动、计时器滴答和服务器响应）之后运行的[变更检测](guide/glossary#change-detection "变更检测的定义")过程中查找对数据绑定值的[更改](guide/glossary#change-detection "变更检测的定义")。下面这段不使用管道的例子演示了 Angular 如何利用默认的变更检测策略来监控和更新 `heroes` 数组中每个英雄的显示效果。示例显示如下：
+Angular 会在每次 DOM 事件（每次按键、鼠标移动、计时器滴答和服务器响应）之后运行的[变更检测](guide/glossary#change-detection "变更检测的定义")过程中查找对数据绑定值的[更改](guide/glossary#change-detection "变更检测的定义")。下面这段不使用管道的例子演示了 Angular 如何利用默认的变更检测策略来监控和更新 `heroes` 数组中每个英雄的显示效果。范例显示如下：
 
 * In the `flying-heroes.component.html (v1)` template, the `*ngFor` repeater displays the hero names.
 
@@ -581,7 +576,7 @@
 
 For details and examples of observables, see the [Observables Overview](/guide/observables#using-observables-to-pass-values "Using observables to pass values"").
 
-有关可观察对象的详细信息和示例，请参阅[可观察对象概览](/guide/observables#using-observables-to-pass-values "使用可观察对象传递值“")。
+关于可观察对象的详细信息和范例，请参阅[可观察对象概览](/guide/observables#using-observables-to-pass-values "使用可观察对象传递值“")。
 
 </div>
 
@@ -593,7 +588,7 @@
 The following code example binds an observable of message strings
 (`message$`) to a view with the `async` pipe.
 
-下列代码示例使用 `async` 管道将带有消息字符串（ `message$` ）的可观察对象绑定到视图中。
+下列代码范例使用 `async` 管道将带有消息字符串（ `message$` ）的可观察对象绑定到视图中。
 
 <code-example path="pipes/src/app/hero-async-message.component.ts" header="src/app/hero-async-message.component.ts">
 
@@ -668,20 +663,22 @@
 
 The built-in [JsonPipe](api/common/JsonPipe "API description for JsonPipe") provides a way to diagnose a mysteriously failing data binding or to inspect an object for future binding.
 
-<<<<<<< HEAD
 内置的 [JsonPipe](api/common/JsonPipe "JsonPipe 的 API 描述") 提供了一种方法来诊断一个离奇失败的数据绑定，或用来检查一个对象是否能用于将来的绑定。
 
 </div>
-=======
-</div>
 
 ## Pipes and precedence
+
+## 管道的优先级
 
 The pipe operator has a higher precedence than the ternary operator (`?:`), which means `a ? b : c | x` is parsed as `a ? b : (c | x)`.
 The pipe operator cannot be used without parentheses in the first and second operands of `?:`.
 
+管道操作符要比三目运算符(`?:`)的优先级高，这意味着 `a ? b : c | x` 会被解析成 `a ? b : (c | x)`。
+
 Due to precedence, if you want a pipe to apply to the result of a ternary, wrap the entire expression in parentheses; for example, `(a ? b : c) | x`.
 
+由于这种优先级设定，如果你要用管道处理三目元算符的结果，就要把整个表达式包裹在括号中，比如 `(a ? b : c) | x`。
+
 <code-example path="pipes/src/app/precedence.component.html" region="precedence" header="src/app/precedence.component.html">
-</code-example>
->>>>>>> 68d4a744
+</code-example>
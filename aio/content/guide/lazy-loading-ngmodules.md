--- conflicted
+++ resolved
@@ -1,45 +1,6 @@
-<<<<<<< HEAD
-# Lazy Loading Feature Modules
+# Lazy-loading feature modules
 
 # 惰性加载的特性模块
-
-#### Prerequisites
-
-#### 前提条件
-
-A basic understanding of the following:
-
-对下列知识有基本的了解：
-
-* [Feature Modules](guide/feature-modules).
-
-   [特性模块](guide/feature-modules)
-
-* [JavaScript Modules vs. NgModules](guide/ngmodule-vs-jsmodule).
-
-   [JavaScript 模块与 NgModules](guide/ngmodule-vs-jsmodule)。
-
-* [Frequently Used Modules](guide/frequent-ngmodules).
-
-   [常用模块](guide/frequent-ngmodules)。
-
-* [Types of Feature Modules](guide/module-types).
-
-   [特性模块的分类](guide/module-types)。
-
-* [Routing and Navigation](guide/router).
-
-   [路由与导航](guide/router)。
-
-For the final sample app with two lazy loaded modules that this page describes, see the
-<live-example></live-example>.
-
-如果需要本页描述的具有两个惰性加载模块的范例应用，参见<live-example></live-example>。
-
-<hr>
-=======
-# Lazy-loading feature modules
->>>>>>> 6d28a209
 
 ## High level view
 
@@ -48,29 +9,21 @@
 By default, NgModules are eagerly loaded, which means that as soon as the app loads, so do all the NgModules, whether or not they are immediately necessary. For large apps with lots of routes, consider lazy loading&mdash;a design pattern that loads NgModules as needed. Lazy loading helps keep initial
 bundle sizes smaller, which in turn helps decrease load times.
 
-<<<<<<< HEAD
 默认情况下，NgModule 都是急性加载的，也就是说它会在应用加载时尽快加载，所有模块都是如此，无论是否立即要用。对于带有很多路由的大型应用，考虑使用惰性加载 —— 一种按需加载 NgModule 的模式。惰性加载可以减小初始包的尺寸，从而减少加载时间。
 
-There are three main steps to setting up a lazy loaded feature module:
-
-要想建立一个惰性加载的特性模块，有三个主要步骤：
-
-1. Create the feature module.
-
-   创建该特性模块。
-
-1. Create the feature module’s routing module.
-
-   创建该特性模块的路由模块。
-
-=======
 For the final sample app with two lazy-loaded modules that this page describes, see the
 <live-example></live-example>.
 
+如果需要本页描述的具有两个惰性加载模块的范例应用，参见<live-example></live-example>。
+
 There are two main steps to setting up a lazy-loaded feature module:
 
+建立惰性加载的特性模块有两个主要步骤：
+
 1. Create the feature module with the CLI, using the `--route` flag.
->>>>>>> 6d28a209
+
+   使用 `--route` 标志，用 CLI 创建特性模块。
+
 1. Configure the routes.
 
    配置相关路由。
@@ -84,156 +37,85 @@
 [Configure the routes](#config-routes). Enter the following command
 where `customer-app` is the name of your app:
 
-<<<<<<< HEAD
 如果你还没有应用，可以遵循下面的步骤使用 CLI 创建一个。如果已经有了，可以直接跳到 [配置路由](#config-routes)部分。
 输入下列命令，其中的 `customer-app` 表示你的应用名称：
 
-```sh
-
-ng new customer-app --routing
-
-```
-=======
 <code-example language="bash">
 ng new customer-app --routing
-</code-example>
->>>>>>> 6d28a209
+
+</code-example>
 
 This creates an app called `customer-app` and the `--routing` flag
 generates a file called `app-routing.module.ts`, which is one of
 the files you need for setting up lazy loading for your feature module.
 Navigate into the project by issuing the command `cd customer-app`.
 
-<<<<<<< HEAD
 这会创建一个名叫 `customer-app` 的应用，而 `--routing` 标识生成了一个名叫 `app-routing.module.ts` 的文件，它是你建立惰性加载的特性模块时所必须的。
 输入命令 `cd customer-app` 进入该项目。
 
-## Create a feature module with routing
-
-## 创建一个带路由的特性模块
-
-Next, you’ll need a feature module to route to. To make one, enter
-the following command at the terminal window prompt where `customers` is the name of the module:
-
-接下来，你需要一个要路由到的特性模块。要生成一个，请输入下列命令，其中的 `customers` 是该模块的名字：
-
-```sh
-
-ng generate module customers --routing
-
-```
-=======
 <div class="alert is-helpful">
->>>>>>> 6d28a209
 
 The `--routing` option requires Angular/CLI version 8.1 or higher.
 See [Keeping Up to Date](guide/updating).
 
-<<<<<<< HEAD
-这会创建一个 `customers` 目录，其中有两个文件：`CustomersModule` 和 `CustomersRoutingModule`。
-`CustomersModule` 扮演的是与客户紧密相关的所有事物的管理员。`CustomersRoutingModule` 则会处理任何与客户有关的路由。
-这样就可以在应用不断成长时保持应用的良好结构，并且当复用本模块时，你可以轻松的让其路由保持完好。
-
-The CLI imports the `CustomersRoutingModule` into the `CustomersModule` by
-adding a JavaScript import statement at the top of the file and adding
-`CustomersRoutingModule` to the `@NgModule` `imports` array.
-
-CLI 会把 `CustomersRoutingModule` 自动导入到 `CustomersModule`。它会在文件的顶部添加一条 JavaScript 的 `import` 语句，并把 `CustomersRoutingModule` 添加到 `@NgModule` 的 `imports` 数组中。
-
-## Add a component to the feature module
-
-## 向特性模块中添加组件
-
-In order to see the module being lazy loaded in the browser, create a component to render some HTML when the app loads `CustomersModule`. At the command line, enter the following:
-
-要想在浏览器中看出该模块惰性加载成功了，就创建一个组件用来在应用加载 `CustomersModule` 之后渲染出一些 HTML。在命令行中输入如下命令：
-
-```sh
-
-ng generate component customers/customer-list
-
-```
-=======
+`--routing` 选项需要 Angular/CLI 8.1 或更高版本。
+请参阅[保持最新](guide/updating)。
+
 </div>
 
 ## Create a feature module with routing
+
+## 创建一个带路由的特性模块
 
 Next, you’ll need a feature module with a component to route to.
 To make one, enter the following command in the terminal, where `customers` is the name of the feature module. The path for loading the `customers` feature modules is also `customers` because it is specified with the `--route` option:
 
+接下来，您将需要一个包含路由的目标组件的特性模块。
+要创建它，在终端中输入如下命令，其中 `customers` 是特性模块的名称。加载 `customers` 特性模块的路径也是 `customers`，因为它是通过 `--route` 选项指定的：
+
 <code-example language="bash">
 ng generate module customers --route customers --module app.module
 </code-example>
->>>>>>> 6d28a209
 
 This creates a `customers` folder with the new lazy-loadable module `CustomersModule` defined in the `customers.module.ts` file. The command automatically declares the `CustomersComponent` inside the new feature module.
 
-<<<<<<< HEAD
-这会在 `customers` 目录中创建一个名叫 `customer-list` 的文件夹，其中包含该组件的四个文件。
-
-Just like with the routing module, the CLI imports the
-`CustomerListComponent` into the `CustomersModule`.
-
-就像路由模块一样，CLI 也自动把 `CustomerListComponent` 导入了 `CustomersModule`。
-=======
+这将创建一个 `customers` 文件夹，在其 `customers.module.ts` 文件中定义了新的可惰性加载模块 `CustomersModule`。该命令会自动在新特性模块中声明 `CustomersComponent`。
+
 Because the new module is meant to be lazy-loaded, the command does NOT add a reference to the new feature module in the application's root module file, `app.module.ts`.
 Instead, it adds the declared route, `customers` to the `routes` array declared in the module provided as the `--module` option.
+
+因为这个新模块想要惰性加载，所以该命令不会在应用的根模块 `app.module.ts` 中添加对新特性模块的引用。
+相反，它将声明的路由 `customers` 添加到以 `--module` 选项指定的模块中声明的 `routes` 数组中。
 
 <code-example
   header="src/app/app-routing.module.ts"
   path="lazy-loading-ngmodules/src/app/app-routing.module.ts"
   region="routes-customers">
 </code-example>
->>>>>>> 6d28a209
 
 Notice that the lazy-loading syntax uses `loadChildren` followed by a function that uses the browser's built-in `import('...')` syntax for dynamic imports.
 The import path is the relative path to the module.
 
-<<<<<<< HEAD
-## 再添加一个特性模块
-
-For another place to route to, create a second feature module with routing:
-
-为了提供另一个可路由到的地点，再创建第二个带路由的特性模块：
-
-```sh
-
-ng generate module orders --routing
-
-```
-=======
+注意，惰性加载语法使用 `loadChildren`，其后是一个使用浏览器内置的 `import('...')` 语法进行动态导入的函数。
+其导入路径是到当前模块的相对路径。
+
 ### Add another feature module
 
+### 添加另一个特性模块
+
 Use the same command to create a second lazy-loaded feature module with routing, along with its stub component.
->>>>>>> 6d28a209
+
+使用同样的命令创建第二个带路由的惰性加载特性模块及其桩组件。
 
 <code-example language="bash">
 ng generate module orders --route orders --module app.module
 </code-example>
 
-<<<<<<< HEAD
-这会创建一个名叫 `orders` 的新文件夹，其中包含 `OrdersModule` 和 `OrdersRoutingModule`。
-
-Now, just like with the `CustomersModule`, give it some content:
-
-现在，像 `CustomersModule` 一样，给它添加一些内容：
-
-```sh
-
-ng generate component orders/order-list
-
-```
-
-## Set up the UI
-
-## 建立 UI
-
-Though you can type the URL into the address bar, a nav
-is easier for the user and more common. Replace the default
-placeholder markup in `app.component.html` with a custom nav
-=======
 This creates a new folder called `orders` containing the `OrdersModule` and `OrdersRoutingModule`, along with the new `OrdersComponent` source files.
 The `orders` route, specified with the `--route` option, is added to the `routes` array inside the `app-routing.module.ts` file, using the lazy-loading syntax.
+
+这将创建一个名为 `orders` 的新文件夹，其中包含 `OrdersModule` 和 `OrdersRoutingModule` 以及新的 `OrdersComponent` 源文件。
+使用 `--route` 选项指定的 `orders` 路由，用惰性加载语法添加到了 `app-routing.module.ts` 文件内的 `routes` 数组中。
 
 <code-example
   header="src/app/app-routing.module.ts"
@@ -243,174 +125,96 @@
 
 ## Set up the UI
 
+## 建立 UI
+
 Though you can type the URL into the address bar, a navigation UI is easier for the user and more common.
 Replace the default placeholder markup in `app.component.html` with a custom nav
->>>>>>> 6d28a209
 so you can easily navigate to your modules in the browser:
 
-虽然你也可以在地址栏中输入 URL，不过导航菜单会更好用，而且更常见。
+虽然你也可以在地址栏中输入 URL，不过导航 UI 会更好用，也更常见。
 把 `app.component.html` 中的占位脚本替换成一个自定义的导航，以便你在浏览器中能轻松地在模块之间导航。
 
-<<<<<<< HEAD
-<code-example path="lazy-loading-ngmodules/src/app/app.component.html" region="app-component-template" header="src/app/app.component.html" linenums="false">
+<code-example path="lazy-loading-ngmodules/src/app/app.component.html" header="app.component.html" region="app-component-template" header="src/app/app.component.html">
 
 </code-example>
 
 To see your app in the browser so far, enter the following command in the terminal window:
 
 要想在浏览器中看到你的应用，就在终端窗口中输入下列命令：
-
-```sh
-
-ng serve
-
-```
-
-Then go to `localhost:4200` where you should see “app works!” and three buttons.
-
-然后，跳转到 `localhost:4200`，这时你应该看到 “app works!” 和三个按钮。
-
-<figure>
- <img src="generated/images/guide/lazy-loading-ngmodules/three-buttons.png" width="300" alt="three buttons in the browser">
-</figure>
-
-To make the buttons work, you need to configure the routing modules.
-=======
-<code-example path="lazy-loading-ngmodules/src/app/app.component.html" header="app.component.html" region="app-component-template" header="src/app/app.component.html"></code-example>
-
-
-To see your app in the browser so far, enter the following command in the terminal window:
 
 <code-example language="bash">
 ng serve
-</code-example>
-
-Then go to `localhost:4200` where you should see “customer-app” and three buttons.
+
+</code-example>
+
+Then go to `localhost:4200` where you should see  `customer-app`  and three buttons.
+
+然后，跳转到 `localhost:4200`，这时你应该看到  `customer-app`  和三个按钮。
 
 <div class="lightbox">
+
   <img src="generated/images/guide/lazy-loading-ngmodules/three-buttons.png" width="300" alt="three buttons in the browser">
+
 </div>
 
 These buttons work, because the CLI automatically added the routes to the feature modules to the `routes` array in `app.module.ts`.
->>>>>>> 6d28a209
-
-要想让这些按钮生效，你需要配置一下这些路由模块。
+
+这些按钮生效了，因为 CLI 会自动将特性模块的路由添加到 `app.module.ts` 中的 `routes` 数组中。
 
 {@a config-routes}
 
-<<<<<<< HEAD
-## Configure the routes
-
-## 配置路由
-
-The two feature modules, `OrdersModule` and `CustomersModule`, have to be
-wired up to the `AppRoutingModule` so the router knows about them. The structure is as follows:
-
-这两个特性模块（`OrdersModule` 和 `CustomersModule`）应该挂接到 `AppRoutingModule` 中，来让路由器知道它们。其结构如下：
-
-<figure>
- <img src="generated/images/guide/lazy-loading-ngmodules/lazy-load-relationship.jpg" width="400" alt="lazy loaded modules diagram">
-</figure>
-
-Each feature module acts as a doorway via the router. In the `AppRoutingModule`, you configure the routes to the feature modules, in this case `OrdersModule` and `CustomersModule`. This way, the router knows to go to the feature module. The feature module then connects the `AppRoutingModule` to the `CustomersRoutingModule` or the `OrdersRoutingModule`. Those routing modules tell the router where to go to load relevant components.
-
-每个特性模块都是路由器中的一个“门口”。在 `AppRoutingModule` 中，你配置了一些路由指向这些特性模块（即 `OrderModule` 和 `CustomersModule`）。
-通过这种方式，路由器就知道了如何跳转到特性模块。然后，特性模块就把 `AppRoutingModule` 和 `CustomersRoutingModule` 或 `OrdersRoutingModule` 连接到一起。这些路由模块会告诉路由器该到哪里去加载相应的组件。
-
-### Routes at the app level
-
-### 顶层的路由
-
-In `AppRoutingModule`, update the `routes` array with the following:
-
-在 `AppRoutingModule` 中，把 `routes` 数组修改成这样：
-
-<code-example path="lazy-loading-ngmodules/src/app/app-routing.module.ts" region="const-routes" header="src/app/app-routing.module.ts" linenums="false">
-
-</code-example>
-
-The import statements stay the same. The first two paths are the routes to the `CustomersModule` and the `OrdersModule` respectively. Notice that the lazy loading syntax uses `loadChildren` followed by a function that uses the browser's built-in `import('...')` syntax for dynamic imports. The import path is the relative path to the module.
-=======
 ## Imports and route configuration
+
+## 导入与路由配置
 
 The CLI automatically added each feature module to the routes map at the application level.
 Finish this off by adding the default route. In the `app-routing.module.ts` file, update the `routes` array with the following:
 
+CLI 会将每个特性模块自动添加到应用级的路由映射表中。
+通过添加默认路由来最终完成这些步骤。
+在 `app-routing.module.ts` 文件中，使用如下命令更新 `routes` 数组：
+
 <code-example path="lazy-loading-ngmodules/src/app/app-routing.module.ts" id="app-routing.module.ts" region="const-routes" header="src/app/app-routing.module.ts"></code-example>
 
 The first two paths are the routes to the `CustomersModule` and the `OrdersModule`.
 The final entry defines a default route. The empty path matches everything that doesn't match an earlier path.
 
->>>>>>> 6d28a209
-
-这些 `import` 语句没有变化。前两个路径分别路由到了 `CustomersModule` 和 `OrdersModule`。注意看惰性加载的语法：`loadChildren` 后面紧跟着一个函数，它使用浏览器内置的 `import('...')` 语法来实现动态导入。这里的导入路径是到那个模块的相对路径。
+前两个路径是到 `CustomersModule` 和 `OrdersModule` 的路由。
+最后一个条目则定义了默认路由。空路径匹配所有不匹配先前路径的内容。
 
 ### Inside the feature module
 
-<<<<<<< HEAD
 ### 特性模块内部
 
-Next, take a look at `customers.module.ts`. If you’re using the CLI and following the steps outlined in this page, you don’t have to do anything here. The feature module is like a connector between the `AppRoutingModule` and the feature routing module. The `AppRoutingModule` imports the feature module, `CustomersModule`, and `CustomersModule` in turn imports the `CustomersRoutingModule`.
-
-接下来看看 `customers.module.ts`。如果你使用的是 CLI，并遵循本页面中给出的步骤，那么在这里你不必做任何事。
-特性模块就像是 `AppRoutingModule` 和该特性自己的路由模块之间的连接器。
-`AppRoutingModule` 导入了特性模块 `CustomersModule`，而 `CustomersModule` 又导入了 `CustomersRoutingModule`。
-
-<code-example path="lazy-loading-ngmodules/src/app/customers/customers.module.ts" region="customers-module" header="src/app/customers/customers.module.ts" linenums="false">
-
-</code-example>
-
-The `customers.module.ts` file imports the `CustomersRoutingModule` and `CustomerListComponent` so the `CustomersModule` class can have access to them. `CustomersRoutingModule` is then listed in the `@NgModule` `imports` array giving `CustomersModule` access to its own routing module, and `CustomerListComponent` is in the `declarations` array, which means `CustomerListComponent` belongs to the `CustomersModule`.
-=======
 Next, take a look at the `customers.module.ts` file. If you’re using the CLI and following the steps outlined in this page, you don’t have to do anything here.
 
+接下来，仔细看看 `customers.module.ts` 文件。如果您使用的是 CLI，并按照此页面中的步骤进行操作，则无需在此处执行任何操作。
+
 <code-example path="lazy-loading-ngmodules/src/app/customers/customers.module.ts" id="customers.module.ts" region="customers-module" header="src/app/customers/customers.module.ts"></code-example>
 
 The `customers.module.ts` file imports the `customers-routing.module.ts` and `customers.component.ts` files. `CustomersRoutingModule` is listed in the `@NgModule` `imports` array giving `CustomersModule` access to its own routing module. `CustomersComponent` is in the `declarations` array, which means `CustomersComponent` belongs to the `CustomersModule`.
->>>>>>> 6d28a209
-
-`customers.module.ts` 文件导入了 `CustomersRoutingModule` 和 `CustomerListComponent`，所以 `CustomersModule` 类可以访问它们。
-接着 `CustomersRoutingModule` 出现在了 `@NgModule` 的 `imports` 数组中，这让 `CustomersModule` 可以访问它的路由模块。而 `CustomerListComponent` 出现在了 `declarations` 数组中，这表示 `CustomerListComponent` 属于 `CustomersModule`。
+
+`customers.module.ts` 文件导入了 `customers-routing.module.ts` 和 `customers.component.ts` 文件。 `@NgModule` 的 `imports` 数组中列出了 `CustomersRoutingModule` ，让 `CustomersModule` 可以访问它自己的路由模块。`CustomersComponent` 位于 `declarations` 数组中，这意味着 `CustomersComponent` 属于 `CustomersModule`。
 
 The `app-routing.module.ts` then imports the feature module, `customers.module.ts` using JavaScript's dynamic import.
 
-<<<<<<< HEAD
-### 配置该特性模块的路由
-
-The next step is in `customers-routing.module.ts`. First, import the component at the top of the file with the other JavaScript import statements. Then, add the route to `CustomerListComponent`.
-
-接下来的步骤位于 `customers-routing.module.ts` 中。首先，在文件的顶部使用 JS 的 `import` 语句导入该组件。然后添加指向 `CustomerListComponent` 的路由。
-
-<code-example path="lazy-loading-ngmodules/src/app/customers/customers-routing.module.ts" region="customers-routing-module" header="src/app/customers/customers-routing.module.ts" linenums="false">
-
-</code-example>
-
-Notice that the `path` is set to an empty string. This is because the path in `AppRoutingModule` is already set to `customers`, so this route in the `CustomersRoutingModule`, is already within the `customers` context. Every route in this routing module is a child route.
-
-注意，`path` 被设置成了空字符串。这是因为 `AppRoutingModule` 中的路径已经设置为了 `customers`，所以 `CustomersRoutingModule` 中的这个路由定义已经位于 `customers` 这个上下文中了。也就是说这个路由模块中的每个路由其实都是子路由。
-
-Repeat this last step of importing the `OrdersListComponent` and configuring the Routes array for the `orders-routing.module.ts`:
-
-重复这个步骤以导入 `OrdersListComponent`，并为 `orders-routing.module.ts` 配置路由树组：
-
-<code-example path="lazy-loading-ngmodules/src/app/orders/orders-routing.module.ts" region="orders-routing-module-detail" header="src/app/orders/orders-routing.module.ts (excerpt)" linenums="false">
-
-</code-example>
-
-Now, if you view the app in the browser, the three buttons take you to each module.
-=======
+然后，`app-routing.module.ts` 会使用 JavaScript 的动态导入功能来导入特性模块 `customers.module.ts`。
+
 The feature-specific route definition file `customers-routing.module.ts` imports its own feature component defined in the `customers.component.ts` file, along with the other JavaScript import statements. It then maps the empty path to the `CustomersComponent`.
 
+专属于特性模块的路由定义文件 `customers-routing.module.ts` 将导入在 `customers.component.ts` 文件中定义的自有特性组件，以及其它 JavaScript 导入语句。然后将空路径映射到 `CustomersComponent`。
+
 <code-example path="lazy-loading-ngmodules/src/app/customers/customers-routing.module.ts" id="customers-routing.module.ts" region="customers-routing-module" header="src/app/customers/customers-routing.module.ts"></code-example>
 
 The `path` here is set to an empty string because the path in `AppRoutingModule` is already set to `customers`, so this route in the `CustomersRoutingModule`, is already within the `customers` context. Every route in this routing module is a child route.
 
+这里的 `path` 设置为空字符串，因为 `AppRoutingModule` 中的路径已经设置为 `customers`，因此，`CustomersRoutingModule` 中的此路由已经位于 `customers` 这个上下文中。此路由模块中的每个路由都是其子路由。
+
 The other feature module's routing module is configured similarly.
 
+另一个特性模块中路由模块的配置也类似。
+
 <code-example path="lazy-loading-ngmodules/src/app/orders/orders-routing.module.ts" id="orders-routing.module.ts" region="orders-routing-module-detail" header="src/app/orders/orders-routing.module.ts (excerpt)"></code-example>
->>>>>>> 6d28a209
-
-现在，如果你在浏览器中查看该应用，这三个按钮会把你带到每个模块去。
 
 ## Confirm it’s working
 
@@ -418,43 +222,34 @@
 
 You can check to see that a module is indeed being lazy loaded with the Chrome developer tools. In Chrome, open the dev tools by pressing `Cmd+Option+i` on a Mac or `Ctrl+Shift+j` on a PC and go to the Network Tab.
 
-<<<<<<< HEAD
 你可以使用 Chrome 开发者工具来确认一下这些模块真的是惰性加载的。
 在 Chrome 中，按 `Cmd+Option+i`（Mac）或 `Ctrl+Shift+j`（PC），并选中 `Network` 页标签。
 
-<figure>
- <img src="generated/images/guide/lazy-loading-ngmodules/network-tab.png" width="600" alt="lazy loaded modules diagram">
-</figure>
-
-Click on the Orders or Customers button. If you see a chunk appear, you’ve wired everything up properly and the feature module is being lazy loaded. A chunk should appear for Orders and for Customers but will only appear once for each.
-=======
 <div class="lightbox">
+
   <img src="generated/images/guide/lazy-loading-ngmodules/network-tab.png" width="600" alt="lazy loaded modules diagram">
-</div>
-
+
+</div>
 
 Click on the Orders or Customers button. If you see a chunk appear, everything is wired up properly and the feature module is being lazy loaded. A chunk should appear for Orders and for Customers but will only appear once for each.
->>>>>>> 6d28a209
-
-点击 Orders 或 Customers 按钮。如果你看到某个 chunk 文件出现了，就表示你已经惰性加载并接入了这个特性模块。Orders 和 Customers 都应该出现一次 chunk，并且它们各自只应该出现一次。
+
+点击 Orders 或 Customers 按钮。如果你看到某个 chunk 文件出现了，就表示一切就绪，特性模块被惰性加载成功了。Orders 和 Customers 都应该出现一次 chunk，并且它们各自只应该出现一次。
 
 <div class="lightbox">
+
   <img src="generated/images/guide/lazy-loading-ngmodules/chunk-arrow.png" width="600" alt="lazy loaded modules diagram">
+
 </div>
 
 To see it again, or to test after working in the project, clear everything out by clicking the circle with a line through it in the upper left of the Network Tab:
 
-<<<<<<< HEAD
-要想再次查看它或测试本项目后面的行为，只要点击 Network 页左上放的“清除”图标即可。
-
-<figure>
- <img src="generated/images/guide/lazy-loading-ngmodules/clear.gif" width="200" alt="lazy loaded modules diagram">
-</figure>
-=======
+要想再次查看它或测试本项目后面的行为，只要点击 Network 页左上放的 `清除` 图标即可。
+
 <div class="lightbox">
+
   <img src="generated/images/guide/lazy-loading-ngmodules/clear.gif" width="200" alt="lazy loaded modules diagram">
-</div>
->>>>>>> 6d28a209
+
+</div>
 
 Then reload with `Cmd+r` or `Ctrl+r`, depending on your platform.
 
@@ -462,44 +257,30 @@
 
 ## `forRoot()` and `forChild()`
 
-<<<<<<< HEAD
 ## `forRoot()` 与 `forChild()`
 
-You might have noticed that the CLI adds `RouterModule.forRoot(routes)` to the `app-routing.module.ts` `imports` array. This lets Angular know that this module,
-`AppRoutingModule`, is a routing module and `forRoot()` specifies that this is the root
-routing module. It configures all the
-routes you pass to it, gives you access to the router directives, and registers the `RouterService`.
-Use `forRoot()` in the `AppRoutingModule`&mdash;that is, one time in the app at the root level.
-
-你可能已经注意到了，CLI 会把 `RouterModule.forRoot(routes)` 添加到 `app-routing.module.ts` 的 `imports` 数组中。
-这会让 Angular 知道 `AppRoutingModule` 是一个路由模块，而 `forRoot()` 表示这是一个根路由模块。
-它会配置你传入的所有路由、让你能访问路由器指令并注册 `RouterService`。
-在 `AppRoutingModule` 中使用 `forRoot()`，在本应用中这只会在顶层模块中写一次。
-
-The CLI also adds `RouterModule.forChild(routes)` to feature routing modules. This way, Angular
-knows that the route list is only responsible for providing additional routes and is intended for feature modules. You can use `forChild()` in multiple modules.
-
-CLI 还会把 `RouterModule.forChild(routes)` 添加到各个特性模块中。这种方式下 Angular 就会知道这个路由列表只负责提供额外的路由并且其设计意图是作为特性模块使用。你可以在多个模块中使用 `forChild()`。
-
-`forRoot()` contains injector configuration which is global; such as configuring the Router. `forChild()` has no injector configuration, only directives such as `RouterOutlet` and `RouterLink`.
-
-`forRoot()` 包含的注入器配置是全局性的，比如对路由器的配置。`forChild()` 中没有注入器配置，只有像 `RouterOutlet` 和 `RouterLink` 这样的指令。
-
-=======
 You might have noticed that the CLI adds `RouterModule.forRoot(routes)` to the `AppRoutingModule` `imports` array.
 This lets Angular know that the `AppRoutingModule` is a routing module and `forRoot()` specifies that this is the root routing module.
 It configures all the routes you pass to it, gives you access to the router directives, and registers the `Router` service.
 Use `forRoot()` only once in the application, inside the `AppRoutingModule`.
 
+你可能已经注意到了，CLI 会把 `RouterModule.forRoot(routes)` 添加到 `AppRoutingModule` 的 `imports` 数组中。
+这会让 Angular 知道 `AppRoutingModule` 是一个路由模块，而 `forRoot()` 表示这是一个根路由模块。
+它会配置你传入的所有路由、让你能访问路由器指令并注册 `Router`。
+`forRoot()` 在应用中只应该使用一次，也就是这个 `AppRoutingModule` 中。
+
 The CLI also adds `RouterModule.forChild(routes)` to feature routing modules.
 This way, Angular knows that the route list is only responsible for providing additional routes and is intended for feature modules.
 You can use `forChild()` in multiple modules.
 
+CLI 还会把 `RouterModule.forChild(routes)` 添加到各个特性模块中。这种方式下 Angular 就会知道这个路由列表只负责提供额外的路由并且其设计意图是作为特性模块使用。你可以在多个模块中使用 `forChild()`。
+
 The `forRoot()` method takes care of the *global* injector configuration for the Router.
 The `forChild()` method has no injector configuration. It uses directives such as `RouterOutlet` and `RouterLink`.
->>>>>>> 6d28a209
 For more information, see the [`forRoot()` pattern](guide/singleton-services#forRoot) section of the [Singleton Services](guide/singleton-services) guide.
 
+`forRoot()` 方法为路由器管理*全局性的*注入器配置。
+`forChild()` 方法中没有注入器配置，只有像 `RouterOutlet` 和 `RouterLink` 这样的指令。
 欲知详情，参见[单例服务](guide/singleton-services)章的 [`forRoot()` 模式](guide/singleton-services#forRoot)小节。
 
 <hr>
@@ -517,15 +298,17 @@
    [路由与导航](guide/router)。
 
 * [Providers](guide/providers).
-<<<<<<< HEAD
 
    [服务提供商](guide/providers)。
 
 * [Types of Feature Modules](guide/module-types).
 
    [特性模块的分类](guide/module-types)。
-=======
-* [Types of Feature Modules](guide/module-types).
+
 * [Route-level code-splitting in Angular](https://web.dev/route-level-code-splitting-in-angular/)
+
+  [Angular 中的路由级代码拆分](https://web.dev/route-level-code-splitting-in-angular/)
+
 * [Route preloading strategies in Angular](https://web.dev/route-preloading-in-angular/)
->>>>>>> 6d28a209
+
+  [Angular 中的路由预加载策略](https://web.dev/route-preloading-in-angular/)

{
  "TopBar": [
    {
      "url": "features",
      "title": "特性"
    },
    {
      "url": "docs",
      "title": "文档"
    },
    {
      "url": "resources",
      "title": "资源"
    },
    {
      "url": "events",
      "title": "会议"
    },
    {
      "url": "https://blog.angular.io/",
      "title": "博客"
    },
    {
      "url": "translations/cn/home",
      "title": "关于中文版"
    }
  ],
  "SideNav": [
    {
      "url": "docs",
      "title": "文档",
      "tooltip": "Angular 开发文档",
      "hidden": true
    },

    {
      "url": "guide/docs-style-guide",
      "title": "文档风格指南",
      "tooltip": "给文档作者的风格指南",
      "hidden": true
    },

    {
      "url": "guide/webpack",
      "title": "Webpack: 简介",
      "hidden": true
    },

    {
      "url": "guide/quickstart",
      "title": "快速上手",
      "tooltip": "Angular 破冰"
    },

    {
      "title": "教程",
      "tooltip": "此《英雄指南》教程会带你用 TypeScript 一步步创建一个 Angular 应用。",
      "children": [
        {
          "url": "tutorial",
          "title": "1. 简介",
          "tooltip": "第一部分：《英雄指南》教程简介"
        },
        {
          "url": "tutorial/toh-pt1",
          "title": "2. 英雄编辑器",
          "tooltip": "第二部分：构建一个简单的英雄编辑器"
        },
        {
          "url": "tutorial/toh-pt2",
          "title": "3. 主从结构",
          "tooltip": "第三部分：构建一个主从结构的页面，用于展现英雄列表"
        },
        {
          "url": "tutorial/toh-pt3",
          "title": "4. 多个组件",
          "tooltip": "第四部分：把主从结构的页面重构成多个组件"
        },
        {
          "url": "tutorial/toh-pt4",
          "title": "5. 服务",
          "tooltip": "第五部分：创建一个可复用的服务来调用英雄的数据"
        },
        {
          "url": "tutorial/toh-pt5",
          "title": "6. 路由",
          "tooltip": "第六部分：添加 Angular 组件路由，并且学习在视图之间导航"
        },
        {
          "url": "tutorial/toh-pt6",
          "title": "7. HTTP",
          "tooltip": "第七部分：把服务和组件改为用 Angular 的 HTTP 服务实现"
        }
      ]
    },

    {
      "title": "核心知识",
      "tooltip": "学习 Angular 的核心知识",
      "children": [
        {
          "url": "guide/architecture",
          "title": "架构",
          "tooltip": "Angular 应用的基本构造块"
        },
        {
          "title": "模板与数据绑定",
          "tooltip": "模板与数据绑定",
          "children": [
            {
              "url": "guide/displaying-data",
              "title": "显示数据",
              "tooltip": "属性绑定可以帮助应用把数据显示在界面上"
            },
            {
              "url": "guide/template-syntax",
              "title": "模板语法",
              "tooltip": "学习如何写模板，以便借助数据绑定机制显示数据并响应事件。"
            },
            {
              "url": "guide/lifecycle-hooks",
              "title": "生命周期钩子",
              "tooltip": "Angular 调用指令和组件的生命周期钩子函数，包括它的创建、变更和销毁时。"
            },
            {
              "url": "guide/component-interaction",
              "title": "组件交互",
              "tooltip": "在不同的指令和组件之间共享信息"
            },
            {
              "url": "guide/component-styles",
              "title": "组件样式",
              "tooltip": "添加专属于某个组件的样式"
            },
            {
              "url": "guide/dynamic-component-loader",
              "title": "动态组件",
              "tooltip": "动态加载组件"
            },
            {
              "url": "guide/attribute-directives",
              "title": "属性型指令",
              "tooltip": "属性型指令把行为添加到现有元素上。"
            },
            {
              "url": "guide/structural-directives",
              "title": "结构型指令",
              "tooltip": "结构型指令可以操纵页面的布局"
            },
            {
              "url": "guide/pipes",
              "title": "管道",
              "tooltip": "管道可以在模板中转换显示的内容。"
            },
            {
              "url": "guide/animations",
              "title": "动画",
              "tooltip": "Angular 动画体系指南"
            }
          ]
        },
        {
          "title": "表单",
          "tooltip": "Angular 的表单",
          "children": [
            {
              "url": "guide/user-input",
              "title": "用户输入",
              "tooltip": "用户输入触发 DOM 事件。我们通过事件绑定来监听它们，把更新过的数据导入回我们的组件和 model。"
            },
            {
              "url": "guide/forms",
              "title": "模板驱动表单",
              "tooltip": "表单可以创建集中、高效、引人注目的输入体验。Angular 表单可以协调一组数据绑定控件，跟踪变更，验证输入，并表达错误信息。"
            },
            {
              "url": "guide/form-validation",
              "title": "表单验证",
              "tooltip": "验证用户的表单输入"
            },
            {
              "url": "guide/reactive-forms",
              "title": "响应式表单",
              "tooltip": "使用 FormBuilder 、分组和数组创建响应式表单。"
            },
            {
              "url": "guide/dynamic-form",
              "title": "动态表单",
              "tooltip": "使用FormGroup渲染动态表单"
            }
          ]
        },

        {
          "url": "guide/bootstrapping",
          "title": "引导启动",
          "tooltip": "在应用的根模块（AppModule）中告诉 Angular 如何构造并引导引用。"
        },

        {
          "title": "NgModules",
          "tooltip": "学习如何使用 NgModule 让你的应用更高效。",
          "children": [
            {
              "url": "guide/ngmodule",
              "title": "NgModule",
              "tooltip": "使用 @NgModule 定义应用的模块。"
            },
            {
              "url": "guide/ngmodule-faq",
              "title": "NgModule 常见问题",
              "tooltip": "回答关于 @NgModule 的常见问题。"
            }
        ]},

        {
          "title": "依赖注入",
          "tooltip": "依赖注入：创建并注入各种服务。",
          "children": [
            {
              "url": "guide/dependency-injection",
              "title": "依赖注入",
              "tooltip": "Angular 的依赖注入系统能够即时（JIT）地创建和交付所依赖的服务。"
            },
            {
              "url": "guide/hierarchical-dependency-injection",
              "title": "多级注入器",
              "tooltip": "Angular 的多级注入体系会建立与组件平行的注入器树。"
            },
            {
              "url": "guide/dependency-injection-in-action",
              "title": "DI 实用技巧",
              "tooltip": "依赖注入的使用技巧"
            }
          ]
        },

        {
          "url": "guide/http",
          "title": "HttpClient",
          "tooltip": "通过 HTTP 协议与远程服务器对话。"
        },
        {
          "url": "guide/router",
          "title": "路由与导航",
          "tooltip": "揭示如何通过 Angular 路由进行基本的屏幕导航。"
        },
        {
          "url": "guide/testing",
          "title": "测试",
          "tooltip": "测试 Angular 应用的技巧与实践。"
        },
        {
          "url": "guide/cheatsheet",
          "title": "速查表",
          "tooltip": "关于 Angular 常用编码技术的快速指南。"
        }
    ]},

    {
      "title": "其它技术",
      "tooltip": "把 Angular 用到你的实际工作中的一些技巧",
      "children": [

        {
          "url": "guide/i18n",
          "title": "国际化 (i18n)",
          "tooltip": "把应用模板中的文本翻译成多种语言。"
        },
        {
          "url": "guide/language-service",
          "title": "语言服务",
          "tooltip": "使用 Angular 语言服务来为开发提速。"
        },
        {
          "url": "guide/security",
          "title": "安全",
          "tooltip": "Angular 应用开发中的安全技术。"
        },
        {
<<<<<<< HEAD
          "url": "guide/ts-to-js",
          "title": "从 TypeScript 到 JavaScript",
          "tooltip": "如何把 Angular 的 TypeScript 范例转换成 ES6 和 ES5 的。"
        },
        {
          "title": "环境设置与部署",
          "tooltip": "环境设置与部署",
=======
          "title": "Setup & Deployment",
          "tooltip": "Setup and Deployment",
>>>>>>> 70628112
          "children": [
            {
              "url": "guide/setup",
              "title": "设置本地开发环境",
              "tooltip": "在你自己的机器上安装 Angular QuickStart 种子，以便更快、更高效的开发。"
            },
            {
              "url": "guide/setup-systemjs-anatomy",
              "title": "设置方式剖析",
              "tooltip": "基于 SystemJS 的本地开发环境内幕。"
            },
            {
              "url": "guide/browser-support",
              "title": "浏览器支持",
              "tooltip": "浏览器支持与 Polyfills 指南"
            },
            {
              "url": "guide/npm-packages",
              "title": "npm 包",
              "tooltip": "建议的 npm 包，以及如何指定包的依赖。"
            },

            {
              "url": "guide/typescript-configuration",
              "title": "TypeScript 配置",
              "tooltip": "给 Angular 开发者的 TypeScript 配置。"
            },
            {
              "url": "guide/aot-compiler",
              "title": "预（AOT）编译",
              "tooltip": "学习如何使用 AOT 预编译器。"
            },
            {
              "url": "guide/metadata",
              "title": "Metadata and AOT",
              "tooltip": "How Angular handles metadata with AOT."
            },
            {
              "url": "guide/deployment",
              "title": "部署",
              "tooltip": "学习如何部署你的 Angular 应用。"
            }
          ]
        },

        {
          "title": "升级",
          "tooltip": "渐进式的把 AngularJS 应用升级到 Angular。",
          "children": [
            {
              "url": "guide/upgrade",
              "title": "从 AngularJS 升级",
              "tooltip": "渐进式的把 AngularJS 应用升级到 Angular。"
            },
            {
              "url": "guide/ajs-quick-reference",
              "title": "升级速查表",
              "tooltip": "学习如何把 AngularJS 的概念和技术映射到 Angular 。"
            }
          ]
        },

        {
          "url": "guide/visual-studio-2015",
          "title": "Visual Studio 2015 快速上手",
          "tooltip": "在 Visual Studio 2015 中使用快速起步中的文件"
        },
        {
          "url": "guide/styleguide",
          "title": "风格指南",
          "tooltip": "写出 Angular 风格的程序"
        },
        {
          "url": "guide/glossary",
          "title": "词汇表",
          "tooltip": "Angular 中最重要的词汇的简要定义。"
        }
      ]
    },

    {
      "title": "API 参考手册",
      "tooltip": "关于 Angular 中类和值的详细信息。",
      "url": "api"
    }
  ],

  "Footer": [
    {
      "title": "资源",
      "children": [
        {
          "url": "about",
          "title": "关于",
          "tooltip": "Angular 贡献者。"
        },
        {
          "url": "resources",
          "title": "资源列表",
          "tooltip": "网络上的 Angular 工具、培训、博客等"
        },
        {
          "url": "presskit",
          "title": "宣传资料",
          "tooltip": "我们的联系方式、LOGO 和品牌"
        },
        {
          "url": "https://blog.angular.io/",
          "title": "博客",
          "tooltip": "Angular 官方博客"
        }
      ]
    },
    {
      "title": "帮助",
      "children": [
        {
          "url": "http://stackoverflow.com/questions/tagged/angular2",
          "title": "Stack Overflow",
          "tooltip": "Stack Overflow: 这里的社区会回答你关于 Angular 的技术问题"
        },
        {
          "url": "https://gitter.im/angular/angular",
          "title": "Gitter",
          "tooltip": "和老鸟聊 Angular"
        },
        {
          "url": "https://github.com/angular/angular/issues",
          "title": "报告问题",
          "tooltip": "在 github 上报告问题和建议。"
        },
        {
          "url": "https://github.com/angular/code-of-conduct/blob/master/CODE_OF_CONDUCT.md",
          "title": "行为规范",
          "tooltip": "让我们彼此尊重"
        }
      ]
    },
    {
      "title": "社区",
      "children": [
        {
          "url": "events",
          "title": "活动",
          "tooltip": "Post issues and suggestions on github."
        },
        {
          "url": "http://www.meetup.com/topics/angularjs/",
          "title": "聚会",
          "tooltip": "参加聚会，向别的开发人员学习"
        },
        {
          "url": "https://twitter.com/angular",
          "title": "Twitter",
          "tooltip": "Twitter"
        },
        {
          "url": "https://github.com/angular/angular",
          "title": "GitHub",
          "tooltip": "GitHub"
        },
        {
          "url": "contribute",
          "title": "做贡献",
          "tooltip": "向 Angular 做贡献"
        }
      ]
    },
    {
      "title": "多语言",
      "children": [
        {
          "title": "English Version",
          "url": "https://angular.io/"
        }
      ]
    }
  ],

  "docVersions": [
    { "title": "v2", "url": "https://v2.angular.cn" },
    { "title": "AngularDart", "url": "https://webdev.dartlang.org/angular" }

  ]
}<|MERGE_RESOLUTION|>--- conflicted
+++ resolved
@@ -278,18 +278,8 @@
           "tooltip": "Angular 应用开发中的安全技术。"
         },
         {
-<<<<<<< HEAD
-          "url": "guide/ts-to-js",
-          "title": "从 TypeScript 到 JavaScript",
-          "tooltip": "如何把 Angular 的 TypeScript 范例转换成 ES6 和 ES5 的。"
-        },
-        {
           "title": "环境设置与部署",
           "tooltip": "环境设置与部署",
-=======
-          "title": "Setup & Deployment",
-          "tooltip": "Setup and Deployment",
->>>>>>> 70628112
           "children": [
             {
               "url": "guide/setup",
@@ -324,8 +314,8 @@
             },
             {
               "url": "guide/metadata",
-              "title": "Metadata and AOT",
-              "tooltip": "How Angular handles metadata with AOT."
+              "title": "元数据与AOT",
+              "tooltip": "Angular 如何在 AOT 中处理元数据"
             },
             {
               "url": "guide/deployment",

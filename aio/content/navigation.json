--- conflicted
+++ resolved
@@ -2,122 +2,18 @@
   "TopBar": [
     {
       "url": "features",
-      "title": "特性"
+      "title": "Features"
     },
     {
       "url": "docs",
-<<<<<<< HEAD
-      "title": "文档",
-      "hidden": true
-=======
       "title": "Docs"
->>>>>>> d71ae278
     },
     {
       "url": "resources",
-      "title": "资源"
+      "title": "Resources"
     },
     {
       "url": "events",
-<<<<<<< HEAD
-      "title": "会议"
-    },
-    {
-      "url": "translations/cn/home",
-      "title": "关于中文版"
-    }
-  ],
-  "SideNav": [
-    {
-      "url": "docs",
-      "title": "文档",
-      "tooltip": "Angular 开发文档",
-      "hidden": true
-    },
-    {
-      "title": "快速起步",
-      "tooltip": "Angular 破冰",
-      "children": [
-        {
-          "url": "guide/learning-angular",
-          "title": "学习 Angular",
-          "tooltip": "为 Angular 新手推荐的学习路径"
-        },
-        {
-          "url": "guide/quickstart",
-          "title": "基本版快速起步",
-          "tooltip": "如何不借助工具开始一个 Angular 项目"
-        },
-        {
-          "url": "guide/cli-quickstart",
-          "title": "CLI 快速起步",
-          "tooltip": "使用 CLI 快速开始一个 Angular 项目"
-        },
-        {
-          "url": "guide/setup",
-          "title": "开发环境",
-          "tooltip": "安装 Angular 《快速起步》种子，更快更有效地在本地开发应用"
-        },
-        {
-          "url": "guide/architecture",
-          "title": "架构概览",
-          "tooltip": "Angular 应用的基本构造块"
-        },
-        {
-          "url": "guide/appmodule",
-          "title": "AppModule: 根模块",
-          "tooltip": "如何在根 \"AppModule\" 中构建和启动应用。"
-        },
-        {
-          "url": "guide/displaying-data",
-          "title": "显示数据",
-          "tooltip": "属性绑定机制把数据显示到用户界面上。"
-        },
-        {
-          "url": "guide/user-input",
-          "title": "用户输入",
-          "tooltip": "用户输入触发 DOM 事件。我们通过事件绑定来监听它们，把更新过的数据导入回我们的组件和 model。"
-        },
-        {
-          "url": "guide/forms",
-          "title": "表单",
-          "tooltip": "表单创建一个有机、有效、引人注目的数据输入体验。Angular 表单协调一组数据绑定控件，跟踪变更，验证输入的有效性，并且显示错误信息。"
-        },
-        {
-          "url": "guide/dependency-injection",
-          "title": "依赖注入",
-          "tooltip": "Angular 的依赖注入系统能够即时地创建和交付所依赖的服务。"
-        },
-        {
-          "url": "tutorial/toh-pt1",
-          "title": "英雄编辑器",
-          "tooltip": "构建一个简单的英雄编辑器"
-        },
-        {
-          "url": "tutorial/toh-pt2",
-          "title": "主从结构",
-          "tooltip": "构建一个主从结构的页面，用于展现英雄列表"
-        },
-        {
-          "url": "tutorial/toh-pt3",
-          "title": "多个组件",
-          "tooltip": "把主从结构的页面重构成多个组件"
-        },
-        {
-          "url": "tutorial/toh-pt4",
-          "title": "服务",
-          "tooltip": "创建一个可复用的服务来调用英雄的数据"
-        },
-        {
-          "url": "tutorial/toh-pt5",
-          "title": "路由",
-          "tooltip": "添加 Angular 组件路由，并且学习在视图之间导航"
-        },
-        {
-          "url": "tutorial/toh-pt6",
-          "title": "HTTP",
-          "tooltip": "把服务和组件改为用 Angular 的 HTTP 服务实现"
-=======
       "title": "Events"
     },
     {
@@ -209,99 +105,11 @@
           "url": "tutorial/toh-pt6",
           "title": "7. HTTP",
           "tooltip": "Part 7: Use HTTP to retrieve and save hero data."
->>>>>>> d71ae278
-        }
-      ]
-    },
-    {
-<<<<<<< HEAD
-      "title": "核心知识",
-      "tooltip": "学习 Angular 的核心知识",
-      "children": [
-        {
-          "title": "Angular 的模块",
-          "tooltip": "Learn how directives modify the layout and behavior of elements.",
-          "children": [
-            {
-              "url": "guide/ngmodule",
-              "title": "Angular 模块",
-              "tooltip": "使用 @NgModule 为应用定义模块"
-            },
-            {
-              "url": "guide/ngmodule-faq",
-              "title": "Angular 模块常见问题",
-              "tooltip": "关于 @NgModule 的常见问题及其答案"
-            }
-          ]
-        },
-        {
-          "url": "guide/component-communication",
-          "title": "组件交互",
-          "tooltip": "在不同的指令和组件之间共享信息"
-        },
-        {
-          "title": "依赖注入",
-          "tooltip": "关于依赖注入的更多知识",
-          "children": [
-            {
-              "url": "guide/cb-dependency-injection",
-              "title": "依赖注入",
-              "tooltip": "关于依赖注入的技巧"
-            },
-            {
-              "url": "guide/hierarchical-dependency-injection",
-              "title": "多级注入器",
-              "tooltip": "Angular 的多级注入体系会建立与组件平行的注入器树"
-            }
-          ]
-        },
-        {
-          "url": "guide/dynamic-component-loader",
-          "title": "动态组件",
-          "tooltip": "动态加载组件"
-        },
-        {
-          "title": "指令",
-          "tooltip": "指令如何修改元素的布局和行为",
-          "children": [
-            {
-              "url": "guide/attribute-directives",
-              "title": "属性型指令",
-              "tooltip": "属性型指令把行为添加到现有元素上。"
-            },
-            {
-              "url": "guide/structural-directives",
-              "title": "结构型指令",
-              "tooltip": "结构型指令可以操纵页面的布局"
-            }
-          ]
-        },
-        {
-          "title": "表单",
-          "tooltip": "关于表单的更多知识",
-          "children": [
-            {
-              "url": "guide/dynamic-form",
-              "title": "动态表单",
-              "tooltip": "使用FormGroup渲染动态表单"
-            },
-            {
-              "url": "guide/form-validation",
-              "title": "表单验证",
-              "tooltip": "验证用户的表单输入"
-            },
-            {
-              "url": "guide/reactive-forms",
-              "title": "响应式表单",
-              "tooltip": "使用FormBuilder、组合数组创建响应式表单。"
-            }
-          ]
-        },
-        {
-          "url": "guide/server-communication",
-          "title": "HTTP 客户端",
-          "tooltip": "通过 HTTP 客户端与远程服务器对话。"
-=======
+        }
+      ]
+    },
+
+    {
       "title": "Fundamentals",
       "tooltip": "The fundamentals of Angular",
       "children": [
@@ -402,19 +210,9 @@
           "url": "guide/bootstrapping",
           "title": "Bootstrapping",
           "tooltip": "Tell Angular how to construct and bootstrap the app in the root \"AppModule\"."
->>>>>>> d71ae278
-        },
-        {
-<<<<<<< HEAD
-          "url": "guide/lifecycle-hooks",
-          "title": "生命周期钩子",
-          "tooltip": "Angular 调用指令和组件的生命周期钩子函数，包括它的创建、变更和销毁时。"
-        },
-        {
-          "url": "guide/pipes",
-          "title": "管道",
-          "tooltip": "管道可以在模板中转换显示的内容。"
-=======
+        },
+
+        {
           "title": "NgModules",
           "tooltip": "Learn how to use NgModules to make your apps efficient.",
           "children": [
@@ -450,8 +248,8 @@
               "tooltip": "Techniques for Dependency Injection."
             }
           ]
->>>>>>> d71ae278
-        },
+        },
+
         {
           "url": "guide/http",
           "title": "HttpClient",
@@ -459,15 +257,6 @@
         },
         {
           "url": "guide/router",
-<<<<<<< HEAD
-          "title": "路由与导航",
-          "tooltip": "揭示如何通过 Angular 路由进行基本的屏幕导航。"
-        },
-        {
-          "url": "guide/template-syntax",
-          "title": "模板语法",
-          "tooltip": "学习如何写模板来显示数据，以及在数据绑定的帮助下响应用户事件"
-=======
           "title": "Routing & Navigation",
           "tooltip": "Discover the basics of screen navigation with the Angular Router."
         },
@@ -480,74 +269,30 @@
           "url": "guide/cheatsheet",
           "title": "Cheat Sheet",
           "tooltip": "A quick guide to common Angular coding techniques."
->>>>>>> d71ae278
-        }
-      ]
-    },
-    {
-<<<<<<< HEAD
-      "title": "API参考手册",
-      "tooltip": "Angular 中各种类和值的详细信息",
-      "url": "api"
-    },
-    {
-      "title": "其它技术",
-      "tooltip": "其它",
-      "children": [
-        {
-          "url": "guide/aot-compiler",
-          "title": "预（AOT）编译",
-          "tooltip": "为何使用以及如何使用预编译器"
-        },
-        {
-          "url": "guide/animations",
-          "title": "动画",
-          "tooltip": "Angular 动画体系指南"
-        },
-        {
-          "url": "guide/ajs-quick-reference",
-          "title": "从 AngularJS 升级到 Angular",
-          "tooltip": "学习如何把 AngularJS 的概念和技术对应到 Angular 中"
-        },
-        {
-          "url": "guide/component-styles",
-          "title": "组件样式",
-          "tooltip": "学习如何把 CSS 样式应用到组件中"
-        },
-        {
-          "url": "guide/deployment",
-          "title": "发布",
-          "tooltip": "学习如何发布 Angular 应用"
-        },
-=======
+        }
+    ]},
+
+    {
       "title": "Techniques",
       "tooltip": "Techniques for putting Angular to work in your environment",
       "children": [
 
->>>>>>> d71ae278
         {
           "url": "guide/i18n",
-          "title": "国际化 (i18n)",
-          "tooltip": "把 Angular 模板中的文本翻译成其它语言"
-        },
-<<<<<<< HEAD
-=======
+          "title": "Internationalization (i18n)",
+          "tooltip": "Translate the app's template text into multiple languages."
+        },
         {
           "url": "guide/language-service",
           "title": "Language Service",
           "tooltip": "Use Angular Language Service to speed up dev time."
         },
->>>>>>> d71ae278
         {
           "url": "guide/security",
-          "title": "安全",
-          "tooltip": "开发内容安全的 Angular 应用。"
-        },
-        {
-<<<<<<< HEAD
-          "title": "环境设置",
-          "tooltip": "本地环境设置的详细信息",
-=======
+          "title": "Security",
+          "tooltip": "Developing for content security in Angular applications."
+        },
+        {
           "url": "guide/ts-to-js",
           "title": "TypeScript to JavaScript",
           "tooltip": "Convert Angular TypeScript examples into ES6 and ES5 JavaScript."
@@ -555,7 +300,6 @@
         {
           "title": "Setup & Deployment",
           "tooltip": "Setup and Deployment",
->>>>>>> d71ae278
           "children": [
             {
               "url": "guide/setup",
@@ -564,20 +308,6 @@
             },
             {
               "url": "guide/setup-systemjs-anatomy",
-<<<<<<< HEAD
-              "title": "搭建剖析",
-              "tooltip": "解析 SystemJS 本地开发环境"
-            },
-            {
-              "url": "guide/browser-support",
-              "title": "浏览器支持",
-              "tooltip": "浏览器支持与填充 (Polyfill) 指南"
-            },
-            {
-              "url": "guide/npm-packages",
-              "title": "Npm包",
-              "tooltip": "推荐的 npm 包以及如何指定所依赖的包"
-=======
               "title": "Anatomy of the Setup",
               "tooltip": "Inside the local development environment for SystemJS."
             },
@@ -590,26 +320,10 @@
               "url": "guide/npm-packages",
               "title": "Npm Packages",
               "tooltip": "Recommended npm packages, and how to specify package dependencies."
->>>>>>> d71ae278
-            },
+            },
+
             {
               "url": "guide/typescript-configuration",
-<<<<<<< HEAD
-              "title": "TypeScript 配置",
-              "tooltip": "Angular 开发者的 TypeScript 配置"
-            }
-          ]
-        },
-        {
-          "url": "guide/testing",
-          "title": "测试",
-          "tooltip": "测试 Angular 应用的技巧与实践"
-        },
-        {
-          "url": "guide/upgrade",
-          "title": "从 AngularJS 升级",
-          "tooltip": "AngularJS 应用可以逐步升级到 Angular。"
-=======
               "title": "TypeScript Configuration",
               "tooltip": "TypeScript configuration for Angular developers."
             },
@@ -624,14 +338,9 @@
               "tooltip": "Learn how to deploy your Angular app."
             }
           ]
->>>>>>> d71ae278
-        },
-        {
-<<<<<<< HEAD
-          "url": "guide/ts-to-js",
-          "title": "从 TypeScript 到 JavaScript",
-          "tooltip": "把 TypeScript 格式的例子转成 ES6 和 ES5 JavaScript的"
-=======
+        },
+
+        {
           "title": "Upgrading",
           "tooltip": "Incrementally upgrade an AngularJS application to Angular.",
           "children": [
@@ -646,44 +355,14 @@
               "tooltip": "Learn how AngularJS concepts and techniques map to Angular."
             }
           ]
->>>>>>> d71ae278
-        },
+        },
+
         {
           "url": "guide/visual-studio-2015",
-          "title": "Visual Studio 2015 快速起步",
-          "tooltip": "在 Visual Studio 2015 中使用快速起步中的文件"
-        },
-        {
-<<<<<<< HEAD
-          "url": "guide/webpack",
-          "title": "Webpack 简介",
-          "tooltip": "使用基于 Webpack 的工具创建 Angular 应用"
-        }
-      ]
-    },
-    {
-      "title": "参考手册",
-      "children": [
-        {
-          "url": "guide/change-log",
-          "title": "变更记录",
-          "tooltip": "本文档最近的改进历史"
-        },
-        {
-          "url": "guide/cheatsheet",
-          "title": "速查表",
-          "tooltip": "Angular 编码技术的快速指南"
-        },
-        {
-          "url": "guide/glossary",
-          "title": "词汇表",
-          "tooltip": "Angular 中最重要的词汇的简要定义"
-        },
-        {
-          "url": "guide/style-guide",
-          "title": "风格指南",
-          "tooltip": "写出 Angular 风格的程序"
-=======
+          "title": "Visual Studio 2015 QuickStart",
+          "tooltip": "Use Visual Studio 2015 with the QuickStart files."
+        },
+        {
           "url": "guide/styleguide",
           "title": "Style Guide",
           "tooltip": "Write Angular with style."
@@ -692,7 +371,6 @@
           "url": "guide/glossary",
           "title": "Glossary",
           "tooltip": "Brief definitions of the most important words in the Angular vocabulary."
->>>>>>> d71ae278
         }
       ]
     },
@@ -703,26 +381,23 @@
       "url": "api"
     }
   ],
+
   "Footer": [
     {
-      "title": "资源",
+      "title": "Resources",
       "children": [
         {
           "url": "about",
-          "title": "关于",
-          "tooltip": "Angular 贡献者"
+          "title": "About",
+          "tooltip": "Angular contributors."
         },
         {
           "url": "resources",
-          "title": "资源列表",
-          "tooltip": "Angular 的工具、培训、博客等网上资源"
+          "title": "Resource Listing",
+          "tooltip": "Angular tools, training, and blogs from around the web."
         },
         {
           "url": "presskit",
-<<<<<<< HEAD
-          "title": "宣传资料",
-          "tooltip": "我们的联系方式、LOGO和品牌"
-=======
           "title": "Press Kit",
           "tooltip": "Press contacts, logos, and branding."
         },
@@ -730,29 +405,24 @@
           "url": "https://blog.angularjs.org/",
           "title": "Blog",
           "tooltip": "Angular Blog"
->>>>>>> d71ae278
-        }
-      ]
-    },
-    {
-      "title": "帮助",
+        }
+      ]
+    },
+    {
+      "title": "Help",
       "children": [
         {
           "url": "http://stackoverflow.com/questions/tagged/angular2",
           "title": "Stack Overflow",
-          "tooltip": "Stack Overflow: 这里的社区会回答你关于 Angular 的技术问题"
+          "tooltip": "Stack Overflow: where the community answers your technical Angular questions."
         },
         {
           "url": "https://gitter.im/angular/angular",
           "title": "Gitter",
-          "tooltip": "和老鸟聊 Angular"
+          "tooltip": "Chat about Angular with other birds of a feather."
         },
         {
           "url": "https://github.com/angular/angular/issues",
-<<<<<<< HEAD
-          "title": "报告问题",
-          "tooltip": "在 github 上报告问题和建议"
-=======
           "title": "Report Issues",
           "tooltip": "Post issues and suggestions on github."
         },
@@ -760,22 +430,21 @@
           "url": "https://github.com/angular/code-of-conduct/blob/master/CODE_OF_CONDUCT.md",
           "title": "Code of Conduct",
           "tooltip": "Treating each other with respect."
->>>>>>> d71ae278
-        }
-      ]
-    },
-    {
-      "title": "社区",
+        }
+      ]
+    },
+    {
+      "title": "Community",
       "children": [
         {
           "url": "events",
-          "title": "活动",
+          "title": "Events",
           "tooltip": "Post issues and suggestions on github."
         },
         {
           "url": "http://www.meetup.com/topics/angularjs/",
-          "title": "聚会",
-          "tooltip": "参加聚会，向别的开发人员学习"
+          "title": "Meetups",
+          "tooltip": "Attend a meetup and learn from fellow developers."
         },
         {
           "url": "https://twitter.com/angular",
@@ -789,8 +458,8 @@
         },
         {
           "url": "contribute",
-          "title": "做贡献",
-          "tooltip": "向 Angular 做贡献"
+          "title": "Contribute",
+          "tooltip": "Contribute to Angular"
         }
       ]
     },

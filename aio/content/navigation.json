--- conflicted
+++ resolved
@@ -129,14 +129,13 @@
       "tooltip": "学习 Angular 的核心知识",
       "children": [
         {
-<<<<<<< HEAD
           "title": "架构",
           "tooltip": "Angular 应用的基本构造块。",
           "children": [
             {
               "url": "guide/architecture",
               "title": "架构概览",
-              "tooltip": "Angular 应用的基本构造块。"
+              "tooltip": "Angular 应用的基本构造块"
             },
             {
               "url": "guide/architecture-modules",
@@ -161,43 +160,8 @@
           ]
         },
         {
-          "title": "模板与数据绑定",
-          "tooltip": "模板与数据绑定",
-=======
-          "title": "Architecture",
-          "tooltip": "The basic building blocks of Angular applications.",
-          "children": [
-            {
-              "url": "guide/architecture",
-              "title": "Architecture Overview",
-              "tooltip": "Basic building blocks of Angular applications."
-            },
-            {
-              "url": "guide/architecture-modules",
-              "title": "Intro to Modules",
-              "tooltip": "About NgModules."
-            },
-            {
-              "url": "guide/architecture-components",
-              "title": "Intro to Components",
-              "tooltip": "About Components, Templates, and Views."
-            },
-            {
-              "url": "guide/architecture-services",
-              "title": "Intro to Services and DI",
-              "tooltip": "About services and dependency injection."
-            },
-            {
-              "url": "guide/architecture-next-steps",
-              "title": "Next Steps",
-              "tooltip": "Beyond the basics."
-            }
-          ]
-        },
-        {
-          "title": "Components & Templates",
-          "tooltip": "Building dynamic views with data binding",
->>>>>>> 490e39a2
+          "title": "组件与模板",
+          "tooltip": "使用数据绑定构建动态视图",
           "children": [
             {
               "url": "guide/displaying-data",
@@ -241,13 +205,8 @@
             },
             {
               "url": "guide/structural-directives",
-<<<<<<< HEAD
               "title": "结构型指令",
               "tooltip": "结构型指令可以操纵页面的布局"
-=======
-              "title": "Structural Directives",
-              "tooltip": "Structural directives manipulate the layout of the page."
->>>>>>> 490e39a2
             },
             {
               "url": "guide/pipes",
@@ -544,50 +503,35 @@
         },
 
         {
-<<<<<<< HEAD
-          "title": "升级",
-          "tooltip": "渐进式的把 AngularJS 应用升级到 Angular。",
+          "title": "保持最新",
+          "tooltip": "Angular 的发布实践，更新计划以及与更新有关的资源。",
+          "children": [
+            {
+              "url": "guide/updating",
+              "title": "更新你的项目",
+              "tooltip": "关于如何把 Angular 应用升级到最新版的信息。"
+            },
+            {
+              "url": "guide/releases",
+              "title": "Angular 的版本发布",
+              "tooltip": "Angular 的版本、发布、支持与弃用策略。"
+            }
+          ]
+        },
+
+        {
+          "title": "从 AngularJS 升级",
+          "tooltip": "把 AngularJS 应用增量式的升级到 Angular。",
           "children": [
             {
               "url": "guide/upgrade",
-              "title": "从 AngularJS 升级",
-              "tooltip": "渐进式的把 AngularJS 应用升级到 Angular。"
+              "title": "升级步骤",
+              "tooltip": "把 AngularJS 应用增量式的升级到 Angular。"
             },
             {
               "url": "guide/ajs-quick-reference",
-              "title": "升级速查表",
-              "tooltip": "学习如何把 AngularJS 的概念和技术映射到 Angular 。"
-=======
-          "title": "Keeping Up-to-Date",
-          "tooltip": "Angular release practices, planning for updates, and update resources.",
-          "children": [
-            { 
-              "url": "guide/updating",
-              "title": "Updating Your Projects",
-              "tooltip": "Information about updating Angular applications and libraries to the latest version."
-            },
-            { 
-              "url": "guide/releases",
-              "title": "Angular Releases",
-              "tooltip": "Angular versioning, release, support, and deprecation policies and practices."
-            }
-          ]
-        },  
-
-        {
-          "title": "Upgrading from AngularJS",
-          "tooltip": "Incrementally upgrade an AngularJS application to Angular.",
-          "children": [
-            {
-              "url": "guide/upgrade",
-              "title": "Upgrading Instructions",
-              "tooltip": "Incrementally upgrade an AngularJS application to Angular."
-            },
-            {
-              "url": "guide/ajs-quick-reference",
-              "title": "AngularJS-Angular Concepts",
-              "tooltip": "Learn how AngularJS concepts and techniques map to Angular."
->>>>>>> 490e39a2
+              "title": "AngularJS 与 Angular 的概念对照",
+              "tooltip": "学习如何把 AngularJS 的概念映射到 Angular 中。"
             }
           ]
         },
@@ -712,17 +656,12 @@
       "title": "多语言",
       "children": [
         {
-<<<<<<< HEAD
           "title": "English Version",
           "url": "https://angular.io/"
-=======
-          "title": "中文版",
-          "url": "https://angular.cn/"
         },
         {
           "title": "日本語版",
           "url": "https://angular.jp/"
->>>>>>> 490e39a2
         }
       ]
     }

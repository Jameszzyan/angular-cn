--- conflicted
+++ resolved
@@ -1,18 +1,8 @@
 import { Injectable } from '@angular/core';
 import { HttpClient, HttpErrorResponse } from '@angular/common/http';
-import { LocationService } from 'app/shared/location.service';
-import { Logger } from 'app/shared/logger.service';
-import 'rxjs/add/operator/catch';
-import 'rxjs/add/operator/switchMap';
-import { AsyncSubject } from 'rxjs/AsyncSubject';
 
-<<<<<<< HEAD
-import { Observable } from 'rxjs/Observable';
-import { of } from 'rxjs/observable/of';
-=======
 import { AsyncSubject, Observable, of } from 'rxjs';
 import { catchError, switchMap, tap } from 'rxjs/operators';
->>>>>>> 490e39a2
 
 import { DocumentContents } from './document-contents';
 

--- conflicted
+++ resolved
@@ -12,16 +12,9 @@
   </div>
 
   <p>
-<<<<<<< HEAD
-    Powered by Google ©2010-2017.
+    Powered by Google ©2010-2018.
     代码授权方式：<a href="license" title="License text" >MIT-style License</a>.
     文档授权方式：<a href="http://creativecommons.org/licenses/by/4.0/">CC BY 4.0</a>.
-=======
-    Powered by Google ©2010-2018.
-    Code licensed under an <a href="license" title="License text" >MIT-style License</a>.
-    Documentation licensed under
-    <a href="http://creativecommons.org/licenses/by/4.0/">CC BY 4.0</a>.
->>>>>>> b5934fc5
   </p>
   <p><span class="text-caption">本网站由洛阳永欣维护 &nbsp;<a href="http://www.miitbeian.gov.cn/">豫ICP备16019859号-1</a></span></p>
   <p>

--- conflicted
+++ resolved
@@ -56,16 +56,10 @@
   ];
 
   statuses: Option[] = [
-<<<<<<< HEAD
     { value: 'all', title: '全部' },
+    { value: 'stable', title: 'Stable'},
     { value: 'deprecated', title: '弃用' },
     { value: 'security-risk', title: '安全风险' }
-=======
-    { value: 'all', title: 'All' },
-    { value: 'stable', title: 'Stable'},
-    { value: 'deprecated', title: 'Deprecated' },
-    { value: 'security-risk', title: 'Security Risk' }
->>>>>>> c35671c0
   ];
 
   @ViewChild('filter', { static: true }) queryEl: ElementRef;

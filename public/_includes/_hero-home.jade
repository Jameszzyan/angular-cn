header(class="background-sky")
  .hero.background-superhero-paper.is-large
    h1.text-headline.hero-logo.translated-cn #{title}
    p.translated-cn #{subtitle}

    .hero-cta
<<<<<<< HEAD
      a(href="/docs/ts/latest/quickstart.html" class="md-raised button button-large button-plain" md-button) 开始吧！
=======
      a(href="/docs/ts/latest/quickstart.html" class="md-raised button button-large button-plain" md-button) Get Started

  .banner.banner-floaty
    .banner-ng-annoucement
      div(class="banner-text" align="center")
        p Join us for AngularConnect in London, UK this September!
      div(class="banner-button")
        a(href="http://angularconnect.com/?utm_source=angular&utm_medium=banner&utm_campaign=angular-banner" target="_blank" class="button md-button") Register now
>>>>>>> 68c9561d
<|MERGE_RESOLUTION|>--- conflicted
+++ resolved
@@ -4,15 +4,11 @@
     p.translated-cn #{subtitle}
 
     .hero-cta
-<<<<<<< HEAD
       a(href="/docs/ts/latest/quickstart.html" class="md-raised button button-large button-plain" md-button) 开始吧！
-=======
-      a(href="/docs/ts/latest/quickstart.html" class="md-raised button button-large button-plain" md-button) Get Started
 
   .banner.banner-floaty
     .banner-ng-annoucement
       div(class="banner-text" align="center")
         p Join us for AngularConnect in London, UK this September!
       div(class="banner-button")
-        a(href="http://angularconnect.com/?utm_source=angular&utm_medium=banner&utm_campaign=angular-banner" target="_blank" class="button md-button") Register now
->>>>>>> 68c9561d
+        a(href="http://angularconnect.com/?utm_source=angular&utm_medium=banner&utm_campaign=angular-banner" target="_blank" class="button md-button") Register now
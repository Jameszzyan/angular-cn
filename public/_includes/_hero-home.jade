--- conflicted
+++ resolved
@@ -3,19 +3,6 @@
     h1.text-headline.hero-logo #{title}<br>#{subtitle}
 
     .hero-cta
-<<<<<<< HEAD
       a(href="/docs/ts/latest/quickstart.html" class="md-raised button button-large button-plain" md-button) 开始吧！
 
     h2 点击“译文”可显示/隐藏“原文”，点击“原文”可隐藏自身
-
-.banner.banner-floaty
-  .banner-ng-annoucement
-    div(class="banner-text")
-      p Watch the ng-conf Live Stream May 4th-6th.&nbsp;
-      p 观看 ng-conf 实时视频 May 4th-6th.&nbsp;
-    div(class="banner-button")
-      a(href="https://www.ng-conf.org/#/extended" target="_blank" class="button md-button") View Live Stream
-      a(href="https://www.ng-conf.org/#/extended" target="_blank" class="button md-button") 查看实时视频
-=======
-      a(href="/docs/ts/latest/quickstart.html" class="md-raised button button-large button-plain" md-button) Get Started
->>>>>>> 31fe01e0

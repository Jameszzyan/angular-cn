- var language = current.path[1]
- var lang = '你选中的语言'

if language == 'dart'
  - lang = 'Dart'
if language == 'js'
  - lang = 'JavaScript'
if language == 'ts'
  - lang = 'TypeScript'

- var page = current.path[4] ? current.path[4] + '.html' : ''
- if (page === 'index.html') page = ''
- var path = '/docs/ts/latest/'+ current.path[3] + '/' + page
<<<<<<< HEAD

- var name = 'it'
- var secondaryPath = public.docs[current.path[1]][current.path[2]][current.path[3]]
if secondaryPath
  - var data = secondaryPath._data
  - var listType = data._listtype
  - var items = listType == 'api' ? secondaryPath : data

  for item, slug in items
    if slug == current.path[4]
      - name = 'the <b><i>' + item.title + '</i></b> chapter'

p.translated-cn.
  这个章节在 #{lang} 语种下还不可用。
  建议您阅读TypeScript版本。
a(href=path, class='md-primary md-button md-ink-ripple').translated-cn.
  阅读!{name}TypeScript版本
// != partial(path)
=======
:marked
  This page is not yet available in #{lang}.
  We recommend reading [it in TypeScript](!{path}).
>>>>>>> c348e833
<|MERGE_RESOLUTION|>--- conflicted
+++ resolved
@@ -11,27 +11,6 @@
 - var page = current.path[4] ? current.path[4] + '.html' : ''
 - if (page === 'index.html') page = ''
 - var path = '/docs/ts/latest/'+ current.path[3] + '/' + page
-<<<<<<< HEAD
-
-- var name = 'it'
-- var secondaryPath = public.docs[current.path[1]][current.path[2]][current.path[3]]
-if secondaryPath
-  - var data = secondaryPath._data
-  - var listType = data._listtype
-  - var items = listType == 'api' ? secondaryPath : data
-
-  for item, slug in items
-    if slug == current.path[4]
-      - name = 'the <b><i>' + item.title + '</i></b> chapter'
-
-p.translated-cn.
+:marked
   这个章节在 #{lang} 语种下还不可用。
-  建议您阅读TypeScript版本。
-a(href=path, class='md-primary md-button md-ink-ripple').translated-cn.
-  阅读!{name}TypeScript版本
-// != partial(path)
-=======
-:marked
-  This page is not yet available in #{lang}.
-  We recommend reading [it in TypeScript](!{path}).
->>>>>>> c348e833
+  建议您阅读TypeScript版本。
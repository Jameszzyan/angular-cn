.l-main-section
  .l-sub-section
    h3 TypeScript

<<<<<<< HEAD
    p: <a href="/docs/ts/latest">Angular 2 TS - 最新版本</a>

    h3 JavaScript

    p <a href="/docs/js/latest">Angular 2 JS - 最新版本</a>

=======
    p: <a href="/docs/ts/latest">Angular TS - Latest Version</a>
      
    h3 JavaScript

    p <a href="/docs/js/latest">Angular JS - Latest Version</a>
>>>>>>> c348e833

    h3 Dart

    p: <a href="/docs/dart/latest">Angular 2 Dart - 最新版本</a><|MERGE_RESOLUTION|>--- conflicted
+++ resolved
@@ -2,20 +2,12 @@
   .l-sub-section
     h3 TypeScript
 
-<<<<<<< HEAD
-    p: <a href="/docs/ts/latest">Angular 2 TS - 最新版本</a>
+    p: <a href="/docs/ts/latest">Angular TS - 最新版本</a>
 
     h3 JavaScript
 
-    p <a href="/docs/js/latest">Angular 2 JS - 最新版本</a>
+    p <a href="/docs/js/latest">Angular JS - 最新版本</a>
 
-=======
-    p: <a href="/docs/ts/latest">Angular TS - Latest Version</a>
-      
-    h3 JavaScript
-
-    p <a href="/docs/js/latest">Angular JS - Latest Version</a>
->>>>>>> c348e833
 
     h3 Dart
 

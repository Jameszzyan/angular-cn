--- conflicted
+++ resolved
@@ -31,13 +31,8 @@
     "nextable": true
   },
   "toh-pt6": {
-<<<<<<< HEAD
-    "title": "Http",
-    "intro": "把我们的服务和组件改用Http实现",
-=======
     "title": "HTTP",
-    "intro": "We convert our service and components to use Angular's HTTP service",
->>>>>>> 23ff8aac
+    "intro": "把我们的服务和组件改为用Angular的HTTP服务实现",
     "nextable": true
   }
 }
include ../_util-fns

:marked
  The `AppComponent` is doing _everything_ at the moment.
  In the beginning, it showed details of a single hero.
  Then it became a master/detail form with both a list of heroes and the hero detail.
  Soon there will be new requirements and capabilities.
  You can't keep piling features on top of features in one component; that's not maintainable.

<<<<<<< HEAD
  我们的应用正在成长中。现在又有新的用例：重复使用组件，传递数据给组件并创建更多可复用的资产。
  我们来把英雄详情从英雄列表中分离出来，让这个英雄详情组件可以被复用。

  Run the <live-example></live-example> for this part.
=======
  You'll need to break it up into sub-components, each focused on a specific task or workflow.
  Eventually, the `AppComponent` could become a simple shell that hosts those sub-components.

  In this page, you'll take the first step in that direction by carving out the hero details into a separate, reusable component.
  When you're done, the app should look like this <live-example></live-example>.
>>>>>>> f1345962

  运行这部分的<live-example>在线例子</live-example>。

.l-main-section
:marked
<<<<<<< HEAD
  ## Where We Left Off

  ## 延续上一步教程

  Before we continue with our Tour of Heroes, let’s verify we have the following structure. If not, we’ll need to go back and follow the previous chapters.
=======
  ## Where you left off
  Before getting started on this page, verify that you have the following structure from earlier in the Tour of Heroes.
  If not, go back to the previous pages.
>>>>>>> f1345962

  在继续《英雄指南》之前，先检查一下，是否已经有了如下目录结构。如果没有，回上一章，看看错过了哪里。

.filetree
  .file angular-tour-of-heroes
  .children
    .file src
    .children
      .file app
      .children
        .file app.component.ts
        .file app.module.ts
      .file main.ts
      .file index.html
      .file styles.css
      .file systemjs.config.js
      .file tsconfig.json
    .file node_modules ...
    .file package.json
:marked
<<<<<<< HEAD
  ### Keep the app transpiling and running

  ### 让应用代码保持转译和运行

  We want to start the TypeScript compiler, have it watch for changes, and start our server. We'll do this by typing

  我们要启动 TypeScript 编译器，它会监视文件变更，并启动开发服务器。只要敲：

code-example(language="sh" class="code-shell").
  npm start

:marked
  This will keep the application running while we continue to build the Tour of Heroes.

  这个命令会在我们构建《英雄指南》的时候让应用得以持续运行。

  ## Making a Hero Detail Component

  ## 制作英雄详情组件

  Our heroes list and our hero details are in the same component in the same file.
  They're small now but each could grow. 
  We are sure to receive new requirements for one and not the other.
  Yet every change puts both components at risk and doubles the testing burden without benefit.
  If we had to reuse the hero details elsewhere in our app,
  the heroes list would tag along for the ride. 

  目前，英雄列表和英雄详情位于同一个文件的同一个组件中。
  它们现在还很小，但很快它们都会长大。
  我们将来肯定会收到新需求：针对这一个，却不能影响另一个。
  然而，每一次更改都会给这两个组件带来风险和双倍的测试负担，却没有任何好处。
  如果我们需要在应用的其它地方复用英雄详情组件，英雄列表组件也会跟着混进去。

  Our current component violates the
  [Single Responsibility Principle](https://blog.8thlight.com/uncle-bob/2014/05/08/SingleReponsibilityPrinciple.html).
  It's only a tutorial but we can still do things right &mdash; 
  especially if doing them right is easy and we learn how to build Angular apps in the process.

  我们当前的组件违反了[单一职责原则](https://blog.8thlight.com/uncle-bob/2014/05/08/SingleReponsibilityPrinciple.html)。
  虽然这只是一个教程，但我们还是得坚持做正确的事 &mdash;
  况且，做正确的事这么容易，在此过程中，我们又能学习如何构建 Angular 应用。

  Let’s break the hero details out into its own component.

  我们来把英雄详情拆分成一个独立的组件。

  ### Separating the Hero Detail Component

  ### 拆分英雄详情组件

  Add a new file named `hero-detail.component.ts` to the `app` folder and create `HeroDetailComponent` as follows.

  在`app`目录下添加一个名叫`hero-detail.component.ts`的文件，并且创建`HeroDetailComponent`。代码如下：

+makeExample('toh-3/ts/src/app/hero-detail.component.ts', 'v1', 'src/app/hero-detail.component.ts (initial version)')(format=".")
.l-sub-section
  :marked
    ### Naming conventions

    ### 命名约定

    We like to identify at a glance which classes are components and which files contain components.

    我们希望一眼就能看出哪些类是组件，哪些文件包含组件。

    Notice that  we have an `AppComponent` in a file named `app.component.ts` and our new
    `HeroDetailComponent` is in a file named `hero-detail.component.ts`. 

    你会注意到，在名叫`app.component.ts`的文件中有一个`AppComponent`组件，在名叫`hero-detail.component.ts`的文件中有一个`HeroDetailComponent`组件。

    All of our component names end in "Component".  All of our component file names end in ".component".

    我们的所有组件名都以`Component`结尾。所有组件的文件名都以`.component`结尾。

    We spell our file names in lower **[dash case](../guide/glossary.html#dash-case)**
    (AKA **[kebab-case](../guide/glossary.html#kebab-case)**) so we don't worry about
    case sensitivity on the server or in source control.

    这里我们使用小写**[中线命名法](../guide/glossary.html#dash-case)**
    （也叫**[烤串命名法](../guide/glossary.html#kebab-case)**）拼写文件名，
    所以不用担心它在服务器或者版本控制系统中出现大小写问题。

    <!-- TODO
    .l-sub-section
      :marked
        Learn more about naming conventions in the chapter [Naming Conventions]
    :marked
    -->
:marked
  We begin by importing the `Component` and `Input` decorators from Angular because we're going to need them soon.

  我们先从 Angular 中导入`Component`和`Input`装饰器，因为马上就会用到它们。

  We create metadata with the `@Component` decorator where we 
  specify the selector name that identifies this component's element.
  Then we export the class to make it available to other components.

  我们使用`@Component`装饰器创建元数据。在元数据中，我们指定选择器的名字，用以标识此组件的元素。
  然后，我们导出这个类，以便其它组件可以使用它。

  When we finish here, we'll import it into `AppComponent` and create a corresponding `<my-hero-detail>`  element.

  做完这些，我们把它导入`AppComponent`组件，并创建相应的`<my-hero-detail>`元素。

:marked
  #### Hero Detail Template

  #### 英雄详情模板

  At the moment, the *Heroes* and *Hero Detail* views are combined in one template in `AppComponent`.
  Let’s **cut** the *Hero Detail* content from `AppComponent` and **paste** it into the new template property of  `HeroDetailComponent`.

  此时，`AppComponent`的*英雄列表*和*英雄详情*视图被组合进同一个模板中。
  让我们从`AppComponent`中**剪切**出*英雄详情*的内容，并且**粘贴**到`HeroDetailComponent`组件的`template`属性中。

  We previously bound to the `selectedHero.name` property of the `AppComponent`.
  Our `HeroDetailComponent` will have a `hero` property, not a `selectedHero` property.
  So we replace `selectedHero` with `hero` everywhere in our new template. That's our only change.
  The result looks like this:
=======
  Keep the app transpiling and running while you build the Tour of Heroes
  by entering the `npm start` command in a terminal window
  [as you did before](toh-pt1.html#keep-transpiling "Keep the app running").

  ## Make a hero detail component
  Add a file named `hero-detail.component.ts` to the `app/` folder.
  This file will hold the new `HeroDetailComponent`.

  The file and component names follow the standard described in the Angular
  [style guide](../guide/style-guide.html#naming).

  * The component _class_ name should be written in _upper camel case_ and end in the word "Component".
  The hero detail component class is `HeroDetailComponent`.

  * The component _file_ name should be spelled in [_lower dash case_](../guide/glossary.html#dash-case),
  each word separated by dashes, and end in `.component.ts`.
  The `HeroDetailComponent` class goes in the `hero-detail.component.ts` file.

  Start writing the `HeroDetailComponent` as follows:

+makeExample('toh-3/ts/app/hero-detail.component.1.ts', 'v1', 'app/hero-detail.component.ts (initial version)')(format=".")
a#selector
:marked
  To define a component, you always import the `Component` symbol.

  The `@Component` decorator provides the Angular metadata for the component.
  The CSS selector name, `hero-detail`, will match the element tag
  that identifies this component within a parent component's template.
  [Near the end of this tutorial page](#add-hero-detail "Add the HeroDetailComponent to the AppComponent"),
  you'll add a `<hero-detail>` element to the `AppComponent` template.

  Always `export` the component class because you'll always `import` it elsewhere.
:marked
  ### Hero detail template
  To move the hero detail view to the `HeroDetailComponent`,
  cut the hero detail _content_ from the bottom of the `AppComponent` template
  and paste it into a new `template` property in the `@Component` metadata.

  The `HeroDetailComponent` has a _hero_, not a _selected hero_.
  Replace the word, "selectedHero", with the word, "hero", everywhere in the template.
  When you're done, the new template should look like this:
>>>>>>> f1345962

  之前我们绑定了`AppComponent`的`selectedHero.name`属性。
  `HeroDetailComponent`组件将会有一个`hero`属性，而不是`selectedHero`属性。
  所以，我们要把模板中的所有`selectedHero`替换为`hero`。只改这些就够了。
  最终结果如下所示：

+makeExample('toh-3/ts/src/app/hero-detail.component.ts', 'template', 'src/app/hero-detail.component.ts (template)')(format=".")


:marked
  ### Add the *hero* property

<<<<<<< HEAD
  现在，我们的英雄详情布局只存在于`HeroDetailComponent`组件中。

  #### Add the *hero* property

  #### 添加 *hero* 属性

  Let’s add that `hero` property we were talking about to the component class.

  把刚刚所说的`hero`属性添加到组件类。

+makeExample('toh-3/ts/src/app/hero-detail.component.ts', 'hero')
:marked
  Uh oh. We declared the `hero` property as type `Hero` but our `Hero` class is over in the `app.component.ts` file. 
  We have two components, each in their own file, that need to reference the `Hero` class. 

  啊哦！我们声明`hero`属性是`Hero`类型，但是我们的`Hero`类还在`app.component.ts`文件中。
  我们有了两个组件，它们位于各自的文件，并且都需要引用`Hero`类。

  We solve the problem by relocating the `Hero` class from `app.component.ts` to its own `hero.ts` file.
=======
  The `HeroDetailComponent` template binds to the component's `hero` property.
  Add that property to the `HeroDetailComponent` class like this:
+makeExample('toh-3/ts/app/hero-detail.component.1.ts', 'hero', 'src/app/hero-detail.component.ts (hero property)')
:marked
  The `hero` property is typed as an instance of `Hero`.
  The `Hero` class is still in the `app.component.ts` file.
  Now there are two components that need to reference the `Hero` class.
  The Angular [style guide](../guide/style-guide.html#rule-of-one "Style guide: rule of one") recommends one class per file anyway.

  Move the `Hero` class from `app.component.ts` to its own `hero.ts` file.
>>>>>>> f1345962

  要解决这个问题，我们从`app.component.ts`文件中把`Hero`类移到属于它自己的`hero.ts`文件中。

+makeExample('toh-3/ts/src/app/hero.ts', '', 'src/app/hero.ts')(format=".")

:marked
<<<<<<< HEAD
  We export the `Hero` class from `hero.ts` because we'll need to reference it in both component files. 
  Add the following import statement near the top of **both `app.component.ts` and `hero-detail.component.ts`**.

  我们从`hero.ts`中导出`Hero`类，因为我们要从两个组件文件中引用它。
  在**`app.component.ts`和`hero-detail.component.ts`**的顶部添加下列 import 语句：

+makeExample('toh-3/ts/src/app/hero-detail.component.ts', 'hero-import')

:marked
  #### The *hero* property is an ***input***

  #### *hero*属性是一个***输入***属性

  The `HeroDetailComponent` must be told what hero to display. Who will tell it? The parent `AppComponent`!

  还得告诉`HeroDetailComponent`显示哪个英雄。谁告诉它呢？自然是父组件`AppComponent`了！

  The `AppComponent` knows which hero to show: the hero that the user selected from the list.
  The user's selection is in its `selectedHero` property.

  `AppComponent`确实知道该显示哪个英雄：用户从列表中选中的那个。
  用户选择的英雄在它的`selectedHero`属性中。

  We will soon update the `AppComponent` template so that it binds its `selectedHero` property
  to the `hero` property of our `HeroDetailComponent`. The binding *might* look like this:

  我们马上升级`AppComponent`的模板，把该组件的`selectedHero`属性绑定到`HeroDetailComponent`组件的`hero`属性上。
  绑定看起来*可能*是这样的：

code-example(language="html").
  &lt;my-hero-detail [hero]="selectedHero">&lt;/my-hero-detail>

:marked
  Notice that the `hero` property is the ***target*** of a property binding &mdash; it's in square brackets to the left of the (=).

  注意，`hero`是属性绑定的***目标*** &mdash; 它位于等号 (=) 左边方括号中。

  Angular insists that we declare a ***target*** property to be an ***input*** property.
  If we don't, Angular rejects the binding and throws an error.

  Angular 希望我们把***目标属性***声明为组件的***输入属性***，否则，Angular 会拒绝绑定，并抛出错误。

.l-sub-section
  :marked
    We explain input properties in more detail [here](../guide/attribute-directives.html#why-input) 
    where we also explain why *target* properties require this special treatment and 
    *source* properties do not.

    我们在[这里](../guide/attribute-directives.html#why-input)详细解释了输入属性，以及为什么*目标属性*需要这样的特殊待遇，而*源属性*却不需要。

:marked
  There are a couple of ways we can declare that `hero` is an *input*. 
  We'll do it the way we *prefer*, by annotating the `hero` property with the `@Input` decorator that we imported earlier.

  我们有几种方式把`hero`声明成*输入属性*。
  这里我们采用*首选*的方式：使用我们前面导入的`@Input`装饰器向`hero`属性添加注解。

+makeExample('toh-3/ts/src/app/hero-detail.component.ts', 'hero-input')(format='.')
=======
  Now that the `Hero` class is in its own file, the `AppComponent` and the `HeroDetailComponent` have to import it.
  Add the following `import` statement near the top of _both_ the `app.component.ts` and the `hero-detail.component.ts` files.
+makeExample('toh-3/ts/app/hero-detail.component.1.ts', 'hero-import')

:marked
  ### The *hero* property is an *input* property

  [Later in this page](#add-hero-detail "Add the HeroDetailComponent to the AppComponent"),
  the parent `AppComponent` will tell the child `HeroDetailComponent` which hero to display
  by binding its `selectedHero` to the `hero` property of the `HeroDetailComponent`.
  The binding will look like this:
+makeExample('toh-3/ts/app/app.component.1.html', 'hero-detail-binding')(format='.')
:marked
  Putting square brackets around the `hero` property, to the left of the equal sign (=),
  makes it the *target* of a property binding expression.
  You must declare a *target* binding property to be an *input* property.
  Otherwise, Angular rejects the binding and throws an error.

  First, amend the `@angular/core` import statement to include the `Input` symbol.
+makeExample('toh-3/ts/src/app/hero-detail.component.ts', 'import-input', 'src/app/hero-detail.component.ts (excerpt)')(format='.')

:marked
  Then declare that `hero` is an *input* property by
  preceding it with the `@Input` decorator that you imported earlier.
+makeExample('toh-3/ts/src/app/hero-detail.component.ts', 'hero', 'src/app/hero-detail.component.ts (excerpt)')(format='.')
>>>>>>> f1345962
.l-sub-section
  :marked
    Read more about _input_ properties in the
    [Attribute Directives](../guide/attribute-directives.html#why-input) page.

<<<<<<< HEAD
    更多`@Input()`装饰器的信息，见[属性型指令](../guide/attribute-directives.html#input)。

.l-main-section
:marked
  ## Refresh the AppModule

  ## 更新 AppModule

  We return to the `AppModule`, the application's root module, and teach it to use the `HeroDetailComponent`.

  回到应用的根模块`AppModule`，让它使用`HeroDetailComponent`组件。

  We begin by importing the `HeroDetailComponent` so we can refer to it.

  我们先导入`HeroDetailComponent`组件，后面好引用它。

+makeExample('toh-3/ts/src/app/app.module.ts', 'hero-detail-import')
=======
:marked
  That's it. The `hero` property is the only thing in the `HeroDetailComponent` class.
+makeExample('toh-3/ts/src/app/hero-detail.component.ts', 'class')(format='.')
:marked
  All it does is receive a hero object through its `hero` input property and then bind to that property with its template.

  Here's the complete `HeroDetailComponent`.
+makeExample('toh-3/ts/src/app/hero-detail.component.ts', '', 'src/app/hero-detail.component.ts')
>>>>>>> f1345962

.l-main-section
:marked
  ## Declare _HeroDetailComponent_ in the _AppModule_
  Every component must be declared in one&mdash;and only one&mdash;Angular module.

<<<<<<< HEAD
  接下来，添加`HeroDetailComponent`到`NgModule`装饰器中的`declarations`数组。
  这个数组包含了所有由我们创建的并属于应用模块的组件、管道和指令。

+makeExample('toh-3/ts/src/app/app.module.ts', 'declarations')
=======
  Open `app.module.ts` in your editor and import the `HeroDetailComponent` so you can refer to it.
+makeExample('toh-3/ts/src/app/app.module.ts', 'hero-detail-import', 'src/app/app.module.ts')
>>>>>>> f1345962

:marked
<<<<<<< HEAD
  ## Refresh the AppComponent

  ## 更新 AppComponent
:marked
  Now that the application knows about our `HeroDetailComponent`, 
  find the location in the `AppComponent` template where we removed the *Hero Detail* content
  and add an element tag that represents the `HeroDetailComponent`.

  现在，应用知道了我们的`HeroDetailComponent`，
  找到我们刚刚从模板中移除*英雄详情*的地方，
  放上用来表示`HeroDetailComponent`组件的元素标签。

code-example(language="html").
  &lt;my-hero-detail>&lt;/my-hero-detail>

.l-sub-section
  :marked
    *my-hero-detail* is the name we set as the  `selector` in the `HeroDetailComponent` metadata.

    *my-hero-detail* 是我们在`HeroDetailComponent`元数据中的`selector`属性所指定的名字。

:marked
 The two components won't coordinate until we bind the `selectedHero` property of the `AppComponent` 
 to the `HeroDetailComponent` element's `hero` property  like this:

 这两个组件目前还不能协同工作，直到我们把`AppComponent`组件的`selectedHero`
 属性和`HeroDetailComponent`组件的`hero`属性绑定在一起，就像这样：
code-example(language="html").
  &lt;my-hero-detail [hero]="selectedHero">&lt;/my-hero-detail>
=======
  Add `HeroDetailComponent` to the module's `declarations` array.

+makeExample('toh-3/ts/src/app/app.module.ts', 'declarations', 'src/app/app.module.ts')(format='.')
:marked
  In general, the `declarations` array contains a list of application components, pipes, and directives that belong to the module.
  A component must be declared in a module before other components can reference it.
  This module declares only the two application components, `AppComponent` and `HeroDetailComponent`.
.l-sub-section
  :marked
    Read more about Angular modules in the [NgModules](../guide/ngmodule.html "Angular Modules (NgModule)") guide.

a#add-hero-detail
.l-main-section
:marked
  ## Add the _HeroDetailComponent_ to the _AppComponent_
>>>>>>> f1345962
:marked
  The `AppComponent` is still a master/detail view.
  It used to display the hero details on its own, before you cut out that portion of the template.
  Now it will delegate to the `HeroDetailComponent`.


  Recall that `hero-detail` is the CSS [`selector`](#selector "HeroDetailComponent selector")
  in the `HeroDetailComponent` metadata.
  That's the tag name of the element that represents the `HeroDetailComponent`.

<<<<<<< HEAD
  `AppComponent`的模板是这样的：

+makeExample('toh-3/ts/src/app/app.component.ts', 'hero-detail-template', 'app.component.ts (template)')(format='.')
:marked
  Thanks to the binding, the `HeroDetailComponent` should receive the hero from the `AppComponent` and display that hero's detail beneath the list.
  The detail should update every time the user picks a new hero.

  感谢数据绑定机制，`HeroDetailComponent`应该能接收来自`AppComponent`的英雄数据，并在列表下方显示英雄的详情。
  每当用户选中一个新的英雄时，详情信息应该随之更新。

:marked
  ### It works!

  ### 搞定！

  When we view our app in the browser we see the list of heroes.
  When we select a hero we can see the selected hero’s details. 

  当在浏览器中查看应用时，可以看到英雄列表。
  当选中一个英雄时，可以看到所选英雄的详情。

  What's fundamentally new is that we can use this `HeroDetailComponent`
  to show hero details anywhere in the app.

  值得关注的进步是：我们可以在应用中的任何地方使用这个`HeroDetailComponent`组件来显示英雄详情。

  We’ve created our first reusable component!

  我们创建了第一个可复用组件！

  ### Reviewing the App Structure

  ### 回顾应用结构

  Let’s verify that we have the following structure after all of our good refactoring in this chapter:
=======
  Add a `<hero-detail>` element near the bottom of the `AppComponent` template,
  where the hero detail view used to be.

  Coordinate the master `AppComponent` with the `HeroDetailComponent`
  by binding the `selectedHero` property of the `AppComponent`
  to the `hero` property of the `HeroDetailComponent`.
+makeExample('toh-3/ts/app/app.component.1.html', 'hero-detail-binding', 'app.component.ts (excerpt)')(format='.')
:marked
 Now every time the `selectedHero` changes, the `HeroDetailComponent` gets a new hero to display.

 The revised `AppComponent` template should look like this:

+makeExample('toh-3/ts/src/app/app.component.ts', 'hero-detail-template', 'app.component.ts (excerpt)')(format='.')

.l-main-section
:marked
  ## What changed?
  As [before](./toh-pt2.html), whenever a user clicks on a hero name,
  the hero detail appears below the hero list.
  But now the `HeroDetailView` is presenting those details.

  Refactoring the original `AppComponent` into two components yields benefits, both now and in the future:

  1. You simplified the `AppComponent` by reducing its responsibilities.

  1. You can evolve the `HeroDetailComponent` into a rich hero editor
  without touching the parent `AppComponent`.

  1. You can evolve the `AppComponent` without touching the hero detail view.

  1. You can re-use the `HeroDetailComponent` in the template of some future parent component.

  ### Review the app structure
  Verify that you have the following structure:
>>>>>>> f1345962

  来验证下吧，在本章中，经过这些漂亮的重构，我们应该得到下列结构：

.filetree
  .file angular-tour-of-heroes
  .children
    .file src
    .children
      .file app
      .children
        .file app.component.ts
        .file app.module.ts
        .file hero.ts
        .file hero-detail.component.ts
      .file main.ts
      .file index.html
      .file styles.css
      .file systemjs.config.js
      .file tsconfig.json
    .file node_modules ...
    .file package.json

:marked
  Here are the code files discussed in this page.

  下面是我们在本章讨论的代码文件：

+makeTabs(`
  toh-3/ts/src/app/hero-detail.component.ts,
  toh-3/ts/src/app/app.component.ts,
  toh-3/ts/src/app/hero.ts,
  toh-3/ts/src/app/app.module.ts
  `,'',`
  src/app/hero-detail.component.ts,
  src/app/app.component.ts,
  src/app/hero.ts,
  src/app/app.module.ts
 `)

.l-main-section
:marked
<<<<<<< HEAD
  ## The Road We’ve Travelled

  ## 走过的路

  Let’s take stock of what we’ve built.

  来盘点一下我们已经构建了什么。

  * We created a reusable component

    我们创建了一个可复用组件

  * We learned how to make a component accept input

    我们学会了如何让一个组件接收输入

  * We learned to declare the application directives we need in an Angular module. We
  list the directives in the `NgModule` decorator's `declarations` array.

    我们学会了在 Angular 模块中声明该应用所需的指令。
  只要把这些指令列在`NgModule`装饰器的`declarations`数组中就可以了。

  * We learned to bind a parent component to a child component.

    我们学会了把父组件绑定到子组件。

  Run the <live-example></live-example> for this part.
=======
  ## The road you’ve travelled
  
  Here's what you achieved in this page:

  * You created a reusable component.
  * You learned how to make a component accept input.
  * You learned to declare the required application directives in an Angular module. You
  listed the directives in the `NgModule` decorator's `declarations` array.
  * You learned to bind a parent component to a child component.

  Your app should look like this <live-example></live-example>.
>>>>>>> f1345962

  运行这部分的<live-example>在线例子</live-example>。

.l-main-section
:marked
<<<<<<< HEAD
  ## The Road Ahead

  ## 前方的路

  Our Tour of Heroes has become more reusable with shared components.

  通过抽取共享组件，我们的《英雄指南》变得更有复用性了。

  We're still getting our (mock) data within the `AppComponent`.
  That's not sustainable. 
  We should refactor data access to a separate service
  and share it among the components that need data. 

  在`AppComponent`中，我们仍然使用着模拟数据。
  显然，这种方式不能“可持续发展”。
  我们要把数据访问逻辑抽取到一个独立的服务中，并在需要数据的组件之间共享。

  We’ll learn to create services in the [next tutorial](toh-pt4.html) chapter.

  在[下一步](toh-pt4.html)，我们将学习如何创建服务。
=======
  ## The road ahead
  The Tour of Heroes app is more reusable with shared components,
  but its (mock) data is still hard coded within the `AppComponent`.
  That's not sustainable.
  Data access should be refactored to a separate service
  and shared among the components that need data.

  You’ll learn to create services in the [next tutorial](toh-pt4.html) page.
>>>>>>> f1345962
<|MERGE_RESOLUTION|>--- conflicted
+++ resolved
@@ -6,35 +6,32 @@
   Then it became a master/detail form with both a list of heroes and the hero detail.
   Soon there will be new requirements and capabilities.
   You can't keep piling features on top of features in one component; that's not maintainable.
-
-<<<<<<< HEAD
-  我们的应用正在成长中。现在又有新的用例：重复使用组件，传递数据给组件并创建更多可复用的资产。
-  我们来把英雄详情从英雄列表中分离出来，让这个英雄详情组件可以被复用。
-
-  Run the <live-example></live-example> for this part.
-=======
+  
+  此刻，`AppComponent`负责*所有事*。
+  起初，它只显示单个英雄的详情。然后，它变成了主从结构，同时显示英雄列表和一个英雄详情。
+  现在，我们很快又会有新需求了。
+  我们不能把这些需求全都放在一个组件中，否则将不可维护。
+
   You'll need to break it up into sub-components, each focused on a specific task or workflow.
   Eventually, the `AppComponent` could become a simple shell that hosts those sub-components.
+  
+  我们要把它拆分成一些子组件，每个子组件只聚焦在一个特定的任务或工作流上。
+  最后，`AppComponent`将会变成一个简单的壳，用来作为那些子组件的宿主。
 
   In this page, you'll take the first step in that direction by carving out the hero details into a separate, reusable component.
   When you're done, the app should look like this <live-example></live-example>.
->>>>>>> f1345962
-
-  运行这部分的<live-example>在线例子</live-example>。
-
-.l-main-section
-:marked
-<<<<<<< HEAD
-  ## Where We Left Off
+
+  本章中，我们要做的第一步就是把英雄详情拆分到一个独立的、可复用的组件中。
+  做完这些，应用看起来是这样的：<live-example>在线例子</live-example>。
+
+.l-main-section
+:marked
+  ## Where you left off
 
   ## 延续上一步教程
 
-  Before we continue with our Tour of Heroes, let’s verify we have the following structure. If not, we’ll need to go back and follow the previous chapters.
-=======
-  ## Where you left off
   Before getting started on this page, verify that you have the following structure from earlier in the Tour of Heroes.
   If not, go back to the previous pages.
->>>>>>> f1345962
 
   在继续《英雄指南》之前，先检查一下，是否已经有了如下目录结构。如果没有，回上一章，看看错过了哪里。
 
@@ -55,135 +52,19 @@
     .file node_modules ...
     .file package.json
 :marked
-<<<<<<< HEAD
-  ### Keep the app transpiling and running
-
-  ### 让应用代码保持转译和运行
-
-  We want to start the TypeScript compiler, have it watch for changes, and start our server. We'll do this by typing
-
-  我们要启动 TypeScript 编译器，它会监视文件变更，并启动开发服务器。只要敲：
-
-code-example(language="sh" class="code-shell").
-  npm start
-
-:marked
-  This will keep the application running while we continue to build the Tour of Heroes.
-
-  这个命令会在我们构建《英雄指南》的时候让应用得以持续运行。
-
-  ## Making a Hero Detail Component
-
-  ## 制作英雄详情组件
-
-  Our heroes list and our hero details are in the same component in the same file.
-  They're small now but each could grow. 
-  We are sure to receive new requirements for one and not the other.
-  Yet every change puts both components at risk and doubles the testing burden without benefit.
-  If we had to reuse the hero details elsewhere in our app,
-  the heroes list would tag along for the ride. 
-
-  目前，英雄列表和英雄详情位于同一个文件的同一个组件中。
-  它们现在还很小，但很快它们都会长大。
-  我们将来肯定会收到新需求：针对这一个，却不能影响另一个。
-  然而，每一次更改都会给这两个组件带来风险和双倍的测试负担，却没有任何好处。
-  如果我们需要在应用的其它地方复用英雄详情组件，英雄列表组件也会跟着混进去。
-
-  Our current component violates the
-  [Single Responsibility Principle](https://blog.8thlight.com/uncle-bob/2014/05/08/SingleReponsibilityPrinciple.html).
-  It's only a tutorial but we can still do things right &mdash; 
-  especially if doing them right is easy and we learn how to build Angular apps in the process.
-
-  我们当前的组件违反了[单一职责原则](https://blog.8thlight.com/uncle-bob/2014/05/08/SingleReponsibilityPrinciple.html)。
-  虽然这只是一个教程，但我们还是得坚持做正确的事 &mdash;
-  况且，做正确的事这么容易，在此过程中，我们又能学习如何构建 Angular 应用。
-
-  Let’s break the hero details out into its own component.
-
-  我们来把英雄详情拆分成一个独立的组件。
-
-  ### Separating the Hero Detail Component
-
-  ### 拆分英雄详情组件
-
-  Add a new file named `hero-detail.component.ts` to the `app` folder and create `HeroDetailComponent` as follows.
-
-  在`app`目录下添加一个名叫`hero-detail.component.ts`的文件，并且创建`HeroDetailComponent`。代码如下：
-
-+makeExample('toh-3/ts/src/app/hero-detail.component.ts', 'v1', 'src/app/hero-detail.component.ts (initial version)')(format=".")
-.l-sub-section
-  :marked
-    ### Naming conventions
-
-    ### 命名约定
-
-    We like to identify at a glance which classes are components and which files contain components.
-
-    我们希望一眼就能看出哪些类是组件，哪些文件包含组件。
-
-    Notice that  we have an `AppComponent` in a file named `app.component.ts` and our new
-    `HeroDetailComponent` is in a file named `hero-detail.component.ts`. 
-
-    你会注意到，在名叫`app.component.ts`的文件中有一个`AppComponent`组件，在名叫`hero-detail.component.ts`的文件中有一个`HeroDetailComponent`组件。
-
-    All of our component names end in "Component".  All of our component file names end in ".component".
-
-    我们的所有组件名都以`Component`结尾。所有组件的文件名都以`.component`结尾。
-
-    We spell our file names in lower **[dash case](../guide/glossary.html#dash-case)**
-    (AKA **[kebab-case](../guide/glossary.html#kebab-case)**) so we don't worry about
-    case sensitivity on the server or in source control.
-
-    这里我们使用小写**[中线命名法](../guide/glossary.html#dash-case)**
-    （也叫**[烤串命名法](../guide/glossary.html#kebab-case)**）拼写文件名，
-    所以不用担心它在服务器或者版本控制系统中出现大小写问题。
-
-    <!-- TODO
-    .l-sub-section
-      :marked
-        Learn more about naming conventions in the chapter [Naming Conventions]
-    :marked
-    -->
-:marked
-  We begin by importing the `Component` and `Input` decorators from Angular because we're going to need them soon.
-
-  我们先从 Angular 中导入`Component`和`Input`装饰器，因为马上就会用到它们。
-
-  We create metadata with the `@Component` decorator where we 
-  specify the selector name that identifies this component's element.
-  Then we export the class to make it available to other components.
-
-  我们使用`@Component`装饰器创建元数据。在元数据中，我们指定选择器的名字，用以标识此组件的元素。
-  然后，我们导出这个类，以便其它组件可以使用它。
-
-  When we finish here, we'll import it into `AppComponent` and create a corresponding `<my-hero-detail>`  element.
-
-  做完这些，我们把它导入`AppComponent`组件，并创建相应的`<my-hero-detail>`元素。
-
-:marked
-  #### Hero Detail Template
-
-  #### 英雄详情模板
-
-  At the moment, the *Heroes* and *Hero Detail* views are combined in one template in `AppComponent`.
-  Let’s **cut** the *Hero Detail* content from `AppComponent` and **paste** it into the new template property of  `HeroDetailComponent`.
-
-  此时，`AppComponent`的*英雄列表*和*英雄详情*视图被组合进同一个模板中。
-  让我们从`AppComponent`中**剪切**出*英雄详情*的内容，并且**粘贴**到`HeroDetailComponent`组件的`template`属性中。
-
-  We previously bound to the `selectedHero.name` property of the `AppComponent`.
-  Our `HeroDetailComponent` will have a `hero` property, not a `selectedHero` property.
-  So we replace `selectedHero` with `hero` everywhere in our new template. That's our only change.
-  The result looks like this:
-=======
   Keep the app transpiling and running while you build the Tour of Heroes
   by entering the `npm start` command in a terminal window
   [as you did before](toh-pt1.html#keep-transpiling "Keep the app running").
+  
+  [像以前一样](toh-pt1.html#keep-transpiling "Keep the app running")，在终端窗口中输入`npm start`命令，以持续转译和运行。
 
   ## Make a hero detail component
+  
+  ## 制作英雄详情组件
+  
   Add a file named `hero-detail.component.ts` to the `app/` folder.
   This file will hold the new `HeroDetailComponent`.
-
+  
   The file and component names follow the standard described in the Angular
   [style guide](../guide/style-guide.html#naming).
 
@@ -217,12 +98,6 @@
   The `HeroDetailComponent` has a _hero_, not a _selected hero_.
   Replace the word, "selectedHero", with the word, "hero", everywhere in the template.
   When you're done, the new template should look like this:
->>>>>>> f1345962
-
-  之前我们绑定了`AppComponent`的`selectedHero.name`属性。
-  `HeroDetailComponent`组件将会有一个`hero`属性，而不是`selectedHero`属性。
-  所以，我们要把模板中的所有`selectedHero`替换为`hero`。只改这些就够了。
-  最终结果如下所示：
 
 +makeExample('toh-3/ts/src/app/hero-detail.component.ts', 'template', 'src/app/hero-detail.component.ts (template)')(format=".")
 
@@ -230,27 +105,6 @@
 :marked
   ### Add the *hero* property
 
-<<<<<<< HEAD
-  现在，我们的英雄详情布局只存在于`HeroDetailComponent`组件中。
-
-  #### Add the *hero* property
-
-  #### 添加 *hero* 属性
-
-  Let’s add that `hero` property we were talking about to the component class.
-
-  把刚刚所说的`hero`属性添加到组件类。
-
-+makeExample('toh-3/ts/src/app/hero-detail.component.ts', 'hero')
-:marked
-  Uh oh. We declared the `hero` property as type `Hero` but our `Hero` class is over in the `app.component.ts` file. 
-  We have two components, each in their own file, that need to reference the `Hero` class. 
-
-  啊哦！我们声明`hero`属性是`Hero`类型，但是我们的`Hero`类还在`app.component.ts`文件中。
-  我们有了两个组件，它们位于各自的文件，并且都需要引用`Hero`类。
-
-  We solve the problem by relocating the `Hero` class from `app.component.ts` to its own `hero.ts` file.
-=======
   The `HeroDetailComponent` template binds to the component's `hero` property.
   Add that property to the `HeroDetailComponent` class like this:
 +makeExample('toh-3/ts/app/hero-detail.component.1.ts', 'hero', 'src/app/hero-detail.component.ts (hero property)')
@@ -261,84 +115,25 @@
   The Angular [style guide](../guide/style-guide.html#rule-of-one "Style guide: rule of one") recommends one class per file anyway.
 
   Move the `Hero` class from `app.component.ts` to its own `hero.ts` file.
->>>>>>> f1345962
-
-  要解决这个问题，我们从`app.component.ts`文件中把`Hero`类移到属于它自己的`hero.ts`文件中。
 
 +makeExample('toh-3/ts/src/app/hero.ts', '', 'src/app/hero.ts')(format=".")
 
 :marked
-<<<<<<< HEAD
-  We export the `Hero` class from `hero.ts` because we'll need to reference it in both component files. 
-  Add the following import statement near the top of **both `app.component.ts` and `hero-detail.component.ts`**.
-
-  我们从`hero.ts`中导出`Hero`类，因为我们要从两个组件文件中引用它。
-  在**`app.component.ts`和`hero-detail.component.ts`**的顶部添加下列 import 语句：
-
-+makeExample('toh-3/ts/src/app/hero-detail.component.ts', 'hero-import')
-
-:marked
-  #### The *hero* property is an ***input***
-
-  #### *hero*属性是一个***输入***属性
-
-  The `HeroDetailComponent` must be told what hero to display. Who will tell it? The parent `AppComponent`!
-
-  还得告诉`HeroDetailComponent`显示哪个英雄。谁告诉它呢？自然是父组件`AppComponent`了！
-
-  The `AppComponent` knows which hero to show: the hero that the user selected from the list.
-  The user's selection is in its `selectedHero` property.
-
-  `AppComponent`确实知道该显示哪个英雄：用户从列表中选中的那个。
-  用户选择的英雄在它的`selectedHero`属性中。
-
-  We will soon update the `AppComponent` template so that it binds its `selectedHero` property
-  to the `hero` property of our `HeroDetailComponent`. The binding *might* look like this:
-
-  我们马上升级`AppComponent`的模板，把该组件的`selectedHero`属性绑定到`HeroDetailComponent`组件的`hero`属性上。
-  绑定看起来*可能*是这样的：
-
-code-example(language="html").
-  &lt;my-hero-detail [hero]="selectedHero">&lt;/my-hero-detail>
-
-:marked
-  Notice that the `hero` property is the ***target*** of a property binding &mdash; it's in square brackets to the left of the (=).
-
-  注意，`hero`是属性绑定的***目标*** &mdash; 它位于等号 (=) 左边方括号中。
-
-  Angular insists that we declare a ***target*** property to be an ***input*** property.
-  If we don't, Angular rejects the binding and throws an error.
-
-  Angular 希望我们把***目标属性***声明为组件的***输入属性***，否则，Angular 会拒绝绑定，并抛出错误。
-
-.l-sub-section
-  :marked
-    We explain input properties in more detail [here](../guide/attribute-directives.html#why-input) 
-    where we also explain why *target* properties require this special treatment and 
-    *source* properties do not.
-
-    我们在[这里](../guide/attribute-directives.html#why-input)详细解释了输入属性，以及为什么*目标属性*需要这样的特殊待遇，而*源属性*却不需要。
-
-:marked
-  There are a couple of ways we can declare that `hero` is an *input*. 
-  We'll do it the way we *prefer*, by annotating the `hero` property with the `@Input` decorator that we imported earlier.
-
-  我们有几种方式把`hero`声明成*输入属性*。
-  这里我们采用*首选*的方式：使用我们前面导入的`@Input`装饰器向`hero`属性添加注解。
-
-+makeExample('toh-3/ts/src/app/hero-detail.component.ts', 'hero-input')(format='.')
-=======
   Now that the `Hero` class is in its own file, the `AppComponent` and the `HeroDetailComponent` have to import it.
   Add the following `import` statement near the top of _both_ the `app.component.ts` and the `hero-detail.component.ts` files.
+  
 +makeExample('toh-3/ts/app/hero-detail.component.1.ts', 'hero-import')
 
 :marked
   ### The *hero* property is an *input* property
+  
+  ### *hero*属性是一个***输入***属性
 
   [Later in this page](#add-hero-detail "Add the HeroDetailComponent to the AppComponent"),
   the parent `AppComponent` will tell the child `HeroDetailComponent` which hero to display
   by binding its `selectedHero` to the `hero` property of the `HeroDetailComponent`.
   The binding will look like this:
+  
 +makeExample('toh-3/ts/app/app.component.1.html', 'hero-detail-binding')(format='.')
 :marked
   Putting square brackets around the `hero` property, to the left of the equal sign (=),
@@ -352,89 +147,34 @@
 :marked
   Then declare that `hero` is an *input* property by
   preceding it with the `@Input` decorator that you imported earlier.
+
 +makeExample('toh-3/ts/src/app/hero-detail.component.ts', 'hero', 'src/app/hero-detail.component.ts (excerpt)')(format='.')
->>>>>>> f1345962
+
 .l-sub-section
   :marked
     Read more about _input_ properties in the
     [Attribute Directives](../guide/attribute-directives.html#why-input) page.
 
-<<<<<<< HEAD
-    更多`@Input()`装饰器的信息，见[属性型指令](../guide/attribute-directives.html#input)。
-
-.l-main-section
-:marked
-  ## Refresh the AppModule
-
-  ## 更新 AppModule
-
-  We return to the `AppModule`, the application's root module, and teach it to use the `HeroDetailComponent`.
-
-  回到应用的根模块`AppModule`，让它使用`HeroDetailComponent`组件。
-
-  We begin by importing the `HeroDetailComponent` so we can refer to it.
-
-  我们先导入`HeroDetailComponent`组件，后面好引用它。
-
-+makeExample('toh-3/ts/src/app/app.module.ts', 'hero-detail-import')
-=======
 :marked
   That's it. The `hero` property is the only thing in the `HeroDetailComponent` class.
+  
 +makeExample('toh-3/ts/src/app/hero-detail.component.ts', 'class')(format='.')
+
 :marked
   All it does is receive a hero object through its `hero` input property and then bind to that property with its template.
 
   Here's the complete `HeroDetailComponent`.
 +makeExample('toh-3/ts/src/app/hero-detail.component.ts', '', 'src/app/hero-detail.component.ts')
->>>>>>> f1345962
 
 .l-main-section
 :marked
   ## Declare _HeroDetailComponent_ in the _AppModule_
   Every component must be declared in one&mdash;and only one&mdash;Angular module.
 
-<<<<<<< HEAD
-  接下来，添加`HeroDetailComponent`到`NgModule`装饰器中的`declarations`数组。
-  这个数组包含了所有由我们创建的并属于应用模块的组件、管道和指令。
-
-+makeExample('toh-3/ts/src/app/app.module.ts', 'declarations')
-=======
   Open `app.module.ts` in your editor and import the `HeroDetailComponent` so you can refer to it.
 +makeExample('toh-3/ts/src/app/app.module.ts', 'hero-detail-import', 'src/app/app.module.ts')
->>>>>>> f1345962
-
-:marked
-<<<<<<< HEAD
-  ## Refresh the AppComponent
-
-  ## 更新 AppComponent
-:marked
-  Now that the application knows about our `HeroDetailComponent`, 
-  find the location in the `AppComponent` template where we removed the *Hero Detail* content
-  and add an element tag that represents the `HeroDetailComponent`.
-
-  现在，应用知道了我们的`HeroDetailComponent`，
-  找到我们刚刚从模板中移除*英雄详情*的地方，
-  放上用来表示`HeroDetailComponent`组件的元素标签。
-
-code-example(language="html").
-  &lt;my-hero-detail>&lt;/my-hero-detail>
-
-.l-sub-section
-  :marked
-    *my-hero-detail* is the name we set as the  `selector` in the `HeroDetailComponent` metadata.
-
-    *my-hero-detail* 是我们在`HeroDetailComponent`元数据中的`selector`属性所指定的名字。
-
-:marked
- The two components won't coordinate until we bind the `selectedHero` property of the `AppComponent` 
- to the `HeroDetailComponent` element's `hero` property  like this:
-
- 这两个组件目前还不能协同工作，直到我们把`AppComponent`组件的`selectedHero`
- 属性和`HeroDetailComponent`组件的`hero`属性绑定在一起，就像这样：
-code-example(language="html").
-  &lt;my-hero-detail [hero]="selectedHero">&lt;/my-hero-detail>
-=======
+
+:marked
   Add `HeroDetailComponent` to the module's `declarations` array.
 
 +makeExample('toh-3/ts/src/app/app.module.ts', 'declarations', 'src/app/app.module.ts')(format='.')
@@ -450,7 +190,7 @@
 .l-main-section
 :marked
   ## Add the _HeroDetailComponent_ to the _AppComponent_
->>>>>>> f1345962
+  
 :marked
   The `AppComponent` is still a master/detail view.
   It used to display the hero details on its own, before you cut out that portion of the template.
@@ -461,43 +201,6 @@
   in the `HeroDetailComponent` metadata.
   That's the tag name of the element that represents the `HeroDetailComponent`.
 
-<<<<<<< HEAD
-  `AppComponent`的模板是这样的：
-
-+makeExample('toh-3/ts/src/app/app.component.ts', 'hero-detail-template', 'app.component.ts (template)')(format='.')
-:marked
-  Thanks to the binding, the `HeroDetailComponent` should receive the hero from the `AppComponent` and display that hero's detail beneath the list.
-  The detail should update every time the user picks a new hero.
-
-  感谢数据绑定机制，`HeroDetailComponent`应该能接收来自`AppComponent`的英雄数据，并在列表下方显示英雄的详情。
-  每当用户选中一个新的英雄时，详情信息应该随之更新。
-
-:marked
-  ### It works!
-
-  ### 搞定！
-
-  When we view our app in the browser we see the list of heroes.
-  When we select a hero we can see the selected hero’s details. 
-
-  当在浏览器中查看应用时，可以看到英雄列表。
-  当选中一个英雄时，可以看到所选英雄的详情。
-
-  What's fundamentally new is that we can use this `HeroDetailComponent`
-  to show hero details anywhere in the app.
-
-  值得关注的进步是：我们可以在应用中的任何地方使用这个`HeroDetailComponent`组件来显示英雄详情。
-
-  We’ve created our first reusable component!
-
-  我们创建了第一个可复用组件！
-
-  ### Reviewing the App Structure
-
-  ### 回顾应用结构
-
-  Let’s verify that we have the following structure after all of our good refactoring in this chapter:
-=======
   Add a `<hero-detail>` element near the bottom of the `AppComponent` template,
   where the hero detail view used to be.
 
@@ -532,9 +235,6 @@
 
   ### Review the app structure
   Verify that you have the following structure:
->>>>>>> f1345962
-
-  来验证下吧，在本章中，经过这些漂亮的重构，我们应该得到下列结构：
 
 .filetree
   .file angular-tour-of-heroes
@@ -574,80 +274,51 @@
 
 .l-main-section
 :marked
-<<<<<<< HEAD
-  ## The Road We’ve Travelled
-
+  ## The road you’ve travelled
+  
   ## 走过的路
-
-  Let’s take stock of what we’ve built.
+  
+  Here's what you achieved in this page:
 
   来盘点一下我们已经构建了什么。
 
-  * We created a reusable component
+  * You created a reusable component.
 
     我们创建了一个可复用组件
 
-  * We learned how to make a component accept input
+  * You learned how to make a component accept input.
 
     我们学会了如何让一个组件接收输入
 
-  * We learned to declare the application directives we need in an Angular module. We
-  list the directives in the `NgModule` decorator's `declarations` array.
+  * You learned to declare the required application directives in an Angular module. You
+  listed the directives in the `NgModule` decorator's `declarations` array.
 
     我们学会了在 Angular 模块中声明该应用所需的指令。
   只要把这些指令列在`NgModule`装饰器的`declarations`数组中就可以了。
 
-  * We learned to bind a parent component to a child component.
-
-    我们学会了把父组件绑定到子组件。
-
-  Run the <live-example></live-example> for this part.
-=======
-  ## The road you’ve travelled
-  
-  Here's what you achieved in this page:
-
-  * You created a reusable component.
-  * You learned how to make a component accept input.
-  * You learned to declare the required application directives in an Angular module. You
-  listed the directives in the `NgModule` decorator's `declarations` array.
   * You learned to bind a parent component to a child component.
+  
+  我们学会了把父组件绑定到子组件。
 
   Your app should look like this <live-example></live-example>.
->>>>>>> f1345962
-
-  运行这部分的<live-example>在线例子</live-example>。
-
-.l-main-section
-:marked
-<<<<<<< HEAD
-  ## The Road Ahead
-
+
+  现在，应用应该变成了这样：<live-example>在线例子</live-example>。
+
+.l-main-section
+:marked
+  ## The road ahead
+  
   ## 前方的路
-
-  Our Tour of Heroes has become more reusable with shared components.
-
-  通过抽取共享组件，我们的《英雄指南》变得更有复用性了。
-
-  We're still getting our (mock) data within the `AppComponent`.
-  That's not sustainable. 
-  We should refactor data access to a separate service
-  and share it among the components that need data. 
-
-  在`AppComponent`中，我们仍然使用着模拟数据。
-  显然，这种方式不能“可持续发展”。
-  我们要把数据访问逻辑抽取到一个独立的服务中，并在需要数据的组件之间共享。
-
-  We’ll learn to create services in the [next tutorial](toh-pt4.html) chapter.
-
-  在[下一步](toh-pt4.html)，我们将学习如何创建服务。
-=======
-  ## The road ahead
+  
   The Tour of Heroes app is more reusable with shared components,
   but its (mock) data is still hard coded within the `AppComponent`.
   That's not sustainable.
   Data access should be refactored to a separate service
   and shared among the components that need data.
+  
+  通过抽取共享组件，我们的《英雄指南》变得更有复用性了，但在`AppComponent`中，我们仍然使用着硬编码的模拟数据。显然，这种方式不能“可持续发展”。
+    我们要把数据访问逻辑重构到一个独立的服务中，并在需要数据的组件之间共享。
 
   You’ll learn to create services in the [next tutorial](toh-pt4.html) page.
->>>>>>> f1345962
+
+  在[下一步](toh-pt4.html)，我们将学习如何创建服务。
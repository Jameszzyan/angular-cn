include ../_util-fns

:marked
  # Services
  
  # 服务
  
  The Tour of Heroes is evolving and we anticipate adding more components in the near future.
  
  《英雄指南》继续前行。接下来，我们准备添加更多的组件。
  
  Multiple components will need access to hero data and we don't want to copy and 
  paste the same code over and over.
  Instead, we'll create a single reusable data service and learn to
  inject it in the components that need it.
  
  将来会有更多的组件访问英雄数据，但我们不想一遍又一遍的复制粘贴同样的代码。
  我们的替代方案是，创建一个单一的、可复用的数据服务，然后学着把它注入到那些想用它的组件中去。
  
  Refactoring data access to a separate service keeps the component lean and focused on supporting the view.
  It also makes it easier to unit test the component with a mock service.
  
  我们将重构数据访问代码，把它隔离到一个独立的服务中去，让组件尽可能保持精简，专注于为视图提供支持。
  在这种方式下，借助mock服务来对组件进行单元测试也会更容易。
  
  Because data services are invariably asynchronous, 
  we'll finish the chapter with a **!{_Promise}**-based version of the data service.

<<<<<<< HEAD
  因为数据服务通常都是异步的，所以在本章的最后，我们会把它重构为基于承诺(Promise，一种异步编程模式)的版本。
  
p Run the #[+liveExampleLink2('', 'toh-4')] for this part.
=======
  Run the <live-example></live-example> for this part.
>>>>>>> 37b377dd

p 运行这部分的#[+liveExampleLink2('在线例子', 'toh-4')]。

.l-main-section
:marked
  ## Where We Left Off
  
  ## 我们在哪儿
  
  Before we continue with our Tour of Heroes, let’s verify we have the following structure. 
  If not, we’ll need to go back and follow the previous chapters.
  
  在继续《英雄指南》之前，先来检查一下，你是否已经有了如下目录结构。如果没有，你得先回上一章，看看错过了哪里。

.filetree
  .file angular2-tour-of-heroes
  .children
    .file app
    .children
      .file app.component.ts
      .file hero.ts
      .file hero-detail.component.ts
      .file main.ts
    .file node_modules ...
    .file typings ...
    .file index.html
    .file package.json
    .file styles.css
    .file systemjs.config.js
    .file tsconfig.json
    .file typings.json

:marked
  ### Keep the app transpiling and running
  
  ### 让应用代码保持转译和运行
  
  Open a terminal/console window. 
  Start the TypeScript compiler, watch for changes, and start our server by entering the command:
  
  打开terminal/console窗口，启动TypeScript编译器，它会监视文件变更，并启动开发服务器。只要敲：

code-example(language="bash").
  npm start

:marked
  The application runs and updates automatically as we continue to build the Tour of Heroes.
  
  当我们继续构建《英雄指南》时，应用会自动运行和更新。

  ## Creating a Hero Service
  
  ## 创建英雄服务
  
  Our stakeholders have shared their larger vision for our app. 
  They tell us they want to show the heroes in various ways on different pages. 
  We already can select a hero from a list.
  Soon we'll add a dashboard with the top performing heroes and create a separate view for editing hero details.
  All three views need hero data. 
  
  客户向我们描绘了本应用更大的目标。
  他们说，想要在不同的页面中用多种方式显示英雄。
  现在我们已经能从列表中选择一个英雄了，但这还不够。
  很快，我们将添加一个仪表盘来表彰绩效最好的英雄，并且创建一个独立视图来编辑英雄的详情。
  所有这些视图都需要英雄的数据。
  
  At the moment the `AppComponent` defines mock heroes for display.
  We have at least two objections.
  First, defining heroes is not the component's job. 
  Second, we can't easily share that list of heroes with other components and views. 

  目前，`AppComponent`显示的是我们自定义的一个mock英雄数据。
  我们可改进的地方至少有两个：首先，定义英雄的数据不该是该组件的任务。其次，想把这份英雄列表的数据共享给其它组件和视图可不那么容易。

  We can refactor this hero data acquisition business to a single service that provides heroes, and 
  share that service with all components that need heroes.
  
  我们可以把提供英雄数据的任务重构为一个单独的服务，它将提供英雄数据，并且把这个服务在所有需要英雄数据的组件之间共享。

  ### Create the HeroService
  
  ### 创建HeroService
  
  Create a file in the `app` folder called `hero.service.ts`. 
  
  在`app`目录下创建一个名叫`hero.service.ts`的文件。
  
.l-sub-section
  :marked
    We've adopted a convention in which we spell the name of a service in lowercase followed by `.service`.
    If the service name were multi-word, we'd spell the base filename in lower [dash-case](../guide/glossary.html#!#dash-case).
    The `SpecialSuperHeroService` would be defined in the `special-super-hero.service.ts` file.
    
    我们遵循的文件命名约定是：服务名称的小写形式(基本名)，加上`.service`后缀。
    如果服务名称包含多个单词，我们就把基本名部分写成中线形式(dash-case，也被称作烤串形式kebab-case)。
    比如，`SpecialSuperHeroService`服务应该被定义在`special-super-hero.service.ts`文件中。
    
:marked
  We name the class `HeroService` and export it for others to import.
  
  我们把这个类命名为`HeroService`，并且导出它，以供别人使用。

+makeExample('toh-4/ts/app/hero.service.1.ts', 'empty-class', 'app/hero.service.ts (starting point)')(format=".")

:marked
  ### Injectable Services
  
  ### 可注入的服务
  
  Notice that we imported the Angular `Injectable` function and applied that function as an `@Injectable()` decorator.
  
  注意，我们引入了Angular的`Injectable`函数，并通过`@Injectable()`装饰器使用这个函数。
  
.callout.is-helpful
  :marked
    **Don't forget the parentheses!** Neglecting them leads to an error that's difficult to diagnose.
    
    **不要忘了写圆括号！**如果忘了写，就会导致一个很难诊断的错误。
    
:marked
  TypeScript sees the `@Injectable()` decorator and emits metadata about our service, 
  metadata that Angular may need to inject other dependencies into this service.

  当TypeScript看到`@Injectable()`装饰器时，就会记下本服务的元数据。如果Angular需要往这个服务中注入其它依赖，就会使用这些元数据。
  
  The `HeroService` doesn't have any dependencies *at the moment*. Add the decorator anyway.
  It is a "best practice" to apply the `@Injectable()` decorator *from the start* 
  both for consistency and for future-proofing.
  
  此刻，`HeroService`还没有任何依赖，但我们还是得加上这个装饰器。作为一项最佳实践，无论是出于提高统一性还是减少变更的目的，都应该从一开始就加上`@Injectable()`装饰器。

:marked
  ### Getting Heroes
  
  ### 获取英雄
  
  Add a `getHeroes` method stub.
  
  添加一个名叫`getHeros`的桩方法。
  
+makeExample('toh-4/ts/app/hero.service.1.ts', 'getHeroes-stub', 'app/hero.service.ts (getHeroes stub)')(format=".")

:marked
  We're holding back on the implementation for a moment to make an important point.
  
  在这个实现上暂停一下，我们先来讲一个重点。
  
  The consumer of our service doesn't know how the service gets the data. 
  Our `HeroService` could get `Hero` data from anywhere. 
  It could get the data from a web service or local storage
  or from a mock data source.
  
  消费者并不知道本服务会如何获取数据。
  我们的`HeroService`服务可以从任何地方获取英雄的数据。
  它可以从网络服务器获取，可以从浏览器的局部存储区获取，也可以是直接写在源码中的mock数据。
  
  That's the beauty of removing data access from the component.
  We can change our minds about the implementation as often as we like,
  for whatever reason, without touching any of the components that need heroes.
  
  我们从组件中成功移除了数据访问代码，干得漂亮。
  这下子，我们可以随时改变数据访问的实现方式了。
  
  ### Mock Heroes  
  
  ### Mock英雄数据
  
  We already have mock `Hero` data sitting in the `AppComponent`.  It doesn't belong there. It doesn't belong *here* either.
  We'll move the mock data to its own file.

  我们曾在`AppComponent`组件中写过mock版的英雄数据。它不该在那里，但也不该在*这里*！我们得把mock数据移到它自己的文件中去。

  Cut the `HEROES` array from `app.component.ts` and paste it to a new file in the `app` folder named `mock-heroes.ts`.
  We copy the `import {Hero} ...` statement as well because the heroes array uses the `Hero` class.

  从`app.component.ts`文件中剪切`HEROS`数组，并把它粘贴到`app`目录下一个名叫`mock-heroes.ts`的文件中。
  我们还要把`import {Hero}...`语句拷贝过来，因为我们的英雄数组用到了`Hero`类。
  
+makeExample('toh-4/ts/app/mock-heroes.ts', null, 'app/mock-heroes.ts')

:marked
  We export the `HEROES` constant so we can import it elsewhere &mdash; such as our `HeroService`.
  
  我们导出了`HEROES`常量，以便在其它地方导入它 —— 比如`HeroService`服务。

  Meanwhile, back in `app.component.ts` where we cut away the `HEROES` array, 
  we leave behind an uninitialized `heroes` property:
  
  同时，回到刚剪切出`HEROES`数组的`app.component.ts`文件，我们留下了一个尚未初始化的`heroes`属性：
  
+makeExample('toh-4/ts/app/app.component.1.ts', 'heroes-prop', 'app/app.component.ts (heroes property)')(format=".")

:marked
  ### Return Mocked Heroes
  
  ### 返回模拟的英雄数据
  
  Back in the `HeroService`  we import the mock `HEROES` and return it from the `getHeroes` method.
  Our `HeroService` looks like this:
  
  回到`HeroService`，我们导入`HEROES`常量，并在`getHeroes`方法中返回它。
  我们的`HeroService`服务现在看起来是这样：
  
+makeExample('toh-4/ts/app/hero.service.1.ts', null, 'app/hero.service.ts')(format=".")

:marked
  ### Use the Hero Service
  
  ### 使用HeroService服务
  
  We're ready to use the `HeroService` in other components starting with our `AppComponent`.

  我们已经在包括`AppComponent`在内的多个组件中使用了`HeroService`服务。
  
  We begin, as usual, by importing the thing we want to use, the `HeroService`.
  
  通常，我们会从导入要用的东西开始，比如`HeroService`。
  
+makeExcerpt('toh-4/ts/app/app.component.ts', 'hero-service-import')

:marked
  Importing the service allows us to *reference* it in our code. 
  How should the `AppComponent` acquire a runtime concrete `HeroService` instance?
  
  导入这个服务让我们可以在代码中引用它。
  `AppComponent`该如何在运行中获得一个具体的`HeroService`实例呢？
  
  ### Do we *new* the *HeroService*? No way!
  
  ### 我们要自己 *new* 出这个 *HeroService* 吗？不！
  
  We could create a new instance  of the `HeroService` with `new` like this:
  
  固然，我们可以使用`new`关键字来创建`HeroService`的实例，就像这样：
  
+makeExample('toh-4/ts/app/app.component.1.ts', 'new-service')(format=".")

:marked
  That's a bad idea for several reasons including
  
  但这不是个好主意，有很多理由，比如：
  
  * Our component has to know how to create a `HeroService`. 
  If we ever change the `HeroService` constructor, 
  we'll have to find every place we create the service and fix it.
  Running around patching code is error prone and adds to the test burden.
  
  * 我们的组件将不得不弄清楚该如何创建`HeroService`。
  如果有一天我们修改了`HeroService`的构造函数，我们不得不找出创建过此服务的每一处代码，并修改它。
  而给代码打补丁的行为容易导致错误，并增加了测试的负担。
    
  * We create a new service each time we use `new`. 
  What if the service should cache heroes and share that cache with others?
  We couldn't do that.
  
  * 我们每次使用`new`都会创建一个新的服务实例。
  如果这个服务需要缓存英雄列表，并把这个缓存共享给别人呢？怎么办？
  没办法，做不到。
  
  * We're locking the `AppComponent` into a specific implementation of the `HeroService`.
  It will be hard to switch implementations for different scenarios.
  Can we operate offline? 
  Will we need different mocked versions under test?
  Not easy.
  
  * 我们把`AppComponent`锁死在`HeroService`的一个特定实现中。
  我们很难在别的场景中把它换成别的实现。
  比如，能离线操作吗？能在测试时使用不同的模拟版本吗？这可不容易。
  
  * What if ... what if ... Hey, we've got work to do!*
  
  * 如果……如果……嘿！这下我们可有得忙了！
  
  We get it. Really we do. 
  But it is so ridiculously easy to avoid these problems that there is no excuse for doing it wrong.

  有办法了，真的！这个办法真是简单得不可思议，它能解决这些问题，你就再也没有犯错误的借口了。

  ### Inject the *HeroService*
  
  ### 注入 *HeroService*
  
  Two lines replace the one line that created with *new*:
  
  用这两行代码代替用`new`时的一行：
  
  1. We add a constructor that also defines a private property.
  
  1. 我们添加了一个构造函数，同时还定义了一个私有属性。
  
  1. We add to the component's `providers` metadata.
  
  1. 我们添加了组件的`providers`元数据
  
  Here's the constructor:
  
  下面就是这个构造函数：
  
+makeExample('toh-4/ts/app/app.component.1.ts', 'ctor', 'app/app.component.ts (constructor)')
:marked
  The constructor itself does nothing. The parameter simultaneously 
  defines a private `heroService` property and identifies it as a `HeroService` injection site.
  
  构造函数自己什么也不用做，它在参数中定义了一个私有的`heroService`属性，并把它标记为注入`HeroService`的靶点。
  
:marked
  Now Angular will know to supply an instance of the `HeroService` when it creates a new `AppComponent`. 
  
  现在，Angular将会知道，当它创建`AppComponent`实例时，需要先提供一个`HeroService`的实例。
  
.l-sub-section
  :marked
    Learn more about Dependency Injection in the [Dependency Injection](../guide/dependency-injection.html) chapter.
    
    要了解关于依赖注入的更多知识，请参见[依赖注入](../guide/dependency-injection.html)一章。
    
:marked
  The *injector* does not know yet how to create a `HeroService`. 
  If we ran our code now, Angular would fail with an error:
  
  *注入器*还不知道该如何创建`HeroService`。
  如果现在运行我们的代码，Angular就会失败，并报错：
  
code-example(format="nocode").
    EXCEPTION: No provider for HeroService! (AppComponent -> HeroService)
    (异常：没有HeroService的供应商！(AppComponent -> HeroService))

:marked
  We have to teach the *injector* how to make a `HeroService` by registering a `HeroService` **provider**.
  Do that by adding the following `providers` array property to the bottom of the component metadata
  in the `@Component` call.

  我们还得注册一个`HeroService`**供应商**，来告诉*注入器*如何创建`HeroService`。
  要做到这一点，我们应该在`@Component`组件的元数据底部添加`providers`数组属性如下：
  
+makeExcerpt('toh-4/ts/app/app.component.1.ts', 'providers')

:marked
  The `providers` array  tells Angular to create a fresh instance of the `HeroService` when it creates a new `AppComponent`.
  The `AppComponent` can use that service to get heroes and so can every child component of its component tree.
  
  `providers`数组告诉Angular，当它创建新的`AppComponent`组件时，也要创建一个`HeroService`的新实例。
  `AppComponent`会使用那个服务来获取影响列表，在它组件树中的每一个子组件也同样如此。
  
a#child-component
:marked
  ### *getHeroes* in the *AppComponent*
  
  ### *AppComponent* 中的 *getHeroes*
  
  We've got the service in a `heroService` private variable. Let's use it.
  
  我们已经获得了此服务，并把它存入了私有变量`heroService`中。我们这就开始使用它。
  
  We pause to think. We can call the service and get the data in one line.
  
  停下来想一想。我们可以在同一行内调用此服务并获得数据。
  
+makeExample('toh-4/ts/app/app.component.1.ts', 'get-heroes')(format=".")

:marked
  We don't really need a dedicated method to wrap one line.  We write it anyway:
  
  在真实的世界中，我们并不需要把一行代码包装成一个专门的方法，但无论如何，我们在演示代码中先这么写：
  
+makeExcerpt('toh-4/ts/app/app.component.1.ts', 'getHeroes')

<a id="oninit"></a>
:marked
  ### The *ngOnInit* Lifecycle Hook
  
  ### *ngOnInit* 生命周期钩子 
  
  `AppComponent` should fetch and display heroes without a fuss.
  Where do we call the `getHeroes` method? In a constructor? We do *not*!
  
  毫无疑问，`AppComponent`应该获取英雄数据并显示它。
  我们该在哪里调用`getHeroes`方法呢？在构造函数中吗？ *不* ！
  
  Years of experience and bitter tears have taught us to keep complex logic out of the constructor,
  especially anything that might call a server as a data access method is sure to do.
  
  多年的经验和惨痛的教训教育我们，应该把复杂的逻辑扔到构造函数外面去，特别是那些需要从服务器获取数据的逻辑更是如此。
  
  The constructor is for simple initializations like wiring constructor parameters to properties.
  It's not for heavy lifting. We should be able to create a component in a test and not worry that it 
  might do real work &mdash; like calling a server!  &mdash; before we tell it to do so.
  
  构造函数是为了简单的初始化工作而设计的，比如把构造函数的参数赋值给属性。
  它的负担不应该过于沉重。我们应该能在测试中创建一个组件，而不用担心它会做实际的工作 —— 比如和服务器通讯，直到我们主动要求它做这些。
  
  If not the constructor, something has to call `getHeroes`.
  
  如果不在构造函数中，总得有地方调用`getHeroes`吧。
  
  Angular will call it if we implement the Angular **ngOnInit** *Lifecycle Hook*.
  Angular offers a number of interfaces for tapping into critical moments in the component lifecycle:
  at creation, after each change, and at its eventual destruction.
  
  这也不难。只要我们实现了Angular的 **ngOnInit** *生命周期钩子* ，Angular就会主动调用这个钩子。
  Angular提供了一些接口，用来介入组件生命周期的几个关键时间点：刚创建时、每次变化时，以及最终被销毁时。
  
  Each interface has a single method. When the component implements that method, Angular calls it at the appropriate time.
  
  每个接口都有唯一的一个方法。只要组件实现了这个方法，Angular就会在合适的时机调用它。
  
.l-sub-section
  :marked
    Learn more about lifecycle hooks in the [Lifecycle Hooks](../guide/lifecycle-hooks.html) chapter.
    
    要了解关于生命周期钩子的更多知识，请参见 [生命周期钩子](../guide/lifecycle-hooks.html) 一章。
    
:marked
  Here's the essential outline for the `OnInit` interface:
  
  这是`OnInit`接口的基本轮廓：
  
+makeExample('toh-4/ts/app/app.component.1.ts', 'on-init', 'app/app.component.ts (ngOnInit stub)')(format=".")

:marked
  We write an `ngOnInit` method with our initialization logic inside and leave it to Angular to call it
  at the right time. In our case, we initialize by calling `getHeroes`.
  
  我们写下带有初始化逻辑的`ngOnInit`方法，然后留给Angular，供其在正确的时机调用。在这个例子中，我们通过调用`getHeroes`来完成初始化。
  
+makeExcerpt('toh-4/ts/app/app.component.1.ts', 'ng-on-init')

:marked
  Our application should be running as expected, showing a list of heroes and a hero detail view
  when we click on a hero name.
  
  我们的应用将会像期望的那样运行，显示英雄列表，并且在我们点击英雄的名字时，显示英雄的详情。
  
  We're getting closer. But something isn't quite right.
  
  我们就快完成了，但还有点事情不太对劲儿。

  <a id="async"></a>
  
  ## Async Services and !{_Promise}s
  
  ## 异步服务与承诺(Promise)
  
  Our `HeroService` returns a list of mock heroes immediately. 
  Its `getHeroes` signature is synchronous
  
  我们的`HeroService`立即返回一个模拟的英雄列表，它的`getHeroes`函数签名是同步的。
  
+makeExample('toh-4/ts/app/app.component.1.ts', 'get-heroes')(format=".")

:marked
  Ask for heroes and they are there in the returned result.
  
  请求英雄数据，并直接在结果中返回它。
   
  Someday we're going to get heroes from a remote server. We don’t call http yet, but we aspire to in later chapters.
  
  将来，我们会从远端服务器上获取英雄数据。我们还没调用http，但在未来的章节中我们会希望这么做。
  
  When we do, we'll have to wait for the server to respond and we won't be able to block the UI while we wait, 
  even if we want to (which we shouldn't) because the browser won't block.
  
  那时候，我们不得不等待服务器返回，并且在等待时，我们没法停止UI响应，即使我们想这么做，也做不到，因为浏览器不会停止。
  
  We'll have to use some kind of asynchronous technique and that will change the signature of our `getHeroes` method.
  
  我们不得不使用一些异步技术，而这将改变`getHeroes`方法的签名。
  
  We'll use *!{_Promise}s*.
  
  我们将使用 *承诺(Promise)* 。
  
  ### The Hero Service makes a !{_Promise}  
  
  ### `HeroService`会生成一个承诺

  A **!{_Promise}** is ... well it's a promise to call us back later when the results are ready. 
  We ask an asynchronous service to do some work and give it a callback function. 
  It does that work (somewhere) and eventually it calls our function with the results of the work or an error.
  
  **承诺** 就是 …… 好吧，它就是一个承诺 —— 在有了结果时，它承诺会回调我们。
  我们请求一个异步服务去做点什么，然后给它一个回调函数。
  它会去做(无论用哪种方式)，一旦完成，它就会调用我们的回调函数，并通过参数把工作成果或者错误信息传给我们。
  
.l-sub-section
  :marked
    We are simplifying. Learn about ES2015 Promises [here](http://exploringjs.com/es6/ch_promises.html) and elsewhere on the web.
    
    这里只是粗浅的说说，要了解更多，请参见[这里](http://exploringjs.com/es6/ch_promises.html)或在Web上搜索其它学习资源。
    
:marked
  Update the `HeroService` with this !{_Promise}-returning `getHeroes` method:
  
  把`HeroService`的`getHeroes`方法改写为返回承诺的形式：
  
+makeExample('toh-4/ts/app/hero.service.ts', 'get-heroes', 'app/hero.service.ts (excerpt)')(format=".")

:marked
  We're still mocking the data. We're simulating the behavior of an ultra-fast, zero-latency server,
  by returning an **immediately resolved !{_Promise}** with our mock heroes as the result.
  
  我们继续使用模拟数据。我们通过返回一个 *立即解决的承诺* 的方式，模拟了一个超快、零延迟的超级服务器。
  
  ### Act on the !{_Promise}
  
  ### 基于承诺的行动
  
  Returning to the `AppComponent` and its `getHeroes` method, we see that it still looks like this:
  
  回到`AppComponent`和它的`getHeroes`方法，我们看到它看起来还是这样的：
  
+makeExample('toh-4/ts/app/app.component.1.ts', 'getHeroes', 'app/app.component.ts (getHeroes - old)')(format=".")

:marked
  As a result of our change to `HeroService`, we're now setting `this.heroes` to a !{_Promise} rather than an array of heroes. 
  
  在修改了`HeroService`之后，我们还要把`this.heroes`替换为一个承诺，而不再是一个英雄数组。
  
  We have to change our implementation to *act on the !{_Promise} when it resolves*.
  When the !{_Promise} resolves successfully, *then* we will have heroes to display.
  
  我们得修改这个实现，把它变成*基于承诺*的，并在承诺的事情被解决时再行动。
  一旦承诺的事情被成功解决，我们就会显示英雄数据。
  
  We pass our callback function as an argument to the !{_Promise}'s **then** method:
  
  我们把回调函数作为参数传给承诺对象的**then**函数：
  
+makeExample('toh-4/ts/app/app.component.ts', 'get-heroes', 'app/app.component.ts (getHeroes - revised)')(format=".")

.l-sub-section
  :marked
    The [ES2015 arrow function](https://developer.mozilla.org/en-US/docs/Web/JavaScript/Reference/Functions/Arrow_functions)
    in the callback is more succinct than the equivalent function expression and gracefully handles *this*.
    
    回调中所用的[ES2015箭头函数](https://developer.mozilla.org/en-US/docs/Web/JavaScript/Reference/Functions/Arrow_functions)
    能比等价的函数表达式更加快速、优雅的处理*this*指针。
    
:marked
  Our callback sets the component's `heroes` property to the array of heroes returned by the service. That's all there is to it!
  
  在回调中，我们把由服务返回的英雄数组赋值给组件的`heroes`属性。是的，这就搞定了。
  
  Our app should still be running, still showing a list of heroes, and still
  responding to a name selection with a detail view.
  
  我们的程序仍在运行，仍在显示英雄列表，在选择英雄时，仍然会把他/她显示在详情页面中。
  
.l-sub-section
  :marked
    Checkout the "[Take it slow](#slow)" appendix to see what the app might be like with a poor connection.
    
    查看附件中的“[慢一点儿](#slow)”一节，来了解在较差的网络连接中这个应用会是什么样的。
    
:marked
  ### Review the App Structure
  
  ### 回顾本应用的结构
  
  Let’s verify that we have the following structure after all of our good refactoring in this chapter:
  
  再检查下，经历了本章的所有重构之后，我们应该有了下列文件结构：

.filetree
  .file angular2-tour-of-heroes
  .children
    .file app
    .children
      .file app.component.ts
      .file hero.ts
      .file hero-detail.component.ts
      .file hero.service.ts
      .file main.ts      
      .file mock-heroes.ts
    .file node_modules ...
    .file typings ...      
    .file index.html
    .file package.json
    .file styles.css
    .file systemjs.config.js
    .file tsconfig.json
    .file typings.json
:marked
  Here are the code files we discussed in this chapter.
  
  这就是我们在本章讨论过的这些源码文件：

+makeTabs(`
  toh-4/ts/app/hero.service.ts,
  toh-4/ts/app/app.component.ts,
  toh-4/ts/app/mock-heroes.ts
  `,'',`
  app/hero.service.ts,
  app/app.component.ts,
  app/mock-heroes.ts
  `)
:marked
  ## The Road We’ve Travelled
  
  ## 走过的路
  
  Let’s take stock of what we’ve built.
  
  来盘点一下我们已经构建完的部分。  

  * We created a service class that can be shared by many components.
  
  * 我们创建了一个能被多个组件共享的服务类。
  
  * We used the `ngOnInit` Lifecycle Hook to get our heroes when our `AppComponent` activates.
  
  * 我们使用`ngOnInit`生命周期钩子，以便在`AppComponent`激活时获取英雄数据。
  
  * We defined our `HeroService` as a provider for our `AppComponent`.
  
  * 我们把`HeroService`定义为`AppComponent`的一个供应商。
  
  * We created mock hero data and imported them into our service.
  
  * 我们创建了一个模拟的英雄数据，并把它导入我们的服务中。
  
  * We designed our service to return a !{_Promise} and our component to get our data from the !{_Promise}.
  
  * 我们把服务改造为返回承诺的，并让组件从承诺获取数据。

<<<<<<< HEAD
p Run the #[+liveExampleLink2('', 'toh-4')] for this part.

p 运行这部分的#[+liveExampleLink2('在线例子', 'toh-4')]。

:marked
=======
  Run the <live-example></live-example> for this part.

>>>>>>> 37b377dd
  ### The Road Ahead
  
  ### 前方的路
  
  Our Tour of Heroes has become more reusable using shared components and services.
  We want to create a dashboard, add menu links that route between the views, and format data in a template.
  As our app evolves, we’ll learn how to design it to make it easier to grow and maintain.
  
  通过使用共享组件和服务，我们的《英雄指南》更有复用性了。
  我们还要创建一个仪表盘，要添加菜单链接，要路由到各个视图，还要在模板中格式化数据。
  随着我们应用的进化，我们还会学到如何进行设计，让它更易于扩展和维护。
  
  We learn about Angular Component Router and navigation among the views in the [next tutorial](toh-pt5.html) chapter.
  
  我们将在[下一章](toh-pt5.html)学习Angular组件路由，以及在视图间导航的知识。
  
.l-main-section
<a id="slow"></a>
:marked
  ### Appendix: Take it slow
  
  ### 附件：慢一点儿
  
  We can simulate a slow connection.
  
  我们可以模拟慢速连接。
  
  Import the `Hero` symbol and add the following `getHeroesSlowly` method to the `HeroService`
  
  导入`Hero`类，并且在`HeroService`中添加如下的`getHeroesSlowly`方法：
  
+makeExample('toh-4/ts/app/hero.service.ts', 'get-heroes-slowly', 'app/hero.service.ts (getHeroesSlowly)')(format=".")

:marked
  Like `getHeroes`, it also returns a !{_Promise}. 
  But this !{_Promise} waits 2 seconds before resolving the !{_Promise} with mock heroes.
  
  像`getHeroes`一样，它也返回一个承诺。
  但是，这个承诺会在使用模拟数据完成任务之前等待两秒钟。
  
  Back in the `AppComponent`, replace `heroService.getHeroes` with `heroService.getHeroesSlowly`
  and see how the app behaves.

  回到`AppComponent`，用`heroService.getHeroesSlowly`替换掉`heroService.getHeroes`，并观察本应用的行为。
  <|MERGE_RESOLUTION|>--- conflicted
+++ resolved
@@ -26,15 +26,9 @@
   Because data services are invariably asynchronous, 
   we'll finish the chapter with a **!{_Promise}**-based version of the data service.
 
-<<<<<<< HEAD
-  因为数据服务通常都是异步的，所以在本章的最后，我们会把它重构为基于承诺(Promise，一种异步编程模式)的版本。
-  
-p Run the #[+liveExampleLink2('', 'toh-4')] for this part.
-=======
   Run the <live-example></live-example> for this part.
->>>>>>> 37b377dd
-
-p 运行这部分的#[+liveExampleLink2('在线例子', 'toh-4')]。
+
+  运行这部分的<live-example></live-example>。
 
 .l-main-section
 :marked
@@ -658,16 +652,10 @@
   
   * 我们把服务改造为返回承诺的，并让组件从承诺获取数据。
 
-<<<<<<< HEAD
-p Run the #[+liveExampleLink2('', 'toh-4')] for this part.
-
-p 运行这部分的#[+liveExampleLink2('在线例子', 'toh-4')]。
-
-:marked
-=======
   Run the <live-example></live-example> for this part.
-
->>>>>>> 37b377dd
+  
+  运行这部分的<live-example></live-example>。
+
   ### The Road Ahead
   
   ### 前方的路

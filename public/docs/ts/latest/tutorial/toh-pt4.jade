--- conflicted
+++ resolved
@@ -1,32 +1,6 @@
 include ../_util-fns
 
 :marked
-<<<<<<< HEAD
-  The Tour of Heroes is evolving and we anticipate adding more components in the near future.
-
-  《英雄指南》继续前行。接下来，我们准备添加更多的组件。
-
-  Multiple components will need access to hero data and we don't want to copy and
-  paste the same code over and over.
-  Instead, we'll create a single reusable data service and learn to
-  inject it in the components that need it.
-
-  将来会有更多的组件访问英雄数据，我们不想一遍一遍地复制粘贴同样的代码。
-  解决方案是，创建一个单一的、可复用的数据服务，然后学着把它注入到那些需要它的组件中去。
-
-  Refactoring data access to a separate service keeps the component lean and focused on supporting the view.
-  It also makes it easier to unit test the component with a mock service.
-
-  我们将重构数据访问代码，把它隔离到一个独立的服务中去，让组件尽可能保持精简，专注于为视图提供支持。
-  在这种方式下，借助模拟服务来对组件进行单元测试也会更容易。
-
-  Because data services are invariably asynchronous,
-  we'll finish the chapter with a **!{_Promise}**-based version of the data service.
-
-  因为数据服务通常都是异步的，我们将在本章创建一个基于**承诺 (Promise)**的数据服务。
-
-  Run the <live-example></live-example> for this part.
-=======
   As the Tour of Heroes app evolves, you'll add more components that need access to hero data.
 
   Instead of copying and pasting the same code over and over,
@@ -39,24 +13,17 @@
   you'll finish the page with a *Promise*-based version of the data service.
 
   When you're done with this page, the app should look like this <live-example></live-example>.
->>>>>>> f1345962
-
-  运行这部分的<live-example>在线例子</live-example>。
+
+  当我们完成本章的内容是，本应用会变成这样：<live-example>在线例子</live-example>。
 
 .l-main-section
 :marked
-<<<<<<< HEAD
-  ## Where We Left Off
+  ## Where you left off
 
   ## 延续上一步教程
 
-  Before we continue with our Tour of Heroes, let’s verify we have the following structure.
-  If not, we’ll need to go back and follow the previous chapters.
-=======
-  ## Where you left off
   Before continuing with the Tour of Heroes, verify that you have the following structure.
   If not, go back to the previous pages.
->>>>>>> f1345962
 
   在继续《英雄指南》之前，先检查一下，是否已经有如下目录结构。如果没有，回上一章，看看错过了哪里。
 
@@ -80,19 +47,13 @@
     .file package.json
 
 :marked
-<<<<<<< HEAD
-  ### Keep the app transpiling and running
-
-  ### 让应用代码保持转译和运行
-
-  Open a terminal/console window.
-  Start the TypeScript compiler, watch for changes, and start our server by entering the command:
-=======
   ## Keep the app transpiling and running
+  
+  ## 让应用代码保持转译和运行
+  
   Enter the following command in the terminal window:
->>>>>>> f1345962
-
-  打开终端/控制台窗口，启动 TypeScript 编译器，它会监视文件变更，并启动开发服务器。只要敲：
+
+  在终端窗口中输入如下命令：
 
 code-example(language="sh" class="code-shell").
   npm start
@@ -101,81 +62,43 @@
   This command runs the TypeScript compiler in "watch mode", recompiling automatically when the code changes.
   The command simultaneously launches the app in a browser and refreshes the browser when the code changes.
 
-<<<<<<< HEAD
-  当我们继续构建《英雄指南》时，应用会自动运行和更新。
-
-  ## Creating a Hero Service
-
+  You can keep building the Tour of Heroes without pausing to recompile or refresh the browser.
+
+  ## Creating a hero service
+  
   ## 创建英雄服务
-
-  Our stakeholders have shared their larger vision for our app.
-  They tell us they want to show the heroes in various ways on different pages. 
-  We already can select a hero from a list.
-  Soon we'll add a dashboard with the top performing heroes and create a separate view for editing hero details.
-  All three views need hero data. 
-
-  客户向我们描绘了本应用更大的目标：想要在不同的页面中用多种方式显示英雄。
-  现在我们已经能从列表中选择一个英雄了，但这还不够。
-  很快，我们将添加一个仪表盘来显示表现最好的英雄，并创建一个独立视图来编辑英雄的详情。
-  所有这些视图都需要英雄数据。
-
-  At the moment the `AppComponent` defines mock heroes for display.
-  We have at least two objections.
-  First, defining heroes is not the component's job. 
-  Second, we can't easily share that list of heroes with other components and views. 
-
-  目前，`AppComponent`显示的是模拟数据。
-  至少有两个地方可以改进：
-  首先，定义英雄的数据不该是组件的任务；
-  其次，想把这份英雄列表的数据共享给其它组件和视图可不那么容易。
-
-  We can refactor this hero data acquisition business to a single service that provides heroes, and
-  share that service with all components that need heroes.
-=======
-  You can keep building the Tour of Heroes without pausing to recompile or refresh the browser.
-
-  ## Creating a hero service
+  
   The stakeholders want to show the heroes in various ways on different pages.
   Users can already select a hero from a list.
   Soon you'll add a dashboard with the top performing heroes and create a separate view for editing hero details.
   All three views need hero data.
+  
+  客户向我们描绘了本应用更大的目标：想要在不同的页面中用多种方式显示英雄。
+    现在我们已经能从列表中选择一个英雄了，但这还不够。
+    很快，我们将添加一个仪表盘来显示表现最好的英雄，并创建一个独立视图来编辑英雄的详情。
+    所有这些视图都需要英雄数据。
 
   At the moment, the `AppComponent` defines mock heroes for display.
   However, defining heroes is not the component's job,
   and you can't easily share the list of heroes with other components and views.
   In this page, you'll move the hero data acquisition business to a single service that provides the data and
   share that service with all components that need the data.
->>>>>>> f1345962
-
-  我们可以把获取英雄数据的任务重构为一个单独的服务，它将提供英雄数据，并把服务在所有需要英雄数据的组件间共享。
+
+  目前，`AppComponent`显示的是模拟数据。
+  不过，定义这些英雄并非组件的任务，否则我们没法与其它组件和视图共享这些英雄列表数据。
+  在这一章，我们将把获取英雄数据的任务重构为一个单独的服务，它将提供英雄数据，并把服务在所有需要英雄数据的组件间共享。
 
   ### Create the HeroService
-<<<<<<< HEAD
-
-  ### 创建 HeroService
-
-  Create a file in the `app` folder called `hero.service.ts`.
-
-  在`app`目录下创建一个名叫`hero.service.ts`的文件。
-
-.l-sub-section
-  :marked
-    We've adopted a convention in which we spell the name of a service in lowercase followed by `.service`.
-    If the service name were multi-word, we'd spell the base filename in lower [dash-case](../guide/glossary.html#dash-case).
-    The `SpecialSuperHeroService` would be defined in the `special-super-hero.service.ts` file.
-
-    我们遵循的文件命名约定是：服务名称的小写形式（基本名），加上`.service`后缀。
-    如果服务名称包含多个单词，我们就把基本名部分写成中线形式 ([dash-case](../guide/glossary.html#dash-case))。
-    例如，`SpecialSuperHeroService`服务应该被定义在`special-super-hero.service.ts`文件中。
-
-=======
-  Create a file in the `app` folder called `hero.service.ts`.
+### 创建 HeroService  Create a file in the `app` folder called `hero.service.ts`. 在`app`目录下创建一个名叫`hero.service.ts`的文件。
 .l-sub-section
   :marked
     The naming convention for service files is the service name in lowercase followed by `.service`.
     For a multi-word service name, use lower [dash-case](../guide/glossary.html#!#dash-case).
     For example, the filename for `SpecialSuperHeroService` is `special-super-hero.service.ts`.
->>>>>>> f1345962
+
+    我们遵循的文件命名约定是：服务名称的小写形式（基本名），加上`.service`后缀。
+    如果服务名称包含多个单词，我们就把基本名部分写成中线形式 ([dash-case](../guide/glossary.html#dash-case))。
+    例如，`SpecialSuperHeroService`服务应该被定义在`special-super-hero.service.ts`文件中。
 :marked
   Name the class `HeroService` and export it for others to import.
 
@@ -184,107 +107,59 @@
 +makeExample('toh-4/ts/src/app/hero.service.1.ts', 'empty-class', 'src/app/hero.service.ts (starting point)')(format=".")
 
 :marked
-<<<<<<< HEAD
-  ### Injectable Services
+  ### Injectable services
 
   ### 可注入的服务
 
-  Notice that we imported the Angular `Injectable` function and applied that function as an `@Injectable()` decorator.
+  Notice that you imported the Angular `Injectable` function and applied that function as an `@Injectable()` decorator.
 
   注意，我们导入了 Angular 的`Injectable`函数，并作为`@Injectable()`装饰器使用这个函数。
-
-.callout.is-helpful
-  :marked
-    **Don't forget the parentheses!** Neglecting them leads to an error that's difficult to diagnose.
-
-    **不要忘了写圆括号！**如果忘了写，就会导致一个很难诊断的错误。
-
-=======
-  ### Injectable services
-  Notice that you imported the Angular `Injectable` function and applied that function as an `@Injectable()` decorator.
 .callout.is-helpful
   :marked
     Don't forget the parentheses. Omitting them leads to an error that's difficult to diagnose.
->>>>>>> f1345962
+
+    **不要忘了写圆括号！**如果忘了写，就会导致一个很难诊断的错误。
 :marked
   The `@Injectable()` decorator tells TypeScript to emit metadata about the service.
   The metadata specifies that Angular may need to inject other dependencies into this service.
-
-<<<<<<< HEAD
+  
   当 TypeScript 看到`@Injectable()`装饰器时，就会记下本服务的元数据。
-  如果 Angular 需要往这个服务中注入其它依赖，就会使用这些元数据。
-
-  The `HeroService` doesn't have any dependencies *at the moment*. Add the decorator anyway.
-  It is a "best practice" to apply the `@Injectable()` decorator ​*from the start*​ 
-  both for consistency and for future-proofing.
-=======
+    如果 Angular 需要往这个服务中注入其它依赖，就会使用这些元数据。
+
   Although the `HeroService` doesn't have any dependencies at the moment,
   applying the `@Injectable()` decorator ​from the start ensures
   consistency and future-proofing.
->>>>>>> f1345962
-
-  *此时*，`HeroService`还没有任何依赖，但我们还是得加上这个装饰器。
+
+  虽然*此时*`HeroService`还没有任何依赖，但我们还是得加上这个装饰器。
   作为一项最佳实践，无论是出于提高统一性还是减少变更的目的，
   都应该从一开始就加上`@Injectable()`装饰器。
 
 :marked
-<<<<<<< HEAD
-  ### Getting Heroes
-
-  ### 获取英雄数据
-
-  Add a `getHeroes` method stub.
-
+  ### Getting hero data
+  
+  ### 获取英雄数据  
+  
+  Add a `getHeroes()` method stub.
+  
   添加一个名叫`getHeros`的桩方法。
-=======
-  ### Getting hero data
-  Add a `getHeroes()` method stub.
->>>>>>> f1345962
-
+  
 +makeExample('toh-4/ts/src/app/hero.service.1.ts', 'getHeroes-stub', 'src/app/hero.service.ts (getHeroes stub)')(format=".")
 
 
 :marked
-<<<<<<< HEAD
-  We're holding back on the implementation for a moment to make an important point.
-
-  在这个实现上暂停一下，我们先来讲一个重点。
-
-  The consumer of our service doesn't know how the service gets the data.
-  Our `HeroService` could get `Hero` data from anywhere. 
-  It could get the data from a web service or local storage
-  or from a mock data source.
-
-  数据使用者并不知道本服务会如何获取数据。
-  我们的`HeroService`服务可以从任何地方获取英雄的数据。
-  它可以从网络服务器获取，可以从浏览器的局部存储区获取，也可以从模拟的数据源。
-
-  That's the beauty of removing data access from the component.
-  We can change our minds about the implementation as often as we like,
-  for whatever reason, without touching any of the components that need heroes.
-
-  这就是从组件中移除数据访问代码的美妙之处。
-  这样我们可以随时改变数据访问的实现方式，而无需对使用英雄的组件作任何改动。
-
-  ### Mock Heroes  
-
-  ### 模拟英雄数据
-
-  We already have mock `Hero` data sitting in the `AppComponent`.  It doesn't belong there. It doesn't belong *here* either.
-  We'll move the mock data to its own file.
-
-  我们曾在`AppComponent`组件中写过模拟数据。它不该在那里，但也不该在*这里*！
-  我们应把模拟数据移到它自己的文件中去。
-
-=======
   The `HeroService` could get `Hero` data from anywhere&mdash;a
   web service, local storage, or a mock data source.
   Removing data access from the component means
   you can change your mind about the implementation anytime,
   without touching the components that need hero data.
+  
+  `HeroService`可以从任何地方获取`Hero`数据 —— Web服务、本地存储或模拟数据源。
+  从组件中移除数据访问逻辑意味着你可以随时更改这些实现方式，而不影响需要这些英雄数据的组件。
 
   ### Move the mock hero data
->>>>>>> f1345962
+  
+  ### 移动模拟的英雄数据
+  
   Cut the `HEROES` array from `app.component.ts` and paste it to a new file in the `app` folder named `mock-heroes.ts`.
   Additionally, copy the `import {Hero} ...` statement because the heroes array uses the `Hero` class.
 
@@ -294,167 +169,108 @@
 +makeExample('toh-4/ts/src/app/mock-heroes.ts', null, 'src/app/mock-heroes.ts')
 :marked
   The `HEROES` constant is exported so it can be imported elsewhere, such as the `HeroService`.
-
-<<<<<<< HEAD
+  
   我们导出了`HEROES`常量，以便可以在其它地方导入它 &mdash; 例如`HeroService`服务。
 
-  Meanwhile, back in `app.component.ts` where we cut away the `HEROES` array, 
-  we leave behind an uninitialized `heroes` property:
-
-  同时，回到刚剪切出`HEROES`数组的`app.component.ts`文件，我们留下了一个尚未初始化的`heroes`属性：
-
+  In `app.component.ts`, where you cut the `HEROES` array,
+  add an uninitialized `heroes` property:
+  
+  在刚刚剪切出`HEROES`数组的`app.component.ts`文件中，添加一个尚未初始化的`heroes`属性：
+  
 +makeExample('toh-4/ts/src/app/app.component.1.ts', 'heroes-prop', 'src/app/app.component.ts (heroes property)')(format=".")
 :marked
-  ### Return Mocked Heroes
+  ### Return mocked hero data
 
   ### 返回模拟的英雄数据
 
-  Back in the `HeroService`  we import the mock `HEROES` and return it from the `getHeroes` method.
-  Our `HeroService` looks like this:
+  Back in the `HeroService`, import the mock `HEROES` and return it from the `getHeroes()` method.
+  The `HeroService` looks like this:
 
   回到`HeroService`，我们导入`HEROES`常量，并在`getHeroes`方法中返回它。
   我们的`HeroService`服务现在看起来是这样：
-
-=======
-  In `app.component.ts`, where you cut the `HEROES` array,
-  add an uninitialized `heroes` property:
-+makeExample('toh-4/ts/src/app/app.component.1.ts', 'heroes-prop', 'src/app/app.component.ts (heroes property)')(format=".")
-:marked
-  ### Return mocked hero data
-  Back in the `HeroService`, import the mock `HEROES` and return it from the `getHeroes()` method.
-  The `HeroService` looks like this:
->>>>>>> f1345962
+  
 +makeExample('toh-4/ts/src/app/hero.service.1.ts', 'full', 'src/app/hero.service.ts')(format=".")
 
 :marked
-<<<<<<< HEAD
-  ### Use the Hero Service
-
-  ### 使用 HeroService 服务
-
-  We're ready to use the `HeroService` in other components starting with our `AppComponent`.
-
+  ### Import the hero service
+  
+  ### 导入HeroService
+  
+  You're ready to use the `HeroService` in other components, starting with `AppComponent`.
+  
   我们可以在多个组件中使用 HeroService 服务了，先从 AppComponent 开始。
 
-  We begin, as usual, by importing the thing we want to use, the `HeroService`.
-
-  通常，我们先导入要用的东西，例如`HeroService`。
-
-+makeExcerpt('toh-4/ts/src/app/app.component.ts', 'hero-service-import')
-=======
-  ### Import the hero service
-  You're ready to use the `HeroService` in other components, starting with `AppComponent`.
-
   Import the `HeroService` so that you can reference it in the code.
+  
+  先导入`HeroService`，以便我们可以在代码中引用它。
+  
 +makeExcerpt('toh-4/ts/src/app/app.component.ts', 'hero-service-import', 'src/app/app.component.ts')
->>>>>>> f1345962
+
 :marked
   ### Don't use *new* with the *HeroService*
+  
+  ### 不要`new`出`HeroService`
+  
   How should the `AppComponent` acquire a runtime concrete `HeroService` instance?
-
-<<<<<<< HEAD
-  导入这个服务让我们可以在代码中*引用*它。
-  `AppComponent`该如何在运行中获得一个具体的`HeroService`实例呢？
-
-  ### Do we *new* the *HeroService*? No way!
-
-  ### 我们要自己 *new* 出这个 *HeroService* 吗？不！
-
-  We could create a new instance  of the `HeroService` with `new` like this:
-
-  尽管我们可以使用`new`来创建`HeroService`的实例，就像这样：
-
-=======
+  
+  该如何在运行中获得一个具体的`HeroService`实例呢？
+
   You could create a new instance of the `HeroService` with `new` like this:
->>>>>>> f1345962
+  
+  你可能想用`new`来创建`HeroService`的实例，就像这样：
+  
 +makeExample('toh-4/ts/src/app/app.component.1.ts', 'new-service')(format=".")
 
 :marked
-<<<<<<< HEAD
-  That's a bad idea for several reasons including
-
+  However, this option isn't ideal for the following reasons:
+  
   但这不是个好主意，有很多理由，例如：
-
-  * Our component has to know how to create a `HeroService`.
-  If we ever change the `HeroService` constructor, 
-  we'll have to find every place we create the service and fix it.
-  Running around patching code is error prone and adds to the test burden.
-
-    我们的组件得弄清楚该如何创建`HeroService`。
-  如果有一天我们修改了`HeroService`的构造函数，我们不得不找出创建过此服务的每一处代码，并修改它。
-  围着补丁代码转圈很容易导致错误，还会增加测试负担。
-
-  * We create a new service each time we use `new`. 
-  What if the service should cache heroes and share that cache with others?
-  We couldn't do that.
-
-    我们每次使用`new`都会创建一个新的服务实例。
-  如果这个服务需要缓存英雄列表，并把这个缓存共享给别人呢？怎么办？
-  没办法，做不到。
-
-  * We're locking the `AppComponent` into a specific implementation of the `HeroService`.
-  It will be hard to switch implementations for different scenarios.
-  Can we operate offline? 
-  Will we need different mocked versions under test?
-  Not easy.
-
-    我们把`AppComponent`锁定到`HeroService`的一个特定实现。
-  我们很难在不同的场景中切换实现。
-  例如，能离线操作吗？能在测试时使用不同的模拟版本吗？这可不容易。
-
-  * What if ... what if ... Hey, we've got work to do!*
-
-    如果……如果……嘿！这下我们可有得忙了！
-
-  We get it. Really we do.
-  But it is so ridiculously easy to avoid these problems that there is no excuse for doing it wrong.
-=======
-  However, this option isn't ideal for the following reasons:
 
   * The component has to know how to create a `HeroService`.
   If you change the `HeroService` constructor,
   you must find and update every place you created the service.
   Patching code in multiple places is error prone and adds to the test burden.
+  
+    我们的组件得弄清楚该如何创建`HeroService`。
+      如果有一天我们修改了`HeroService`的构造函数，我们不得不找出创建过此服务的每一处代码，并修改它。
+      围着补丁代码转圈很容易导致错误，还会增加测试负担。
+      
   * You create a service each time you use `new`.
   What if the service caches heroes and shares that cache with others?
   You couldn't do that.
+  
+    我们每次使用`new`都会创建一个新的服务实例。
+      如果这个服务需要缓存英雄列表，并把这个缓存共享给别人呢？怎么办？
+      没办法，做不到。
+      
   * With the `AppComponent` locked into a specific implementation of the `HeroService`,
   switching implementations for different scenarios, such as operating offline or using
   different mocked versions for testing, would be difficult.
-
->>>>>>> f1345962
-
-  有办法了，真的！这个办法真是简单得不可思议，它能解决这些问题，你就再也没有犯错误的借口了。
+  
+    我们把`AppComponent`锁定到`HeroService`的一个特定实现。
+      我们很难在不同的场景中切换实现。
+      例如，能离线操作吗？能在测试时使用不同的模拟版本吗？这可不容易。
 
   ### Inject the *HeroService*
-
-<<<<<<< HEAD
+  
   ### 注入 *HeroService*
 
-  Two lines replace the one line that created with *new*:
-
-  用这两行代码代替用`new`时的一行：
-
-  1. We add a constructor that also defines a private property.
-
+  Instead of using the *new* line, you'll add two lines.
+  
+  你可以用两行代码代替用`new`时的一行：
+
+   * Add a constructor that also defines a private property.
+   
      添加一个构造函数，并定义一个私有属性。
-
-  1. We add to the component's `providers` metadata.
-
+    
+   * Add to the component's `providers` metadata.
+   
      添加组件的`providers`元数据。
 
-  Here's the constructor:
-
-  下面就是这个构造函数：
-
-=======
-  Instead of using the *new* line, you'll add two lines.
-
-   * Add a constructor that also defines a private property.
-   * Add to the component's `providers` metadata.
-
   Add the constructor:
->>>>>>> f1345962
+  
+  添加构造函数：
+  
 +makeExample('toh-4/ts/src/app/app.component.1.ts', 'ctor', 'src/app/app.component.ts (constructor)')
 :marked
   The constructor itself does nothing. The parameter simultaneously
@@ -469,24 +285,16 @@
 
 .l-sub-section
   :marked
-<<<<<<< HEAD
-    Learn more about Dependency Injection in the [Dependency Injection](../guide/dependency-injection.html) chapter.
+    Read more about dependency injection in the [Dependency Injection](../guide/dependency-injection.html) page.
 
     更多依赖注入的信息，见[依赖注入](../guide/dependency-injection.html)。
-
-:marked
-  The *injector* does not know yet how to create a `HeroService`. 
-  If we ran our code now, Angular would fail with an error:
+:marked
+  The *injector* doesn't know yet how to create a `HeroService`.
+  If you ran the code now, Angular would fail with this error:
 
   *注入器*还不知道该如何创建`HeroService`。
   如果现在运行我们的代码，Angular 就会失败，并报错：
-
-=======
-    Read more about dependency injection in the [Dependency Injection](../guide/dependency-injection.html) page.
-:marked
-  The *injector* doesn't know yet how to create a `HeroService`.
-  If you ran the code now, Angular would fail with this error:
->>>>>>> f1345962
+  
 code-example(format="nocode").
     EXCEPTION: No provider for HeroService! (AppComponent -> HeroService)
     (异常：没有 HeroService 的提供商！(AppComponent -> HeroService))
@@ -496,345 +304,214 @@
   add the following `providers` array property to the bottom of the component metadata
   in the `@Component` call.
 
-<<<<<<< HEAD
   我们还得注册一个`HeroService`**提供商**，来告诉*注入器*如何创建`HeroService`。
   要做到这一点，我们在`@Component`组件的元数据底部添加`providers`数组属性如下：
-
-+makeExcerpt('toh-4/ts/src/app/app.component.1.ts', 'providers')
-:marked
-  The `providers` array  tells Angular to create a fresh instance of the `HeroService` when it creates a new `AppComponent`.
-  The `AppComponent` can use that service to get heroes and so can every child component of its component tree.
+  
++makeExcerpt('toh-4/ts/src/app/app.component.1.ts', 'providers', 'src/app/app.component.ts')
+
+:marked
+  The `providers` array  tells Angular to create a fresh instance of the `HeroService` when it creates an `AppComponent`.
+  The `AppComponent`, as well as its child components, can use that service to get hero data.
 
   `providers`数组告诉 Angular，当它创建新的`AppComponent`组件时，也要创建一个`HeroService`的新实例。
   `AppComponent`会使用那个服务来获取英雄列表，在它组件树中的每一个子组件也同样如此。
-
+  
 a#child-component
 :marked
-  ### *getHeroes* in the *AppComponent*
-
-  ### *AppComponent* 中的 *getHeroes*
-
-  We've got the service in a `heroService` private variable. Let's use it.
-
-  我们已经有了服务，并把它存入了私有变量`heroService`中。我们这就开始使用它。
-
-  We pause to think. We can call the service and get the data in one line.
-
-  停下来想一想。我们可以在同一行内调用此服务并获得数据。
-
+  ### *getHeroes()* in the *AppComponent*
+  
+  ### *AppComponent* 中的 *getHeroes()*
+  
+  The service is in a `heroService` private variable.
+  
+  该服务被存入了一个私有变量`heroService`中。
+
+  You could call the service and get the data in one line.
+  
+  我们可以在同一行内调用此服务，并获得数据。
+  
 +makeExample('toh-4/ts/src/app/app.component.1.ts', 'get-heroes')(format=".")
-:marked
-  We don't really need a dedicated method to wrap one line.  We write it anyway:
-
+
+:marked
+  You don't really need a dedicated method to wrap one line.  Write it anyway:
+  
   在真实的世界中，我们并不需要把一行代码包装成一个专门的方法，但无论如何，我们在演示代码中先这么写：
-
-+makeExcerpt('toh-4/ts/src/app/app.component.1.ts', 'getHeroes')
-=======
-
-+makeExcerpt('toh-4/ts/src/app/app.component.1.ts', 'providers', 'src/app/app.component.ts')
-
-:marked
-  The `providers` array  tells Angular to create a fresh instance of the `HeroService` when it creates an `AppComponent`.
-  The `AppComponent`, as well as its child components, can use that service to get hero data.
-a#child-component
-:marked
-  ### *getHeroes()* in the *AppComponent*
-  The service is in a `heroService` private variable.
-
-  You could call the service and get the data in one line.
-+makeExample('toh-4/ts/src/app/app.component.1.ts', 'get-heroes')(format=".")
-:marked
-  You don't really need a dedicated method to wrap one line.  Write it anyway:
->>>>>>> f1345962
 
 +makeExcerpt('toh-4/ts/src/app/app.component.1.ts', 'getHeroes', 'src/app/app.component.ts')
 <a id="oninit"></a>
 :marked
-<<<<<<< HEAD
-  ### The *ngOnInit* Lifecycle Hook
-
+  ### The *ngOnInit* lifecycle hook
+  
   ### *ngOnInit* 生命周期钩子
-
-  `AppComponent` should fetch and display heroes without a fuss.
-  Where do we call the `getHeroes` method? In a constructor? We do *not*!
-
+  
+  `AppComponent` should fetch and display hero data with no issues.
+  
   毫无疑问，`AppComponent`应该获取英雄数据并显示它。
-  我们该在哪里调用`getHeroes`方法呢？在构造函数中吗？ *不* ！
-
-  Years of experience and bitter tears have taught us to keep complex logic out of the constructor,
-  especially anything that might call a server as a data access method is sure to do.
-
-  多年的经验和惨痛的教训教育我们，应该把复杂的逻辑扔到构造函数外面去，
-  特别是那些需要从服务器获取数据的逻辑更是如此。
-
-  The constructor is for simple initializations like wiring constructor parameters to properties.
-  It's not for heavy lifting. We should be able to create a component in a test and not worry that it 
-  might do real work &mdash; like calling a server!  &mdash; before we tell it to do so.
-
-  构造函数是为了简单的初始化工作而设计的，例如把构造函数的参数赋值给属性。
-  它的负担不应该过于沉重。我们应该能在测试中创建一个组件，而不用担心它会做实际的工作 &mdash; 例如和服务器通讯，直到我们主动要求它做这些。
-
-  If not the constructor, something has to call `getHeroes`.
-
-  如果不在构造函数中，总得有地方调用`getHeroes`吧。
-
-  Angular will call it if we implement the Angular **ngOnInit** *Lifecycle Hook*.
-  Angular offers a number of interfaces for tapping into critical moments in the component lifecycle:
-  at creation, after each change, and at its eventual destruction.
-
-  这也不难。只要我们实现了 Angular 的 **ngOnInit** *生命周期钩子*，Angular 就会主动调用这个钩子。
-  Angular提供了一些接口，用来介入组件生命周期的几个关键时间点：刚创建时、每次变化时，以及最终被销毁时。
-
-=======
-  ### The *ngOnInit* lifecycle hook
-  `AppComponent` should fetch and display hero data with no issues.
 
    You might be tempted to call the `getHeroes()` method in a constructor, but
   a constructor should not contain complex logic,
   especially a constructor that calls a server, such as as a data access method.
   The constructor is for simple initializations, like wiring constructor parameters to properties.
+  
+  你可能想在构造函数中调用`getHeroes()`方法，但构造函数不应该包含复杂的逻辑，特别是那些需要从服务器获取数据的逻辑更是如此。构造函数是为了简单的初始化工作而设计的，例如把构造函数的参数赋值给属性。
 
   To have Angular call `getHeroes()`, you can implement the Angular *ngOnInit lifecycle hook*.
   Angular offers interfaces for tapping into critical moments in the component lifecycle:
   at creation, after each change, and at its eventual destruction.
-
->>>>>>> f1345962
+  
+  只要我们实现了 Angular 的 **ngOnInit** *生命周期钩子*，Angular 就会主动调用这个钩子。
+  Angular提供了一些接口，用来介入组件生命周期的几个关键时间点：刚创建时、每次变化时，以及最终被销毁时。
+  
   Each interface has a single method. When the component implements that method, Angular calls it at the appropriate time.
 
   每个接口都有唯一的一个方法。只要组件实现了这个方法，Angular 就会在合适的时机调用它。
 
 .l-sub-section
   :marked
-<<<<<<< HEAD
-    Learn more about lifecycle hooks in the [Lifecycle Hooks](../guide/lifecycle-hooks.html) chapter.
+    Read more about lifecycle hooks in the [Lifecycle Hooks](../guide/lifecycle-hooks.html) page.
 
     更多生命周期钩子信息，见[生命周期钩子](../guide/lifecycle-hooks.html)。
-
-:marked
-  Here's the essential outline for the `OnInit` interface:
+    
+:marked
+  Here's the essential outline for the `OnInit` interface (don't copy this into your code):
 
   这是`OnInit`接口的基本轮廓：
 
-+makeExample('toh-4/ts/src/app/app.component.1.ts', 'on-init', 'src/app/app.component.ts (ngOnInit stub)')(format=".")
-:marked
-  We write an `ngOnInit` method with our initialization logic inside and leave it to Angular to call it
-  at the right time. In our case, we initialize by calling `getHeroes`.
-
++makeExample('toh-4/ts/src/app/app.component.1.ts', 'on-init')(format=".")
+
+:marked
+  Add the implementation for the `OnInit` interface to your export statement:
+  
+  往export语句中添加`OnInit`接口的实现：
+  
+code-example(format="nocode").
+  export class AppComponent implements OnInit {}
+
+:marked
+  Write an `ngOnInit` method with the initialization logic inside. Angular will call it
+  at the right time. In this case, initialize by calling `getHeroes()`.
+  
   我们写了一个带有初始化逻辑的`ngOnInit`方法，Angular会在适当的时候调用它。
-  在这个例子中，我们通过调用`getHeroes`来完成初始化。
-
-+makeExcerpt('toh-4/ts/src/app/app.component.1.ts', 'ng-on-init')
-:marked
-  Our application should be running as expected, showing a list of heroes and a hero detail view
-  when we click on a hero name.
-
+    在这个例子中，我们通过调用`getHeroes()`来完成初始化。
+  
++makeExcerpt('toh-4/ts/src/app/app.component.1.ts', 'ng-on-init', 'app/app.component.ts')
+
+:marked
+  The app should run as expected, showing a list of heroes and a hero detail view
+  when you click on a hero name.
+  
   我们的应用将会像期望的那样运行，显示英雄列表，并且在我们点击英雄的名字时，显示英雄的详情。
 
-  We're getting closer. But something isn't quite right.
-
-  我们就快完成了，但还有点事情不太对劲。
-
-  <a id="async"></a>
-
-  ## Async Services and !{_Promise}s
-
+<a id="async"></a>
+:marked
+  ## Async services and Promises
+  
   ## 异步服务与承诺
-
-  Our `HeroService` returns a list of mock heroes immediately.
-  Its `getHeroes` signature is synchronous
-
-  我们的`HeroService`立即返回一个模拟的英雄列表，它的`getHeroes`函数签名是同步的。
-
+  
+  The `HeroService` returns a list of mock heroes immediately;
+  its `getHeroes()` signature is synchronous.
+  
+  我们的`HeroService`立即返回一个模拟的英雄列表，它的`getHeroes()`函数签名是同步的。
+  
 +makeExample('toh-4/ts/src/app/app.component.1.ts', 'get-heroes')(format=".")
-:marked
-  Ask for heroes and they are there in the returned result.
-
-  请求英雄数据，返回结果中就有它们了。
-
-  Someday we're going to get heroes from a remote server. We don’t call http yet, but we aspire to in later chapters.
-
-  将来，我们打算从远端服务器上获取英雄数据。我们还没调用 http，但在后面的章节中我们会希望这么做。
-
-  When we do, we'll have to wait for the server to respond and we won't be able to block the UI while we wait,
-  even if we want to (which we shouldn't) because the browser won't block.
-
-  那时候，我们不得不等待服务器响应，并且在等待过程中我们无法阻塞用户界面响应，
-  即使我们想这么做（也不应这么做）也做不到，因为浏览器不会阻塞。
-
-  We'll have to use some kind of asynchronous technique and that will change the signature of our `getHeroes` method.
-
-  我们不得不使用一些异步技术，而这将改变`getHeroes`方法的签名。
-
-  We'll use *!{_Promise}s*.
-
-  我们将使用 *承诺* 。
-
-  ### The Hero Service makes a !{_Promise}
+
+:marked
+  Eventually, the hero data will come from a remote server.
+  When using a remote server, users don't have to wait for the server to respond;
+  additionally, you aren't able to block the UI during the wait.
+  
+  但最终，英雄的数据会从远端服务器获取。当使用远端服务器时，用户不会等待服务器的响应。换句话说，你没法在等待期间阻塞浏览器界面。
+
+:marked
+  To coordinate the view with the response, 
+  you can use *Promises*, which is an asynchronous 
+  technique that changes the signature of the `getHeroes()` method.
+
+  为了协调视图与响应，我们可以使用*承诺（Promise）*，它是一种异步技术，它会改变`getHeroes()`方法的签名。
+
+  ### The hero service makes a Promise
 
   ### `HeroService`会生成一个承诺
 
-  A **!{_Promise}** is ... well it's a promise to call us back later when the results are ready. 
-  We ask an asynchronous service to do some work and give it a callback function. 
-  It does that work (somewhere) and eventually it calls our function with the results of the work or an error.
+  A *Promise* essentially promises to call back when the results are ready.
+  You ask an asynchronous service to do some work and give it a callback function.
+  The service does that work and eventually calls the function with the results or an error.
 
   **承诺** 就是 …… 好吧，它就是一个承诺，在有了结果时，它承诺会回调我们。
   我们请求一个异步服务去做点什么，并且给它一个回调函数。
   它会去做（在某个地方），一旦完成，它就会调用我们的回调函数，并通过参数把工作结果或者错误信息传给我们。
-
-.l-sub-section
-  :marked
-    We are simplifying. Learn about ES2015 Promises [here](http://exploringjs.com/es6/ch_promises.html) and elsewhere on the web.
-
-    这里只是粗浅的说说，要了解更多 ES2015 Promise 的信息，见[这里](http://exploringjs.com/es6/ch_promises.html)或在 Web 上搜索其它学习资源。
-
-:marked
-  Update the `HeroService` with this !{_Promise}-returning `getHeroes` method:
-
-  把`HeroService`的`getHeroes`方法改写为返回承诺的形式：
-
-+makeExample('toh-4/ts/src/app/hero.service.ts', 'get-heroes', 'src/app/hero.service.ts (excerpt)')(format=".")
-:marked
-  We're still mocking the data. We're simulating the behavior of an ultra-fast, zero-latency server,
-  by returning an **immediately resolved !{_Promise}** with our mock heroes as the result.
-
-  我们继续使用模拟数据。我们通过返回一个 *立即解决的承诺* 的方式，模拟了一个超快、零延迟的超级服务器。
-
-  ### Act on the !{_Promise}
-
-  ### 基于承诺的行动
-
-  Returning to the `AppComponent` and its `getHeroes` method, we see that it still looks like this:
-
-  回到`AppComponent`和它的`getHeroes`方法，我们看到它看起来还是这样的：
-
-=======
-    Read more about lifecycle hooks in the [Lifecycle Hooks](../guide/lifecycle-hooks.html) page.
-:marked
-  Here's the essential outline for the `OnInit` interface (don't copy this into your code):
-+makeExample('toh-4/ts/src/app/app.component.1.ts', 'on-init')(format=".")
-
-:marked
-  Add the implementation for the `OnInit` interface to your export statement:
-code-example(format="nocode").
-  export class AppComponent implements OnInit {}
-:marked
-  Write an `ngOnInit` method with the initialization logic inside. Angular will call it
-  at the right time. In this case, initialize by calling `getHeroes()`.
-+makeExcerpt('toh-4/ts/src/app/app.component.1.ts', 'ng-on-init', 'app/app.component.ts')
-:marked
-  The app should run as expected, showing a list of heroes and a hero detail view
-  when you click on a hero name.
-
-<a id="async"></a>
-:marked
-  ## Async services and Promises
-  The `HeroService` returns a list of mock heroes immediately;
-  its `getHeroes()` signature is synchronous.
-+makeExample('toh-4/ts/src/app/app.component.1.ts', 'get-heroes')(format=".")
-:marked
-  Eventually, the hero data will come from a remote server.
-  When using a remote server, users don't have to wait for the server to respond;
-  additionally, you aren't able to block the UI during the wait.
-
-:marked
-  To coordinate the view with the response, 
-  you can use *Promises*, which is an asynchronous 
-  technique that changes the signature of the `getHeroes()` method.
-
-  ### The hero service makes a Promise
-
-  A *Promise* essentially promises to call back when the results are ready.
-  You ask an asynchronous service to do some work and give it a callback function.
-  The service does that work and eventually calls the function with the results or an error.
+  
 .l-sub-section
   :marked
     This is a simplified explanation. Read more about ES2015 Promises in the
     [Promises for asynchronous programming](http://exploringjs.com/es6/ch_promises.html) page of
     [Exploring ES6](http://http://exploringjs.com/es6.html).
+    
+    这里只是粗略说说，要了解更多 ES2015 Promise 的信息，见[ES6概览](http://http://exploringjs.com/es6.html)中的[承诺与异步编程](http://exploringjs.com/es6/ch_promises.html)。
 
 :marked
   Update the `HeroService` with this Promise-returning `getHeroes()` method:
+
+  把`HeroService`的`getHeroes`方法改写为返回承诺的形式：
+  
 +makeExample('toh-4/ts/src/app/hero.service.ts', 'get-heroes', 'src/app/hero.service.ts (excerpt)')(format=".")
 :marked
   You're still mocking the data. You're simulating the behavior of an ultra-fast, zero-latency server,
   by returning an *immediately resolved Promise* with the mock heroes as the result.
+  
+  我们继续使用模拟数据。我们通过返回一个 *立即解决的承诺* 的方式，模拟了一个超快、零延迟的超级服务器。
 
   ### Act on the Promise
+  
+  ### 基于承诺的行动
 
   As a result of the change to `HeroService`, `this.heroes` is now set to a `Promise` rather than an array of heroes.
->>>>>>> f1345962
+  
+  修改`HeroService`之后，`this.heroes`会被赋值为一个`Promise`而不再是英雄数组。
+  
 +makeExample('toh-4/ts/src/app/app.component.1.ts', 'getHeroes', 'src/app/app.component.ts (getHeroes - old)')(format=".")
 
 :marked
-<<<<<<< HEAD
-  As a result of our change to `HeroService`, we're now setting `this.heroes` to a !{_Promise} rather than an array of heroes. 
-
-  在修改了`HeroService`之后，我们还要把`this.heroes`替换为一个承诺，而不再是一个英雄数组。
-
-  We have to change our implementation to *act on the !{_Promise} when it resolves*.
-  When the !{_Promise} resolves successfully, *then* we will have heroes to display.
-
-  我们得修改这个实现，把它变成*基于承诺*的，并在承诺的事情被解决时再行动。
-  一旦承诺的事情被成功解决，我们就会显示英雄数据。
-
-  We pass our callback function as an argument to the !{_Promise}'s **then** method:
-
-  我们把回调函数作为参数传给承诺对象的**then**方法：
-
-+makeExample('toh-4/ts/src/app/app.component.ts', 'get-heroes', 'src/app/app.component.ts (getHeroes - revised)')(format=".")
-.l-sub-section
-  :marked
-    The [ES2015 arrow function](https://developer.mozilla.org/en-US/docs/Web/JavaScript/Reference/Functions/Arrow_functions)
-    in the callback is more succinct than the equivalent function expression and gracefully handles *this*.
-
-    回调中所用的 [ES2015 箭头函数](https://developer.mozilla.org/en-US/docs/Web/JavaScript/Reference/Functions/Arrow_functions)
-    比等价的函数表达式更加简洁，能优雅的处理 *this* 指针。
-
-:marked
-  Our callback sets the component's `heroes` property to the array of heroes returned by the service. That's all there is to it!
-
-  在回调函数中，我们把服务返回的英雄数组赋值给组件的`heroes`属性。是的，这就搞定了。
-
-  Our app should still be running, still showing a list of heroes, and still
-=======
   You have to change the implementation to *act on the `Promise` when it resolves*.
   When the `Promise` resolves successfully, you'll have heroes to display.
+  
+  我们得修改这个实现，把它变成*基于承诺*的，并在承诺的事情被解决时再行动。
+    一旦承诺的事情被成功解决（Resolve），我们就会显示英雄数据。
 
   Pass the callback function as an argument to the Promise's `then()` method:
+  
+  我们把回调函数作为参数传给承诺对象的**then**方法：
+  
 +makeExample('toh-4/ts/src/app/app.component.ts', 'get-heroes', 'src/app/app.component.ts (getHeroes - revised)')(format=".")
 .l-sub-section
   :marked
     As described in [Arrow functions](https://developer.mozilla.org/en-US/docs/Web/JavaScript/Reference/Functions/Arrow_functions),
     the ES2015 arrow function
     in the callback is more succinct than the equivalent function expression and gracefully handles `this`.
+
+    回调中所用的 [ES2015 箭头函数](https://developer.mozilla.org/en-US/docs/Web/JavaScript/Reference/Functions/Arrow_functions)
+    比等价的函数表达式更加简洁，能优雅的处理 *this* 指针。
 :marked
   The callback sets the component's `heroes` property to the array of heroes returned by the service.
+  
+  在回调函数中，我们把服务返回的英雄数组赋值给组件的`heroes`属性。
 
   The app is still running, showing a list of heroes, and
->>>>>>> f1345962
   responding to a name selection with a detail view.
 
   我们的程序仍在运行，仍在显示英雄列表，在选择英雄时，仍然会把它/她显示在详情页面中。
 
 .l-sub-section
   :marked
-<<<<<<< HEAD
-    Checkout the "[Take it slow](#slow)" appendix to see what the app might be like with a poor connection.
+    At the end of this page, [Appendix: take it slow](#slow) describes what the app might be like with a poor connection.
 
     查看附录中的“[慢一点](#slow)”，来了解在较差的网络连接中这个应用会是什么样的。
-
-:marked
-  ### Review the App Structure
-
-  ### 回顾本应用的结构
-
-  Let’s verify that we have the following structure after all of our good refactoring in this chapter:
-=======
-    At the end of this page, [Appendix: take it slow](#slow) describes what the app might be like with a poor connection.
 :marked
   ## Review the app structure
+  
+  ## 回顾本应用的结构
+  
   Verify that you have the following structure after all of your refactoring:
->>>>>>> f1345962
 
   再检查下，经历了本章的所有重构之后，应该有了下列文件结构：
 
@@ -873,112 +550,76 @@
   src/app/mock-heroes.ts
   `)
 :marked
-<<<<<<< HEAD
-  ## The Road We’ve Travelled
-
+  ## The road you've travelled
+  
   ## 走过的路
-
-  Let’s take stock of what we’ve built.
+  
+  Here's what you achieved in this page:
 
   来盘点一下我们完成了什么。
 
-  * We created a service class that can be shared by many components.
+  * You created a service class that can be shared by many components.
 
     我们创建了一个能被多个组件共享的服务类。
 
-  * We used the `ngOnInit` Lifecycle Hook to get our heroes when our `AppComponent` activates.
+  * You used the `ngOnInit` lifecycle hook to get the hero data when the `AppComponent` activates.
 
     我们使用了`ngOnInit`生命周期钩子，以便在`AppComponent`激活时获取英雄数据。
 
-  * We defined our `HeroService` as a provider for our `AppComponent`.
+  * You defined the `HeroService` as a provider for the `AppComponent`.
 
     我们把`HeroService`定义为`AppComponent`的一个提供商。
 
-  * We created mock hero data and imported them into our service.
+  * You created mock hero data and imported them into the service.
 
     我们创建了模拟的英雄数据，并把它导入我们的服务中。
 
-  * We designed our service to return a !{_Promise} and our component to get our data from the !{_Promise}.
-
-    我们把服务设计为返回承诺，组件从承诺中获取数据。
-
-  Run the <live-example></live-example> for this part.
-
-  运行这部分的<live-example>在线例子</live-example>。
-
-  ### The Road Ahead
-
-  ### 前方的路
-
-  Our Tour of Heroes has become more reusable using shared components and services.
-  We want to create a dashboard, add menu links that route between the views, and format data in a template.
-  As our app evolves, we’ll learn how to design it to make it easier to grow and maintain.
-
-  通过使用共享组件和服务，我们的《英雄指南》更有复用性了。
-  我们还要创建一个仪表盘，要添加在视图间路由的菜单链接，还要在模板中格式化数据。
-  随着我们应用的进化，我们还会学到如何进行设计，让它更易于扩展和维护。
-
-  We learn about Angular Component Router and navigation among the views in the [next tutorial](toh-pt5.html) chapter.
-
-  我们将在[下一章](toh-pt5.html)学习 Angular 组件路由，以及在视图间导航的知识。
-
-.l-main-section
-<a id="slow"></a>
-:marked
-  ### Appendix: Take it slow
-
-  ### 附件：慢一点
-
-  We can simulate a slow connection.
-
-  我们可以模拟慢速连接。
-
-  Import the `Hero` symbol and add the following `getHeroesSlowly` method to the `HeroService`
-
-  导入`Hero`类，并且在`HeroService`中添加如下的`getHeroesSlowly`方法：
-
-+makeExample('toh-4/ts/src/app/hero.service.ts', 'get-heroes-slowly', 'src/app/hero.service.ts (getHeroesSlowly)')(format=".")
-:marked
-  Like `getHeroes`, it also returns a !{_Promise}. 
-  But this !{_Promise} waits 2 seconds before resolving the !{_Promise} with mock heroes.
-
-  像`getHeroes`一样，它也返回一个承诺。
-  但是，这个承诺会在提供模拟数据之前等待两秒钟。
-
-  Back in the `AppComponent`, replace `heroService.getHeroes` with `heroService.getHeroesSlowly`
-  and see how the app behaves.
-
-  回到`AppComponent`，用`heroService.getHeroesSlowly`替换`heroService.getHeroes`，并观察应用的行为。
-=======
-  ## The road you've travelled
-  Here's what you achieved in this page:
-
-  * You created a service class that can be shared by many components.
-  * You used the `ngOnInit` lifecycle hook to get the hero data when the `AppComponent` activates.
-  * You defined the `HeroService` as a provider for the `AppComponent`.
-  * You created mock hero data and imported them into the service.
   * You designed the service to return a Promise and the component to get the data from the Promise.
+  
+  我们把服务设计为返回承诺，组件从承诺中获取数据。
 
   Your app should look like this <live-example></live-example>.
+  
+  现在应用变成了这样：<live-example></live-example>。
 
   ## The road ahead
+  
+  ## 前方的路
+  
   The Tour of Heroes has become more reusable using shared components and services.
   The next goal is to create a dashboard, add menu links that route between the views, and format data in a template.
   As the app evolves, you'll discover how to design it to make it easier to grow and maintain.
+  
+  通过使用共享组件和服务，我们的《英雄指南》更有复用性了。
+    我们还要创建一个仪表盘，要添加在视图间路由的菜单链接，还要在模板中格式化数据。
+    随着我们应用的进化，我们还会学到如何进行设计，让它更易于扩展和维护。
 
   Read about the Angular component router and navigation among the views in the [next tutorial](toh-pt5.html) page.
+
+  我们将在[下一章](toh-pt5.html)学习 Angular 组件路由，以及在视图间导航的知识。
 
 .l-main-section
 <a id="slow"></a>
 :marked
   ## Appendix: Take it slow
+  
+  ## 附件：慢一点
+  
   To simulate a slow connection,
   import the `Hero` symbol and add the following `getHeroesSlowly()` method to the `HeroService`.
+
+  我们可以模拟慢速连接。导入`Hero`类，并且在`HeroService`中添加如下的`getHeroesSlowly()`方法：
+
 +makeExample('toh-4/ts/src/app/hero.service.ts', 'get-heroes-slowly', 'app/hero.service.ts (getHeroesSlowly)')(format=".")
+
 :marked
   Like `getHeroes()`, it also returns a `Promise`.
   But this Promise waits two seconds before resolving the Promise with mock heroes.
 
+  像`getHeroes`一样，它也返回一个承诺。
+  但是，这个承诺会在提供模拟数据之前等待两秒钟。
+
   Back in the `AppComponent`, replace `getHeroes()` with `getHeroesSlowly()`
   and see how the app behaves.
->>>>>>> f1345962
+
+  回到`AppComponent`，用`heroService.getHeroesSlowly`替换`heroService.getHeroes`，并观察应用的行为。
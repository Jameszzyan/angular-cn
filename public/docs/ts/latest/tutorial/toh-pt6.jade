--- conflicted
+++ resolved
@@ -642,11 +642,7 @@
 :marked
   ### HeroSearchComponent
 
-<<<<<<< HEAD
-  Create a `HeroSearchComponent` that calls the new `HeroSearchService`.
-=======
   Let's create a new `HeroSearchComponent` that calls this new `HeroSearchService`.
->>>>>>> 6cacb457
 
   我们再创建一个新的`HeroSearchComponent`来调用这个新的`HeroSearchService`。
 

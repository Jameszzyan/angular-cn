--- conflicted
+++ resolved
@@ -208,23 +208,17 @@
   :marked
     The Angular `http.get` returns an RxJS `Observable`.
     *Observables* are a powerful way to manage asynchronous data flows.
-<<<<<<< HEAD
-    We'll learn about `Observables` *later*.
+    We'll learn about [Observables](#observables) later in this chapter.
     
     Angular的`http.get`返回一个RxJS的`Observable`对象。
     *Observable(可观察对象)*是一个管理异步数据流的强力方式。
-    后面我们还会进一步学习`Observable`。
-
-    For *now* we get back on familiar ground by immediately converting that `Observable` to a `Promise` using the `toPromise` operator.
-    
-    *现在*，我们先利用`toPromise`操作符把`Observable`直接转换成`Promise`对象，回到已经熟悉的地盘。
-    
-=======
-    We'll learn about [Observables](#observables) later in this chapter.
+    后面我们还会进一步学习[可观察对象](#observables)。
 
     For *now* we get back on familiar ground by immediately by 
     converting that `Observable` to a `Promise` using the `toPromise` operator.
->>>>>>> 66984d5f
+
+    *现在*，我们先利用`toPromise`操作符把`Observable`直接转换成`Promise`对象，回到已经熟悉的地盘。
+    
   +makeExample('toh-6/ts/app/hero.service.ts', 'to-promise')(format=".")
   
   :marked
@@ -799,49 +793,42 @@
 
 .l-main-section
 :marked
-    ## Home Stretch
-    
-    ## 最后的坦途
-
-    We are at the end of our journey for now, but we have accomplished a lot.
-
-    旅程即将结束，不过我们已经收获颇丰。
-
-    - We added the necessary dependencies to use Http in our application.
-
-    - 我们添加了在应用程序中使用Http的必备依赖。
-
-    - We refactored HeroService to load heroes from an API.
-
-    - 我们重构了HeroService，以通过api来加载英雄数据。
-
-    - We extended HeroService to support post, put and delete calls.
-
-    - 我们扩展了HeroService来支持post、put和delete调用。
-
-    - We updated our components to allow adding, editing and deleting of heroes.
-
-    - 我们更新了组件，以允许用户添加、编辑和删除英雄。
-
-    - We configured an in-memory web API.
-
-    - 我们配置了一个内存Web API。
-
-<<<<<<< HEAD
-    Below is a summary of the files we changed and added.
-
-    下面是我们添加之后的文件汇总。
-=======
+  ## Home Stretch
+  
+  ## 最后的坦途
+
   We are at the end of our journey for now, but we have accomplished a lot.
+
+  旅程即将结束，不过我们已经收获颇丰。
+
   - We added the necessary dependencies to use Http in our application.
+
+  - 我们添加了在应用程序中使用Http的必备依赖。
+
   - We refactored HeroService to load heroes from an API.
+
+  - 我们重构了HeroService，以通过api来加载英雄数据。
+
   - We extended HeroService to support post, put and delete calls.
+
+  - 我们扩展了HeroService来支持post、put和delete调用。
+
   - We updated our components to allow adding, editing and deleting of heroes.
+
+  - 我们更新了组件，以允许用户添加、编辑和删除英雄。
+
   - We configured an in-memory web API.
+
+  - 我们配置了一个内存Web API。
+  
   <li if-docs="ts"> We learned how to use Observables.</li>
   
+  <li if-docs="ts">我们学会了如何使用可观察对象。</li>
+  
+
   Below is a summary of the files we changed and added.
->>>>>>> 66984d5f
+
+  下面是我们添加之后的文件汇总。
 
 block file-summary
   +makeTabs(

- var _example = 'toh-6';

block includes
  include ../_util-fns
  - var _Http = 'Http'; // Angular `Http` library name.
  - var _Angular_Http = 'Angular <code>Http</code>'
  - var _Angular_http_library = 'Angular HTTP library'
  - var _HTTP_PROVIDERS = 'HTTP_PROVIDERS'
  - var _JSON_stringify = 'JSON.stringify'

:marked
  # Getting and Saving Data with HTTP
  
  # 通过HTTP获取与保存数据

  Our stakeholders appreciate our progress.
  Now they want to get the hero data from a server, let users add, edit, and delete heroes,
  and save these changes back to the server.
  
  客户对我们的进展很满意！
  现在，他们想要从服务器获取英雄数据，然后让用户添加、编辑和删除英雄，并且把这些修改结果保存回服务器。

  In this chapter we teach our application to make the corresponding HTTP calls to a remote server's web API.
  
  在这一章中，我们要让应用程序学会通过HTTP调用来访问远程服务器上相应的Web API。

  Run the <live-example></live-example> for this part.

p 运行这部分的#[+liveExampleLink2('在线例子', 'toh-6')]。

.l-main-section
:marked
  ## Where We Left Off

  ## 我们在哪儿

  In the [previous chapter](toh-pt5.html), we learned to navigate between the dashboard and the fixed heroes list, editing a selected hero along the way.
  That's our starting point for this chapter.
  
  在[前一章](toh-pt5.html)中，我们学会了在仪表盘和固定的英雄列表之间导航，并编辑选定的英雄。这也就是本章的起点。

block start-server-and-watch
  :marked
    ### Keep the app transpiling and running
    
    ### 保持应用的转译与运行
    
    Open a terminal/console window and enter the following command to
    start the TypeScript compiler, start the server, and watch for changes:
    
    打开terminal/console窗口，输入下列命令来启动TypeScript编译器，它会启动开发服务器，并监视文件变更：

  code-example(language="bash").
    npm start

:marked
  The application runs and updates automatically as we continue to build the Tour of Heroes.
  
  当我们继续构建《英雄指南》时，应用会运行并自动更新。

.l-main-section#http-providers
h1 Providing HTTP Services

h1 准备HTTP服务

block http-library
  :marked
    `Http` is ***not*** a core Angular module.
    It's Angular's optional approach to web access and it exists as a separate add-on module called `@angular/http`,
    shipped in a separate script file as part of the Angular npm package.
    
    `Http`***并不是***Angular的核心模块。
    它是Angular用来进行Web访问的一种可选方式，并通过Angular包中一个名叫`@angular/http`的独立附属模块发布了出来。    

    Fortunately we're ready to import from `@angular/http` because `systemjs.config` configured *SystemJS* to load that library when we need it.
    
    幸运的是，`systemjs.config`中已经配置好了*SystemJS*，并在必要时加载它，因此我们已经为从`@angular/http`中导入它做好了准备。

:marked
  ### Register (provide) *HTTP* services
  
  ### 注册(提供)*http*服务

block http-providers
  :marked
    Our app will depend upon the Angular `http` service which itself depends upon other supporting services.
    The `HTTP_PROVIDERS` array from `@angular/http` library holds providers for the complete set of http services.
    
    我们的应用将会依赖于Angular的`http`服务，它本身又依赖于其它支持类服务。
    来自`@angular/http`库中的`HTTP_PROVIDERS`数组保存着这些http相关服务提供商的全集。

:marked
  We should be able to access `!{_Http}` services from anywhere in the application.
  So we register them in the `bootstrap` call of <span ngio-ex>main.ts</span> where we
  launch the application and its root `AppComponent`.
  
  我们要能从本应用的任何地方访问这些服务，所以，就要在<span ngio-ex>main.ts</span>中的`bootstrap`方法中注册它们。
  这里同时也是我们启动应用及其根组件`AppComponent`的地方。

+makeExcerpt('app/main.ts','v1')

:marked
  Notice that we supply `!{_HTTP_PROVIDERS}` in !{_an} !{_array} as the second parameter to the `bootstrap` method.
  This has the same effect as the `providers` !{_array} in `@Component` !{_decorator}.
  
  注意，我们把`HTTP_PROVIDERS`传入了`bootstrap`方法第二个参数的数组中。这与`@Component`元数据中的`providers`数组有同样的效果。

.l-main-section
:marked
  ## Simulating the web API
  
  ## 模拟web API

  We generally recommend registering application-wide services in the root `AppComponent` *providers*.
  Here we're registering in `main` for a special reason.
  
  通常，我们会建议在根组件`AppComponent`的*`providers`*中注册全应用级的服务。这里我们在`main`中进行注册是有特殊理由的。

  Our application is in the early stages of development and far from ready for production.
  We don't even have a web server that can handle requests for heroes.
  Until we do, *we'll have to fake it*.
  
  我们的应用正处于开发的早期阶段，并且离进入产品阶段还很远。
  我们甚至都还没有一个用来处理英雄相关请求的Web服务器，在此之前，*我们将不得不伪造一个*。

  We're going to *trick* the HTTP client into fetching and saving data from
  a mock service, the *in-memory web API*.
  
  我们要*耍点小花招*，让http客户端从一个Mock服务（*内存(in-memory)Web API*）中获取和保存数据。

  The application itself doesn't need to know and shouldn't know about this.
  So we'll slip the in-memory web API into the configuration *above* the `AppComponent`.
  
  应用本身不需要也不应该知道这些细节。
  所以，我们要把内存Web API引入`AppComponent`的上一级配置中。

  Here is a version of `main` that performs this trick
  
  这个版本的`main`文件就是用来耍这个小花招的：
  
+makeExcerpt('app/main.ts', 'final')

block backend
  :marked
    We're replacing the default `XHRBackend`, the service that talks to the remote server,
    with the in-memory web API service after priming it as follows:
    
    我们把默认的`XHRBackend`服务（该服务负责与远端服务器对话）替换成了*内存Web API*服务：

+makeExample('app/in-memory-data.service.ts', 'init')

p This file replaces the #[code #[+adjExPath('mock-heroes.ts')]] which is now safe to delete.

p 该文件代替了#[code #[+adjExPath('mock-heroes.ts')]]文件，它现在可以安全的删除了。

block dont-be-distracted-by-backend-subst
  .alert.is-helpful
    :marked
      This chapter is an introduction to the !{_Angular_http_library}.
      Please don't be distracted by the details of this backend substitution. Just follow along with the example.
      
      本章是对Angular中http客户端的介绍。不要因为这种“替换后端”的细节而分心。先不要管为什么，只管照着这个例子做就可以了。

      Learn more later about the in-memory web API in the [HTTP client chapter](../guide/server-communication.html#!#in-mem-web-api).
      Remember, the in-memory web API is only useful in the early stages of development and for demonstrations such as this Tour of Heroes.
      Skip it when you have a real web API server.
      
      要学习关于*内存Web API*的更多知识，请参阅[HTTP客户端](../guide/server-communication.html#!#in-mem-web-api)一章。
      记住，*内存Web API*只在开发的早期阶段有用，比如这个《英雄指南》。
      如果你已经有了一个真实的Web API服务器，请尽管跳过它。

.l-main-section
:marked
  ## Heroes and HTTP

  ## 英雄与Http

  Look at our current `HeroService` implementation

<<<<<<< HEAD
  来看看我们目前的`HeroService`的实现

+makeExample('toh-4/ts/app/hero.service.ts', 'get-heroes', 'app/hero.service.ts (old getHeroes)')(format=".")
=======
+makeExcerpt('toh-4/ts/app/hero.service.ts (old getHeroes)', 'get-heroes')
>>>>>>> 1a8bbea1

:marked
  We returned a !{_Promise} resolved with mock heroes.
  It may have seemed like overkill at the time, but we were anticipating the
  day when we fetched heroes with an HTTP client and we knew that would have to be an asynchronous operation.

  我们返回一个promise，它用mock版的英雄列表进行解析。
  在当时，它可能看起来做得有点过分了，不过那时候我们就预料到有这么这一天会通过一个http客户端来获取英雄数据，而且我们知道，那必然是一个异步操作。

  That day has arrived! Let's convert `getHeroes()` to use HTTP:

  这一天到来了！我们把`getHeroes()`换成用HTTP。

+makeExcerpt('app/hero.service.ts (new constructor and revised getHeroes)', 'getHeroes')

:marked
  ### HTTP !{_Promise}

  ### Http承诺(Promise)

  We're still returning a !{_Promise} but we're creating it differently.

  我们仍然返回一个承诺，但是用不同的方法来创建它。

block get-heroes-details
  :marked
    The Angular `http.get` returns an RxJS `Observable`.
    *Observables* are a powerful way to manage asynchronous data flows.
    We'll learn about [Observables](#observables) later in this chapter.
    
    Angular的`http.get`返回一个RxJS的`Observable`对象。
    *Observable(可观察对象)*是一个管理异步数据流的强力方式。
    后面我们还会进一步学习[可观察对象](#observables)。

    For *now* we get back on familiar ground by immediately by 
    converting that `Observable` to a `Promise` using the `toPromise` operator.
<<<<<<< HEAD

    *现在*，我们先利用`toPromise`操作符把`Observable`直接转换成`Promise`对象，回到已经熟悉的地盘。
    
  +makeExample('toh-6/ts/app/hero.service.ts', 'to-promise')(format=".")
  
=======
  +makeExcerpt('app/hero.service.ts', 'to-promise', '')
>>>>>>> 1a8bbea1
  :marked
    Unfortunately, the Angular `Observable` doesn't have a `toPromise` operator ... not out of the box.
    The Angular `Observable` is a bare-bones implementation.
    
    不幸的是，Angular的`Observable`并没有一个`toPromise`操作符... 没有打包在一起发布。
    Angular的`Observable`只是一个骨架实现。

    There are scores of operators like `toPromise` that extend `Observable` with useful capabilities.
    If we want those capabilities, we have to add the operators ourselves.
    That's as easy as importing them from the RxJS library like this:
<<<<<<< HEAD
    
    有一大票像`toPromise`这样的操作符，会扩展`Observable`，为其添加有用的能力。
    如果我们希望得到那些能力，就得自己添加那些操作符。
    那很容易，只要从RxJS库中导入它们就可以了，就像这样：
    
  +makeExample('toh-6/ts/app/hero.service.ts', 'rxjs')(format=".")
=======
  +makeExcerpt('app/hero.service.ts', 'rxjs', '')
>>>>>>> 1a8bbea1

  :marked
    ### Extracting the data in the *then* callback
    
    ### 在*then*回调中提取出数据
    
    In the *promise*'s `then` callback we call the `json` method of the http `Response` to extract the
    data within the response.
<<<<<<< HEAD
    
    在*promise*的`then`回调中，我们调用http的`Reponse`对象的`json`方法，以提取出其中的数据。

  +makeExample('toh-6/ts/app/hero.service.ts', 'to-data')(format=".")
=======
  +makeExcerpt('app/hero.service.ts', 'to-data', '')
>>>>>>> 1a8bbea1

:marked
  That response JSON has a single `data` property.
  The `data` property holds the !{_array} of *heroes* that the caller really wants.
  So we grab that !{_array} and return it as the resolved !{_Promise} value.

  这个由`json`方法返回的对象只有一个`data`属性。
  这个`data`属性保存了*英雄*数组，这个数组才是调用者真正想要的。
  所以我们取得这个数组，并且把它作为承诺的值进行解析。

.alert.is-important
  :marked
    Pay close attention to the shape of the data returned by the server.
    This particular *in-memory web API* example happens to return an object with a `data` property.
    Your API might return something else.

    仔细看看这个由服务器返回的数据的形态。
    这个*内存Web API*的范例中所做的是返回一个带有`data`属性的对象。
    你的API也可以返回其它东西。

    Adjust the code to match *your web API*.

    请随意调整这些代码，以适应*你自己的Web API*。

:marked
  The caller is unaware of these machinations. It receives a !{_Promise} of *heroes* just as it did before.
  It has no idea that we fetched the heroes from the (mock) server.
  It knows nothing of the twists and turns required to convert the HTTP response into heroes.
  Such is the beauty and purpose of delegating data access to a service like this `HeroService`.

  调用者不关心这些实现机制，它仍然像以前那样取得一个包含*英雄数据*的承诺。
  它不关心我们已经改成了从服务器获取英雄数据。
  它也不了解把http回应转换成英雄数据时所作的这些复杂变换。

:marked
  ### Error Handling

  ### 错误处理

  At the end of `getHeroes()` we `catch` server failures and pass them to an error handler:

<<<<<<< HEAD
  在`getHeroes()`的最后，我们`catch`了服务器的失败信息，并把它们传给了错误处理器：

+makeExcerpt('app/hero.service.ts', 'catch')
=======
+makeExcerpt('app/hero.service.ts', 'catch', '')
>>>>>>> 1a8bbea1

:marked
  This is a critical step!
  We must anticipate HTTP failures as they happen frequently for reasons beyond our control.
  
  这是一个关键的步骤！
  我们必须预料到http请求会失败，因为有太多我们无法控制的原因可能导致它们频繁出现各种错误。

+makeExcerpt('app/hero.service.ts', 'handleError', '')

- var rejected_promise = _docsFor == 'dart' ? 'propagated exception' : 'rejected promise';
:marked
  In this demo service we log the error to the console; we should do better in real life.

  在这个范例服务中，我们把错误记录到控制台中；在真实世界中，我们应该做得更好。

  We've also decided to return a user friendly form of the error to
  the caller in a !{rejected_promise} so that the caller can display a proper error message to the user.

  我们还要通过一个被拒绝(rejected)的承诺(promise)来把该错误用一个用户友好的格式返回给调用者，以便调用者能把一个合适的错误信息显示给用户。

  ### !{_Promise}s are !{_Promise}s

  ### 承诺仍然是承诺

  Although we made significant *internal* changes to `getHeroes()`, the public signature did not change.
  We still return a !{_Promise}. We won't have to update any of the components that call `getHeroes()`.

  虽然我们对`getHeroes()`做了一些重要的*内部*修改，该方法公开的函数签名却没有任何变化。
  我们返回的仍然是一个承诺，不用被迫更新任何一个调用了`getHeroes()`的组件。

.l-main-section
:marked
  ## Add, Edit, Delete

  ## 添加、编辑、删除

  Our stakeholders are incredibly pleased with the added flexibility from the API integration, but it doesn't stop there. Next we want to add the capability to add, edit and delete heroes.

  我们的客户对这种富有弹性的API集成方式感到非常高兴，但事情可不会到此为止。下一步我们还要增加对英雄的添加、编辑和删除操作。
  
  We'll complete `HeroService` by creating `post`, `put` and `delete` methods to meet our new requirements.

  我们将为`HeroService`添加`post`、`put`和`delete`的http调用来满足我们的需求。

:marked
  ### Post

  ### Post

  We are using `post` to add new heroes. Post requests require a little bit more setup than Get requests, but the format is as follows:
  
  我们使用`post`来添加新的英雄。post请求比get请求稍多一点儿设置工作，大致写法如下：

+makeExcerpt('app/hero.service.ts', 'post')

:marked
  For Post requests we create a header and set the content type to `application/json`. We'll call `!{_JSON_stringify}` before we post to convert the hero object to a string.

  现在，我们创建了一个请求头，并把内容类型(content-type)设置为`application/json`。在我们post之前，要先调用`JSON.stringify`来把这个`hero`对象转换成一个字符串。

  ### Put

  ### Put

<<<<<<< HEAD
  Put will be used to update an individual hero. Its structure is very similar to Post requests. The only difference is that we have to change the url slightly by appending the id of the hero we want to update.
  
  Put用来编辑一个指定的英雄，但是代码结构和POST请求很相似。唯一的不同是，我们要修改url，为它附加上我们想要编辑的那位英雄的id。
=======
  Put will be used to update an individual hero. Its structure is very similar to Post requests. The only difference is that we have to change the URL slightly by appending the id of the hero we want to update.
>>>>>>> 1a8bbea1

+makeExcerpt('app/hero.service.ts', 'put')

:marked
  ### Delete

  ### Delete

  Delete will be used to delete heroes and its format is like `put` except for the function name.
  
  Delete用来删除英雄，它的书写方式几乎和Put完全相同 —— 除了函数名。

+makeExcerpt('app/hero.service.ts', 'delete')

:marked
  We add a `catch` to handle errors for all three methods.

  我们添加了`catch`，用来处理这三种情况下的错误。

:marked
  ### Save

  ### Save

  We combine the call to the private `post` and `put` methods in a single `save` method. This simplifies the public API and makes the integration with `HeroDetailComponent` easier. `HeroService` determines which method to call based on the state of the `hero` object. If the hero already has an id we know it's an edit. Otherwise we know it's an add.

  我们把对私有方法`post`和`put`的调用组合进一个单独的`save`方法。这会简化公开的API，以简化与`HeroDetailComponent`的集成。
  `HeroService`会根据`hero`对象的状态来决定该调用哪个方法。如果这个英雄已经有了一个id，我们就知道它应该是编辑操作，否则就是添加。

+makeExcerpt('app/hero.service.ts', 'save')

:marked
  After these additions our `HeroService` looks like this:

  填加完所有这些之后，我们的`HeroService`看起来像这样：

+makeExample('app/hero.service.ts')

.l-main-section
:marked
  ## Updating Components

  ## 更新组件

  Loading heroes using `Http` required no changes outside of `HeroService`, but we added a few new features as well.
  In the following section we will update our components to use our new methods to add, edit and delete heroes.
  
  使用`Http`加载英雄数据并不需要在`HeroService`外部做任何修改，但我们却顺利的添加了一些新特性。
  在后面的小节中，我们将更新我们的组件来调用这些新方法，以添加、编辑和删除英雄。

block hero-detail-comp-extra-imports-and-vars
  :marked
    Before we can add those methods, we need to initialize some variables with their respective imports.
    
    在这么做之前，我们先得用它们各自的import语句来初始化一些变量。

  +makeExcerpt('app/hero-detail.component.ts ()', 'variables-imports')

block hero-detail-comp-updates
  :marked
    ### Add/Edit in the *HeroDetailComponent*
    
    ### 在*HeroDetailComponent*中添加和编辑英雄 

    We already have `HeroDetailComponent` for viewing details about a specific hero.
    Add and Edit are natural extensions of the detail view, so we are able to reuse `HeroDetailComponent` with a few tweaks. 
    
    我们已经有了`HeroDetailComponent`，用以查看指定英雄的详情。
    添加和编辑功能是对详情页的自然扩展，所以我们可以复用`HeroDetailComponent`，只要做少量修改就可以了。

    The original component was created to render existing data, but to add new data we have to initialize the `hero` property to an empty `Hero` object.
    
    该组件原本是用来渲染现存数据的，要想添加新的数据，我们就得把`hero`属性初始化在一个空的`Hero`对象。

  +makeExcerpt('app/hero-detail.component.ts', 'ngOnInit')

  :marked
<<<<<<< HEAD
    In order to differentiate between add and edit we are adding a check to see if an id is passed in the url. If the id is absent we bind `HeroDetailComponent` to an empty `Hero` object. In either case, any edits made through the UI will be bound back to the same `hero` property.
    
    为了区分添加和编辑操作，我们增加了一步检查，看看url中是否传入了id。如果没有id，我们就把`HeroDetailComponent`绑定到一个空的`Hero`对象。
    无论是哪种情况，通过UI进行的任何编辑操作都会被绑定回同一个`hero`属性。
=======
    In order to differentiate between add and edit we are adding a check to see if an id is passed in the URL. If the id is absent we bind `HeroDetailComponent` to an empty `Hero` object. In either case, any edits made through the UI will be bound back to the same `hero` property.
>>>>>>> 1a8bbea1

:marked
  Add a save method to `HeroDetailComponent` and call the corresponding save method in `HeroesService`.

  在`HeroDetailComponent`中添加一个`save`方法，用来从`HeroService`调用对应的`save`方法

+makeExcerpt('app/hero-detail.component.ts', 'save')

block hero-detail-comp-save-and-goback
  :marked
    The same save method is used for both add and edit since `HeroService` will know when to call `post` vs `put` based on the state of the `Hero` object.

    无论添加还是编辑，所用的都是同一个`save`方法，这是因为`HeroService`会根据`Hero`对象的状态判断出什么时候该调用`post`什么时候该调用`put`。
  
    After we save a hero, we redirect the browser back to the previous page using the `goBack()` method.
    
    在我们保存了英雄之后，我们使用`goBack()`方法让浏览器回到前一个页面。

  +makeExcerpt('app/hero-detail.component.ts', 'goBack')

  :marked
    Here we call `emit` to notify that we just added or modified a hero. `HeroesComponent` is listening for this notification and will automatically refresh the list of heroes to include our recent updates.

    这里我们调用了`emit`来通知别人：我们刚刚添加或修改了一个英雄。`HeroesComponent`正在监听这个通知，并自动刷新英雄列表，以体现我们最近所做的修改。

  .l-sub-section
    :marked
      The `emit` "handshake" between `HeroDetailComponent` and `HeroesComponent` is an example of component to component communication. This is a topic for another day, but we have detailed information in our <a href="/docs/ts/latest/cookbook/component-communication.html#!#child-to-parent">Component Interaction Cookbook</a>
  
      `emit`在`HeroDetailComponent`和`HeroesComponent`之间的这种握手是组件间通讯的例子之一。
      这不是今天的话题，在<a href="/docs/ts/latest/cookbook/component-communication.html#!#child-to-parent">组件间交互</a>一章中有相关详细信息。

:marked
  Here is `HeroDetailComponent` with its new save button and the corresponding HTML.

  这里是`HeroDetailComponent`及其新的“保存”按钮。

figure.image-display
  img(src='/resources/images/devguide/toh/hero-details-save-button.png' alt="Hero Details With Save Button")

+makeExcerpt('app/hero-detail.component.html', 'save')

:marked
  ### Add/Delete in the *HeroesComponent*

  ### 在`HeroesComponent`中添加/删除

  We'll be reporting propagated HTTP errors, let's start by adding the following
  field to the `HeroesComponent` class:
  
  我们将报告所出现的HTTP错误，从往`HeroesComponent`类中添加下列字段开始：

+makeExcerpt('app/heroes.component.ts', 'error', '')

:marked
  The user can *add* a new hero by clicking a button and entering a name.

  用户可以通过点击一个按钮并输入英雄的名字来*添加*一个新的英雄。

block add-new-hero-via-detail-comp
  :marked
    When the user clicks the *Add New Hero* button, we display the `HeroDetailComponent`.
    We aren't navigating to the component so it won't receive a hero `id`;
    as we noted above, that is the component's cue to create and present an empty hero.
    
    当用户点击*Add New Hero*按钮时，我们显示`HeroDetailComponent`。我们不会导航到那个组件，所以它也不会接收到英雄的`id`；
    正如我们以前提过的，组件会据此创建并展示一个空白的英雄。

- var _below = _docsFor == 'dart' ? 'before' : 'below';
:marked
  Add the following to the heroes component HTML, just !{_below} the hero list (`<ul class="heroes">...</ul>`).
  
  往`heroes.component.html`中，英雄列表(`*ngFor`)的紧下方，添加下列HTML。
  
+makeExcerpt('app/heroes.component.html', 'add-and-error')
:marked
  The first line will display an error message if there is any. The remaining HTML is for adding heroes.
  
  如果有错误信息，它将显示在第一行。剩下的HTML是用来添加英雄的。

  The user can *delete* an existing hero by clicking a delete button next to the hero's name.
  Add the following to the heroes component HTML right after the hero name in the repeated `<li>` tag:
<<<<<<< HEAD
  
  用户可以通过点击英雄名后面的删除按钮来*删除*一个现存的英雄。
  往`heroes.component.html`中往`<li>`标签中名字的紧后面添加下列HTML代码：
  
+makeExample('app/heroes.component.html', 'delete')

=======
+makeExcerpt('app/heroes.component.html', 'delete')
:marked
  Add the following to the bottom of the `HeroesComponent` CSS file:
+makeExcerpt('app/heroes.component.css', 'additions')
>>>>>>> 1a8bbea1
:marked
  Now let's fix-up the `HeroesComponent` to support the *add* and *delete* actions used in the template.
  Let's start with *add*.

  现在，让我们修复`HeroesComponent`，让它支持模板中的*添加*和*删除*动作。以*添加*动作开始。

block heroes-comp-directives
  :marked
    We're using the `HeroDetailComponent` to capture the new hero information.
    We have to tell Angular about that by importing the `HeroDetailComponent` and referencing it in the component metadata `directives` array.
    
    使用`HeroDetailComponent`来捕获新英雄的信息。
    为了告诉Angular这一点：导入`HeroDetailComponent`并把它加入组件元数据的`directives`数组中。
    
  +makeExcerpt('app/heroes.component.ts (HeroDetailComponent)', 'hero-detail-component')
  
  .l-sub-section
    :marked
      These are the same lines that we removed in the previous [Routing](toh-pt5.html) chapter.
      We didn't know at the time that we'd need the *HeroDetailComponent* again. So we tidied up.
      
      同样的这些代码，我们曾在前面的[路由](toh-pt5.html)一章中删除过。
      我们不知道现在会再次需要*`HeroDetailComponent`*类，所以把它们清理掉了。

      Now we *must* put these lines back. If we don't, Angular will ignore the `<my-hero-detail>`
      tag and pushing the *Add New Hero* button will have no visible effect.
      
      现在，我们*必须*把这些行加回来。如果不这样，Angular将会忽略`<my-hero-detail>`标签，并且点击*Add New Hero*按钮时将不会有任何可见的效果。
      
:marked
  Implement the click handler for the *Add New Hero* button.
  
  然后我们实现*Add New Hero*按钮的点击事件处理器。

+makeExcerpt('app/heroes.component.ts', 'addHero')

block heroes-comp-add
  :marked
    The `HeroDetailComponent` does most of the work. All we do is toggle an `*ngIf` flag that
    swaps it into the DOM when we add a hero and removes it from the DOM when the user is done.
    
    `HeroDetailComponent`做了大部分工作。我们所要做的就是切换`*ngIf`的标志量：当用户添加英雄时，把它放进DOM中；当用户添加完毕时，把它从DOM中移除。

:marked
  The *delete* logic is a bit trickier.
  
  *删除*逻辑略有点棘手。
  
+makeExcerpt('app/heroes.component.ts', 'deleteHero')

:marked
  Of course we delegate the persistence of hero deletion to the `HeroService`.
  But the component is still responsible for updating the display.
  So the *delete* method removes the deleted hero from the list.

  当然，我们把删除英雄并让其持久有效的工作交给`HeroesService`。
  但是组件仍然需要负责更新显示。
  所以*delete*方法从英雄列表移除被删除的英雄。

block review
  :marked
    ### Let's see it
    
    ### 我们来看看
    
    Here are the fruits of labor in action:
    
    下面是这些劳动成果的操作演示：

  figure.image-display
    img(src='/resources/images/devguide/toh/toh-http.anim.gif' alt="Heroes List Editing w/ HTTP")

<<<<<<< HEAD
block observables-section
  :marked
    ## Observables
    
    ## 可观察对象（Observable）
=======
:marked
  ## !{_Observable}s
>>>>>>> 1a8bbea1

block observables-section-intro
  :marked
    Each `Http` method  returns an `Observable` of HTTP `Response` objects.
    
    每个`Http`方法都返回一个Http `Response`对象的`Observable`实例。

    Our `HeroService` converts that `Observable` into a `Promise` and returns the promise to the caller.
    In this section we learn to return the `Observable` directly and discuss when and why that might be 
    a good thing to do.
    
    我们的`HeroService`中把那个`Observable`对象转换成了`Promise`（承诺），并把这个承诺返回给了调用者。
    这一节，我们将学会直接返回`Observable`，并且讨论何时以及为何那样做会更好。

    ### Background
    
    ### 背景
    
    An *observable* is a stream of events that we can process with array-like operators.
    
    一个*可观察对象*是一个事件流，我们可以用数组型操作符（函数）来处理它。

    Angular core has basic support for observables. We developers augment that support with
    operators and extensions from the [RxJS Observables](http://reactivex.io/rxjs/) library.
    We'll see how shortly.
    
    Angular内核中提供了对可观察对象的基本支持。而我们这些开发人员可以自己从[RxJS可观察对象](http://reactivex.io/rxjs/)库中引入操作符和扩展。
    我们会简短的讲解下如何做。

    Recall that our `HeroService` quickly chained the `toPromise` operator to the `Observable` result of `http.get`.
    That operator converted the `Observable` into a `Promise` and we passed that promise back to the caller.
    
    快速回忆一下`HeroService`，它在`http.get`返回的`Observable`后面串联了一个`toPromise`操作符。
    该操作符把`Observable`转换成了`Promise`（承诺），并且我们把那个“承诺”返回给了调用者。

    Converting to a promise is often a good choice. We typically ask `http` to fetch a single chunk of data. 
    When we receive the data, we're done.
    A single result in the form of a promise is easy for the calling component to consume 
    and it helps that promises are widely understood by JavaScript programmers.
    
    转换成承诺通常是更好地选择，我们通常要求`http`获取单块数据。只要接收到数据，就算完成。
    使用承诺这种形式的结果是让调用方更容易写，并且承诺已经在JavaScript程序员中被广泛接受了。

<<<<<<< HEAD
    But requests aren't always "one and done". We may start one request, 
    then cancel it, and make a different request ... before the server has responded to the first request.
    Such a _request-cancel-new-request_ sequence is difficult to implement with *promises*. 
    It's easy with *observables* as we'll see.
    
    但是请求并非总是“一次性”的。我们可以开始一个请求，并且取消它，再开始另一个不同的请求 —— 在服务器对第一个请求作出回应之前。
    像这样一个_请求-取消-新请求_的序列用*承诺*是很难实现的，但接下来我们会看到，它对于*可观察对象*却很简单。

    ### Search-by-name
    
    ### 按名搜索
    
    We're going to add a *hero search* feature to the Tour of Heroes.
    As the user types a name into a search box, we'll make repeated http requests for heroes filtered by that name.
    
    我们要为《英雄指南》添加一个*英雄搜索*特性。
    当用户在搜索框中输入一个名字时，我们将不断发起http请求，以获得按名字过滤的英雄。

    We start by creating `HeroSearchService` that sends search queries to our server's web api.
    
    我们先创建`HeroSearchService`服务，它会把搜索请求发送到我们服务器上的Web API。
=======
:marked
  But requests aren't always "one and done". We may start one request, 
  then cancel it, and make a different request before the server has responded to the first request.
  Such a _request-cancel-new-request_ sequence is difficult to implement with *!{_Promise}s*. 
  It's easy with *!{_Observable}s* as we'll see.

  ### Search-by-name
  We're going to add a *hero search* feature to the Tour of Heroes.
  As the user types a name into a search box, we'll make repeated HTTP requests for heroes filtered by that name.

  We start by creating `HeroSearchService` that sends search queries to our server's web api.
>>>>>>> 1a8bbea1

+makeExample('app/hero-search.service.ts')

<<<<<<< HEAD
  :marked
    The `http.get` call in `HeroSearchService` is similar to the `http.get` call in the `HeroService`.
    The notable difference: we no longer call `toPromise`. 
    We simply return the *observable* instead.
    
    `HeroSearchService`中的`http.get`调用和`HeroService`中的很相似。
    显著的不同是：我们不再调用`toPromise`，而是直接返回*可观察对象*。

    ### HeroSearchComponent
    
    ### HeroSearchComponent
    
    Let's create a new `HeroSearchComponent` that calls this new `HeroSearchService`. 
    
    我们再创建一个新的`HeroSearchComponent`来调用这个新的`HeroSearchService`。

    The component template is simple - just a textbox and a list of matching search results.
    
    组件模板很简单，就是一个输入框和一个相匹配的搜索结果列表。
    
  +makeExample('toh-6/ts/app/hero-search.component.html', null,'hero-search.component.html')
  :marked
    As the user types in the search box, a *keyup* event binding calls the component's `search` with the new search box value.
    
    当用户在搜索框中输入时，一个*keyup*事件绑定会调用该组件的`search`方法，并传入新的搜索框的值。

    The `*ngFor` repeats *hero* objects from the component's `heroes` property. No surprise there.
    
    `*ngFor`为该组件的`heroes`属性重复*hero*对象。这也没啥特别的。

    But, as we'll soon see, the `heroes` property returns an `Observable` of heroes, not an array of heroes.
    The `*ngFor` can't do anything with an observable until we flow it through the `AsyncPipe` (`heroes | async`).
    The `AsyncPipe` subscribes to the observable and produces the array of heroes to `*ngFor`.
    
    但是，接下来我们看到`heroes`属性返回了一个英雄们的`Observable`对象，不是英雄们的数组。
    `*ngFor`不能利用可观察对象做任何事，除非我们在它后面跟一个`AsyncPipe`（`heroes | async`）。
    `AsyncPipe`会订阅到这个可观察对象，并且为`*ngFor`生产一个英雄们的数组。

    Time to create the `HeroSearchComponent` class and metadata.
    
    该创建`HeroSearchComponent`类及其元数据了。
    
  +makeExample('toh-6/ts/app/hero-search.component.ts', null,'hero-search.component.ts')
  
  :marked
    Focus on the `searchSubject`.
    
    仔细看`searchSubject`。
    
  +makeExample('toh-6/ts/app/hero-search.component.ts', 'searchSubject')(format=".")
  :marked
    A `Subject` is a producer of an _observable_ event stream. 
    This `searchSubject` produces an `Observable` of strings, the filter criteria for the name search.
    
    `Subject`（主体）是一个_可观察的_事件流中的生产者。
    这里的`searchSubject`生产一些字符串的`Observable`，用于作为按名搜索时的过滤条件。
=======
:marked
  The `!{_priv}http.get()` call in `HeroSearchService` is similar to the one
  in the `HeroService`, although the URL now has a query string.
  <span if-docs="ts">Another notable difference: we no longer call `toPromise`, 
  we simply return the *observable* instead.</span>

  ### HeroSearchComponent

  Let's create a new `HeroSearchComponent` that calls this new `HeroSearchService`. 

  The component template is simple &mdash; just a text box and a list of matching search results.

+makeExample('app/hero-search.component.html')
:marked
  We'll also want to add styles for the new component.
+makeExample('app/hero-search.component.css')
:marked
  As the user types in the search box, a *keyup* event binding calls the component's `search` method with the new search box value.

  The `*ngFor` repeats *hero* objects from the component's `heroes` property. No surprise there.

  But, as we'll soon see, the `heroes` property is now !{_an} *!{_Observable}* of hero !{_array}s, rather than just a hero !{_array}.
  The `*ngFor` can't do anything with !{_an} `!{_Observable}` until we flow it through the `async` pipe (`AsyncPipe`).
  The `async` pipe subscribes to the `!{_Observable}` and produces the !{_array} of heroes to `*ngFor`.

  Time to create the `HeroSearchComponent` class and metadata.

+makeExample('app/hero-search.component.ts')

:marked
  #### Search terms
  
  Let's focus on the `!{_priv}searchTerms`:

+makeExcerpt('app/hero-search.component.ts', 'searchTerms', '')

block search-criteria-intro
  :marked
    A `Subject` is a producer of an _observable_ event stream;
    `searchTerms` produces an `Observable` of strings, the filter criteria for the name search.
>>>>>>> 1a8bbea1

    Each call to `search` puts a new string into this subject's _observable_ stream by calling `next`.
    
    每次到`search`的调用都会调用`next`来把新的字符串放进该主体的_可观察_流中。

<<<<<<< HEAD
    A `Subject` is also an `Observable`. 
    We're going to access that `Observable` and turn the stream
    of strings into a stream of `Hero[]` arrays, the `heroes` property.
    
    `Subject`也是一个`Observable`对象。
    我们将访问`Observable`并且把字符串数组组成的流转换成`Hero[]`数组组成的流，也就是`heroes`属性。

  +makeExample('toh-6/ts/app/hero-search.component.ts', 'search')(format=".")
  :marked
    If we passed every user keystroke directly to the `HeroSearchService`, we'd unleash a storm of http requests.
    Bad idea. We don't want to tax our server resources and burn through our cellular network data plan.
    
    如果我们直接把每一次用户按键都直接传给`HeroSearchService`，就会发起一场Http请求风暴。
    这可不好玩。我们不希望占用服务器资源，也不想耗尽网络带宽。

    Fortunately we can chain `Observable` operators to the string `Observable` that reduce the request flow.
    We'll make fewer calls to the `HeroSearchService` and still get timely results. Here's how:
    
    幸运的是，我们可以在字符串的`Observable`后面串联一个`Observable`操作符，来归并这些请求。
    我们将对`HeroSearchService`发起更少的调用，并且仍然获得足够及时的响应。做法如下：

    * The `asObservable` operator casts the `Subject` as an `Observable` of filter strings.
    
    * `asObservable`操作符把`Subject`转换成过滤字符串组成的`Observable`。
=======
:marked
  <a id="ngoninit"></a>
  #### Initialize the _**heroes**_ property (_**ngOnInit**_)

  <span if-docs="ts">A `Subject` is also an `Observable`.</span>
  We're going to turn the stream
  of search terms into a stream of `Hero` !{_array}s and assign the result to the `heroes` property.

+makeExcerpt('app/hero-search.component.ts', 'search', '')

:marked
  If we passed every user keystroke directly to the `HeroSearchService`, we'd unleash a storm of HTTP requests.
  Bad idea. We don't want to tax our server resources and burn through our cellular network data plan.

block observable-transformers
  :marked
    Fortunately, we can chain `Observable` operators to the string `Observable` that reduce the request flow.
    We'll make fewer calls to the `HeroSearchService` and still get timely results. Here's how:
>>>>>>> 1a8bbea1

    * `debounceTime(300)` waits until the flow of new string events pauses for 300 milliseconds 
    before passing along the latest string. We'll never make requests more frequently than 300ms.
    
    * 在传出最终字符串之前，`debounceTime(300)`将会等待，直到新增字符串的事件暂停了300毫秒。我们实际发起请求的间隔永远不会小于300ms。

    * `distinctUntilChanged` ensures that we only send a request if the filter text changed.
    There's no point in repeating a request for the same search term.
    
    * `distinctUntilChanged`确保只在过滤条件变化时才发送请求，这样就不会重复请求同一个搜索词了。
    
    * `switchMap` calls our search service for each search term that makes it through the `debounce` and `distinctUntilChanged` gauntlet.
    It cancels and discards previous search observables, returning only the latest search service observable.
    
    * `switchMap`会为每个从`debounce`和`distinctUntilChanged`中通关的搜索词调用搜索服务。它会丢弃以前的搜索Observable，只保留最近的。

  .l-sub-section
    :marked
      The [switchMap operator](https://github.com/Reactive-Extensions/RxJS/blob/master/doc/api/core/operators/flatmaplatest.md)
      (formerly known as "flatMapLatest") is very clever.

      [switchMap操作符](https://github.com/Reactive-Extensions/RxJS/blob/master/doc/api/core/operators/flatmaplatest.md)
      (以前叫"flatMapLatest")是非常智能的。

      Every qualifying key event can trigger an http call.
      Even with a 300ms pause between requests, we could have multiple http requests in flight 
      and they may not return in the order sent.
      
      每次符合条件的按键事件都会触发一次http调用。即使在发送每个请求前都有300毫秒的延迟，我们仍然可能同时拥有多个在途的HTTP请求，并且它们返回的顺序未必就是发送时的顺序。

      `switchMap` preserves the original request order while returning
       only the observable from the most recent http call. 
      Results from prior calls are canceled and discarded.
      
      `switchMap`保留了原始的请求顺序，并且只返回最近一次http调用返回的可观察对象。
      这是因为以前的调用都被取消或丢弃了。

      We also short-circuit the http call and return an observable containing an empty array 
      if the search text is empty.
      
      如果搜索框为空，我们还可以短路掉这次http调用，并且直接返回一个包含空数组的可观察对象。

      Note that _canceling_ the `HeroSearchService` observable won't actually abort a pending http request
      until the service supports that feature, a topic for another day.
      We are content for now to discard unwanted results.
      
      注意，_取消_`HeroSearchService`的可观察对象并不会实际中止（abort）一个未完成的http请求，除非有一天我们支持了这个特性，这个问题我们以后再讨论。
      目前我们的做法只是丢弃不希望的结果。
      
  :marked
    * `catch` intercepts a failed observable. 
    Our simple example prints the error to the console; a real life application should do better.
    Then we return an observable containing an empty array to clear the search result.
    
    * `catch`拦截失败的Observable。这个简单的例子中只是把错误信息打印到控制台（但实际的应用需要做更多事），然后返回一个包含空数组的可观察对象，以清空搜索结果。

    ### Import RxJS operators
    
    ### 导入RxJS操作符
    
    The RxJS operators are not available in Angular's base `Observable` implementation.
    We have to extend  `Observable` by *importing* them.
    
    Angular的基本版`Observable`实现中，RxJS操作符是不可用的。
    我们得*导入*它们，以扩展`Observable`。

    We could extend `Observable` with just the operators we need here by
    including the pertinent `import` statements at the top of this file.
    
    通过在本文件的顶部写上适当的`import`语句，我们可以为`Observable`扩展出这里用到的那些操作符。

  .l-sub-section
    :marked
      Many authorities say we should do just that.
      
      有很多权威人士建议我们这样做。
      
  :marked
    We take a different approach in this example. 
    We combine all of the RxJS `Observable` extensions that _our entire app_ requires into a single RxJS imports file.
    
    在这个例子中，我们使用一些不同的方法。
    我们把整个应用中要用的那些RxJS `Observable`扩展组合在一起，放在一个单独的RxJS导入文件中。

<<<<<<< HEAD
  +makeExample('toh-6/ts/app/rxjs-extensions.ts', null, 'app/rxjs-extensions.ts')(format=".")
  
=======
  +makeExample('app/rxjs-extensions.ts')

>>>>>>> 1a8bbea1
  :marked
    We load them all at once by importing `rxjs-extensions` in `AppComponent`.
    
    我们在`AppComponent`中导入`rxjs-extensions`就可以一次性加载它们。

  +makeExcerpt('app/app.component.ts', 'rxjs-extensions')

<<<<<<< HEAD
  :marked
    ### Adding the search component to the dashboard
    
    ### 为仪表盘添加搜索组件

    We add the `HeroSearchComponent` to the bottom of the `DashboardComponent` template.
    
    将`HeroSearchComponent`添加到`DashboardComponent`的模版的最后面。
=======
:marked
  ### Add the search component to the dashboard

  We add the hero search HTML element to the bottom of the `DashboardComponent` template.
>>>>>>> 1a8bbea1

+makeExample('app/dashboard.component.html')

<<<<<<< HEAD
  :marked
    And finally, we import the `HeroSearchComponent` and add it to the `directives` array.
    
    最后，导入`HeroSearchComponent`并将其添加到`directives`数组中。
=======
:marked
  And finally, we import the `HeroSearchComponent` and add it to the `directives` !{_array}.
>>>>>>> 1a8bbea1

+makeExcerpt('app/dashboard.component.ts', 'search')

<<<<<<< HEAD
  :marked
    Run the app again, go to the *Dashboard*, and enter some text in the search box below the hero tiles.
    At some point it might look like this.
    
    再次运行该应用，跳转到*Dashboard*，并在英雄下方的搜索框里输入一些文本。
    看起来就像这样：
=======
:marked
  Run the app again, go to the *Dashboard*, and enter some text in the search box.
  At some point it might look like this.
>>>>>>> 1a8bbea1

figure.image-display
  img(src='/resources/images/devguide/toh/toh-hero-search.png' alt="Hero Search Component")

.l-main-section
:marked
  ## Application structure and code
  
  ## 应用的结构与代码

  Review the sample source code in the <live-example></live-example> for this chapter.
  Verify that we have the following structure:
  
  在<live-example></live-example>中回顾本章的范例代码。
  验证我们是否得到了如下结构：

block filetree
  .filetree
    .file angular2-tour-of-heroes
    .children
      .file app
      .children
        .file app.component.ts
        .file app.component.css
        .file app.routes.ts
        .file dashboard.component.css
        .file dashboard.component.html
        .file dashboard.component.ts
        .file hero.ts
        .file hero-detail.component.css
        .file hero-detail.component.html
        .file hero-detail.component.ts
        .file hero-search.component.html (new)
        .file hero-search.component.css (new)
        .file hero-search.component.ts (new)
        .file hero-search.service.ts (new)
        .file rxjs-operators.ts
        .file hero.service.ts
        .file heroes.component.css
        .file heroes.component.html
        .file heroes.component.ts
        .file main.ts
        .file in-memory-data.service.ts (new)
      .file node_modules ...
      .file typings ...
      .file index.html
      .file package.json
      .file styles.css
      .file systemjs.config.json
      .file tsconfig.json
      .file typings.json

.l-main-section
:marked
  ## Home Stretch
  
  ## 最后冲刺

  We are at the end of our journey for now, but we have accomplished a lot.
<<<<<<< HEAD

  旅程即将结束，不过我们已经收获颇丰。

  - We added the necessary dependencies to use Http in our application.

  - 我们添加了在应用程序中使用Http的必备依赖。

  - We refactored HeroService to load heroes from an API.

  - 我们重构了HeroService，以通过api来加载英雄数据。

  - We extended HeroService to support post, put and delete calls.

  - 我们扩展了HeroService来支持post、put和delete调用。

=======
  - We added the necessary dependencies to use HTTP in our application.
  - We refactored `HeroService` to load heroes from a web API.
  - We extended `HeroService` to support post, put and delete methods.
>>>>>>> 1a8bbea1
  - We updated our components to allow adding, editing and deleting of heroes.

  - 我们更新了组件，以允许用户添加、编辑和删除英雄。

  - We configured an in-memory web API.
<<<<<<< HEAD

  - 我们配置了一个内存Web API。
  
  <li if-docs="ts"> We learned how to use Observables.</li>
  
  <li if-docs="ts">我们学会了如何使用可观察对象。</li>
  

  Below is a summary of the files we changed and added.
=======
  - We learned how to use !{_Observable}s.
  
  Here are the files we added or changed in this chapter.
>>>>>>> 1a8bbea1

  下面是我们添加之后的文件汇总。

block file-summary
  +makeTabs(
    `toh-6/ts/app/app.component.ts,
     toh-6/ts/app/heroes.component.ts,
     toh-6/ts/app/heroes.component.html,
     toh-6/ts/app/heroes.component.css,
     toh-6/ts/app/hero-detail.component.ts,
     toh-6/ts/app/hero-detail.component.html,
     toh-6/ts/app/hero.service.ts,
     toh-6/ts/app/in-memory-data.service.ts`,
    null,
    `app.comp...ts,
     heroes.comp...ts,
     heroes.comp...html,
     heroes.comp...css,
     hero-detail.comp...ts,
     hero-detail.comp...html,
     hero.service.ts,
     in-memory-data.service.ts`
  )

  +makeTabs(
    `toh-6/ts/app/hero-search.service.ts,
    toh-6/ts/app/hero-search.component.ts,
    toh-6/ts/app/hero-search.component.html,
    toh-6/ts/app/hero-search.component.css,
    toh-6/ts/app/rxjs-operators.ts`,
    null,
    `hero-search.service.ts,
    hero-search.component.ts,
    hero-search.service.html,
    hero-search.component.css,
    rxjs-operators.ts`
  )<|MERGE_RESOLUTION|>--- conflicted
+++ resolved
@@ -177,13 +177,9 @@
 
   Look at our current `HeroService` implementation
 
-<<<<<<< HEAD
   来看看我们目前的`HeroService`的实现
 
-+makeExample('toh-4/ts/app/hero.service.ts', 'get-heroes', 'app/hero.service.ts (old getHeroes)')(format=".")
-=======
 +makeExcerpt('toh-4/ts/app/hero.service.ts (old getHeroes)', 'get-heroes')
->>>>>>> 1a8bbea1
 
 :marked
   We returned a !{_Promise} resolved with mock heroes.
@@ -220,15 +216,11 @@
 
     For *now* we get back on familiar ground by immediately by 
     converting that `Observable` to a `Promise` using the `toPromise` operator.
-<<<<<<< HEAD
 
     *现在*，我们先利用`toPromise`操作符把`Observable`直接转换成`Promise`对象，回到已经熟悉的地盘。
     
-  +makeExample('toh-6/ts/app/hero.service.ts', 'to-promise')(format=".")
-  
-=======
   +makeExcerpt('app/hero.service.ts', 'to-promise', '')
->>>>>>> 1a8bbea1
+  
   :marked
     Unfortunately, the Angular `Observable` doesn't have a `toPromise` operator ... not out of the box.
     The Angular `Observable` is a bare-bones implementation.
@@ -239,16 +231,12 @@
     There are scores of operators like `toPromise` that extend `Observable` with useful capabilities.
     If we want those capabilities, we have to add the operators ourselves.
     That's as easy as importing them from the RxJS library like this:
-<<<<<<< HEAD
     
     有一大票像`toPromise`这样的操作符，会扩展`Observable`，为其添加有用的能力。
     如果我们希望得到那些能力，就得自己添加那些操作符。
     那很容易，只要从RxJS库中导入它们就可以了，就像这样：
     
-  +makeExample('toh-6/ts/app/hero.service.ts', 'rxjs')(format=".")
-=======
   +makeExcerpt('app/hero.service.ts', 'rxjs', '')
->>>>>>> 1a8bbea1
 
   :marked
     ### Extracting the data in the *then* callback
@@ -257,14 +245,10 @@
     
     In the *promise*'s `then` callback we call the `json` method of the http `Response` to extract the
     data within the response.
-<<<<<<< HEAD
     
     在*promise*的`then`回调中，我们调用http的`Reponse`对象的`json`方法，以提取出其中的数据。
 
-  +makeExample('toh-6/ts/app/hero.service.ts', 'to-data')(format=".")
-=======
   +makeExcerpt('app/hero.service.ts', 'to-data', '')
->>>>>>> 1a8bbea1
 
 :marked
   That response JSON has a single `data` property.
@@ -306,13 +290,9 @@
 
   At the end of `getHeroes()` we `catch` server failures and pass them to an error handler:
 
-<<<<<<< HEAD
   在`getHeroes()`的最后，我们`catch`了服务器的失败信息，并把它们传给了错误处理器：
 
-+makeExcerpt('app/hero.service.ts', 'catch')
-=======
 +makeExcerpt('app/hero.service.ts', 'catch', '')
->>>>>>> 1a8bbea1
 
 :marked
   This is a critical step!
@@ -378,13 +358,9 @@
 
   ### Put
 
-<<<<<<< HEAD
-  Put will be used to update an individual hero. Its structure is very similar to Post requests. The only difference is that we have to change the url slightly by appending the id of the hero we want to update.
-  
-  Put用来编辑一个指定的英雄，但是代码结构和POST请求很相似。唯一的不同是，我们要修改url，为它附加上我们想要编辑的那位英雄的id。
-=======
   Put will be used to update an individual hero. Its structure is very similar to Post requests. The only difference is that we have to change the URL slightly by appending the id of the hero we want to update.
->>>>>>> 1a8bbea1
+  
+  Put用来编辑一个指定的英雄，但是代码结构和POST请求很相似。唯一的不同是，我们要修改URL，为它附加上我们想要编辑的那位英雄的id。
 
 +makeExcerpt('app/hero.service.ts', 'put')
 
@@ -462,14 +438,10 @@
   +makeExcerpt('app/hero-detail.component.ts', 'ngOnInit')
 
   :marked
-<<<<<<< HEAD
-    In order to differentiate between add and edit we are adding a check to see if an id is passed in the url. If the id is absent we bind `HeroDetailComponent` to an empty `Hero` object. In either case, any edits made through the UI will be bound back to the same `hero` property.
+    In order to differentiate between add and edit we are adding a check to see if an id is passed in the URL. If the id is absent we bind `HeroDetailComponent` to an empty `Hero` object. In either case, any edits made through the UI will be bound back to the same `hero` property.
     
     为了区分添加和编辑操作，我们增加了一步检查，看看url中是否传入了id。如果没有id，我们就把`HeroDetailComponent`绑定到一个空的`Hero`对象。
     无论是哪种情况，通过UI进行的任何编辑操作都会被绑定回同一个`hero`属性。
-=======
-    In order to differentiate between add and edit we are adding a check to see if an id is passed in the URL. If the id is absent we bind `HeroDetailComponent` to an empty `Hero` object. In either case, any edits made through the UI will be bound back to the same `hero` property.
->>>>>>> 1a8bbea1
 
 :marked
   Add a save method to `HeroDetailComponent` and call the corresponding save method in `HeroesService`.
@@ -552,19 +524,18 @@
 
   The user can *delete* an existing hero by clicking a delete button next to the hero's name.
   Add the following to the heroes component HTML right after the hero name in the repeated `<li>` tag:
-<<<<<<< HEAD
   
   用户可以通过点击英雄名后面的删除按钮来*删除*一个现存的英雄。
   往`heroes.component.html`中往`<li>`标签中名字的紧后面添加下列HTML代码：
   
-+makeExample('app/heroes.component.html', 'delete')
-
-=======
 +makeExcerpt('app/heroes.component.html', 'delete')
 :marked
   Add the following to the bottom of the `HeroesComponent` CSS file:
+  
+  把下列代码添加到`HeroesComponent`的CSS文件底部：
+  
 +makeExcerpt('app/heroes.component.css', 'additions')
->>>>>>> 1a8bbea1
+
 :marked
   Now let's fix-up the `HeroesComponent` to support the *add* and *delete* actions used in the template.
   Let's start with *add*.
@@ -637,16 +608,11 @@
   figure.image-display
     img(src='/resources/images/devguide/toh/toh-http.anim.gif' alt="Heroes List Editing w/ HTTP")
 
-<<<<<<< HEAD
 block observables-section
   :marked
-    ## Observables
+    ## !{_Observable}s
     
     ## 可观察对象（Observable）
-=======
-:marked
-  ## !{_Observable}s
->>>>>>> 1a8bbea1
 
 block observables-section-intro
   :marked
@@ -689,194 +655,136 @@
     
     转换成承诺通常是更好地选择，我们通常要求`http`获取单块数据。只要接收到数据，就算完成。
     使用承诺这种形式的结果是让调用方更容易写，并且承诺已经在JavaScript程序员中被广泛接受了。
-
-<<<<<<< HEAD
-    But requests aren't always "one and done". We may start one request, 
-    then cancel it, and make a different request ... before the server has responded to the first request.
-    Such a _request-cancel-new-request_ sequence is difficult to implement with *promises*. 
-    It's easy with *observables* as we'll see.
-    
-    但是请求并非总是“一次性”的。我们可以开始一个请求，并且取消它，再开始另一个不同的请求 —— 在服务器对第一个请求作出回应之前。
-    像这样一个_请求-取消-新请求_的序列用*承诺*是很难实现的，但接下来我们会看到，它对于*可观察对象*却很简单。
-
-    ### Search-by-name
-    
-    ### 按名搜索
-    
-    We're going to add a *hero search* feature to the Tour of Heroes.
-    As the user types a name into a search box, we'll make repeated http requests for heroes filtered by that name.
-    
-    我们要为《英雄指南》添加一个*英雄搜索*特性。
-    当用户在搜索框中输入一个名字时，我们将不断发起http请求，以获得按名字过滤的英雄。
-
-    We start by creating `HeroSearchService` that sends search queries to our server's web api.
-    
-    我们先创建`HeroSearchService`服务，它会把搜索请求发送到我们服务器上的Web API。
-=======
 :marked
   But requests aren't always "one and done". We may start one request, 
   then cancel it, and make a different request before the server has responded to the first request.
   Such a _request-cancel-new-request_ sequence is difficult to implement with *!{_Promise}s*. 
   It's easy with *!{_Observable}s* as we'll see.
+  
+  但是请求并非总是“一次性”的。我们可以开始一个请求，并且取消它，再开始另一个不同的请求 —— 在服务器对第一个请求作出回应之前。
+  像这样一个_请求-取消-新请求_的序列用*承诺*是很难实现的，但接下来我们会看到，它对于*可观察对象*却很简单。
 
   ### Search-by-name
+  
+  ### 按名搜索
+  
   We're going to add a *hero search* feature to the Tour of Heroes.
   As the user types a name into a search box, we'll make repeated HTTP requests for heroes filtered by that name.
+  
+  我们要为《英雄指南》添加一个*英雄搜索*特性。
+  当用户在搜索框中输入一个名字时，我们将不断发起http请求，以获得按名字过滤的英雄。
 
   We start by creating `HeroSearchService` that sends search queries to our server's web api.
->>>>>>> 1a8bbea1
+  
+  我们先创建`HeroSearchService`服务，它会把搜索请求发送到我们服务器上的Web API。
 
 +makeExample('app/hero-search.service.ts')
 
-<<<<<<< HEAD
-  :marked
-    The `http.get` call in `HeroSearchService` is similar to the `http.get` call in the `HeroService`.
-    The notable difference: we no longer call `toPromise`. 
-    We simply return the *observable* instead.
-    
-    `HeroSearchService`中的`http.get`调用和`HeroService`中的很相似。
-    显著的不同是：我们不再调用`toPromise`，而是直接返回*可观察对象*。
-
-    ### HeroSearchComponent
-    
-    ### HeroSearchComponent
-    
-    Let's create a new `HeroSearchComponent` that calls this new `HeroSearchService`. 
-    
-    我们再创建一个新的`HeroSearchComponent`来调用这个新的`HeroSearchService`。
-
-    The component template is simple - just a textbox and a list of matching search results.
-    
-    组件模板很简单，就是一个输入框和一个相匹配的搜索结果列表。
-    
-  +makeExample('toh-6/ts/app/hero-search.component.html', null,'hero-search.component.html')
-  :marked
-    As the user types in the search box, a *keyup* event binding calls the component's `search` with the new search box value.
-    
-    当用户在搜索框中输入时，一个*keyup*事件绑定会调用该组件的`search`方法，并传入新的搜索框的值。
-
-    The `*ngFor` repeats *hero* objects from the component's `heroes` property. No surprise there.
-    
-    `*ngFor`为该组件的`heroes`属性重复*hero*对象。这也没啥特别的。
-
-    But, as we'll soon see, the `heroes` property returns an `Observable` of heroes, not an array of heroes.
-    The `*ngFor` can't do anything with an observable until we flow it through the `AsyncPipe` (`heroes | async`).
-    The `AsyncPipe` subscribes to the observable and produces the array of heroes to `*ngFor`.
-    
-    但是，接下来我们看到`heroes`属性返回了一个英雄们的`Observable`对象，不是英雄们的数组。
-    `*ngFor`不能利用可观察对象做任何事，除非我们在它后面跟一个`AsyncPipe`（`heroes | async`）。
-    `AsyncPipe`会订阅到这个可观察对象，并且为`*ngFor`生产一个英雄们的数组。
-
-    Time to create the `HeroSearchComponent` class and metadata.
-    
-    该创建`HeroSearchComponent`类及其元数据了。
-    
-  +makeExample('toh-6/ts/app/hero-search.component.ts', null,'hero-search.component.ts')
-  
-  :marked
-    Focus on the `searchSubject`.
-    
-    仔细看`searchSubject`。
-    
-  +makeExample('toh-6/ts/app/hero-search.component.ts', 'searchSubject')(format=".")
-  :marked
-    A `Subject` is a producer of an _observable_ event stream. 
-    This `searchSubject` produces an `Observable` of strings, the filter criteria for the name search.
-    
-    `Subject`（主体）是一个_可观察的_事件流中的生产者。
-    这里的`searchSubject`生产一些字符串的`Observable`，用于作为按名搜索时的过滤条件。
-=======
 :marked
   The `!{_priv}http.get()` call in `HeroSearchService` is similar to the one
   in the `HeroService`, although the URL now has a query string.
-  <span if-docs="ts">Another notable difference: we no longer call `toPromise`, 
+  <span if-docs="ts">Another notable difference: we no longer call `toPromise`,
   we simply return the *observable* instead.</span>
+  
+  `HeroSearchService`中的`http.get()`调用和`HeroService`中的很相似，只是这次带了查询字符串。
+  <span if-docs="ts">显著的不同是：我们不再调用`toPromise`，而是直接返回*可观察对象*。</span>
 
   ### HeroSearchComponent
-
+  
+  ### HeroSearchComponent
+  
   Let's create a new `HeroSearchComponent` that calls this new `HeroSearchService`. 
+  
+  我们再创建一个新的`HeroSearchComponent`来调用这个新的`HeroSearchService`。
 
   The component template is simple &mdash; just a text box and a list of matching search results.
 
+  组件模板很简单，就是一个输入框和一个相匹配的搜索结果列表。
+  
 +makeExample('app/hero-search.component.html')
+
 :marked
   We'll also want to add styles for the new component.
+  
+  我们还要往这个新组件中添加样式。
+  
 +makeExample('app/hero-search.component.css')
+
 :marked
   As the user types in the search box, a *keyup* event binding calls the component's `search` method with the new search box value.
+  
+  当用户在搜索框中输入时，一个*keyup*事件绑定会调用该组件的`search`方法，并传入新的搜索框的值。
 
   The `*ngFor` repeats *hero* objects from the component's `heroes` property. No surprise there.
+  
+  `*ngFor`为该组件的`heroes`属性重复*hero*对象。这也没啥特别的。
 
   But, as we'll soon see, the `heroes` property is now !{_an} *!{_Observable}* of hero !{_array}s, rather than just a hero !{_array}.
   The `*ngFor` can't do anything with !{_an} `!{_Observable}` until we flow it through the `async` pipe (`AsyncPipe`).
   The `async` pipe subscribes to the `!{_Observable}` and produces the !{_array} of heroes to `*ngFor`.
+  
+  但是，接下来我们看到`heroes`属性现在是英雄列表的`Observable`对象，而不再只是英雄数组。
+  `*ngFor`不能利用可观察对象做任何事，除非我们在它后面跟一个`async` pipe (`AsyncPipe`)。
+  这个`async`管道会订阅到这个可观察对象，并且为`*ngFor`生成一个英雄数组。
 
   Time to create the `HeroSearchComponent` class and metadata.
-
+  
+  该创建`HeroSearchComponent`类及其元数据了。
+  
 +makeExample('app/hero-search.component.ts')
 
 :marked
   #### Search terms
   
+  #### 搜索词
+  
   Let's focus on the `!{_priv}searchTerms`:
-
+  
+  仔细看下这个`searchTerms`：
+  
 +makeExcerpt('app/hero-search.component.ts', 'searchTerms', '')
 
 block search-criteria-intro
   :marked
     A `Subject` is a producer of an _observable_ event stream;
     `searchTerms` produces an `Observable` of strings, the filter criteria for the name search.
->>>>>>> 1a8bbea1
-
+    
+    `Subject`（主体）是一个_可观察的_事件流中的生产者。
+    `searchTerms`生成一些字符串的`Observable`，用于作为按名搜索时的过滤条件。
+  
     Each call to `search` puts a new string into this subject's _observable_ stream by calling `next`.
     
-    每次到`search`的调用都会调用`next`来把新的字符串放进该主体的_可观察_流中。
-
-<<<<<<< HEAD
-    A `Subject` is also an `Observable`. 
-    We're going to access that `Observable` and turn the stream
-    of strings into a stream of `Hero[]` arrays, the `heroes` property.
-    
-    `Subject`也是一个`Observable`对象。
-    我们将访问`Observable`并且把字符串数组组成的流转换成`Hero[]`数组组成的流，也就是`heroes`属性。
-
-  +makeExample('toh-6/ts/app/hero-search.component.ts', 'search')(format=".")
-  :marked
-    If we passed every user keystroke directly to the `HeroSearchService`, we'd unleash a storm of http requests.
-    Bad idea. We don't want to tax our server resources and burn through our cellular network data plan.
-    
-    如果我们直接把每一次用户按键都直接传给`HeroSearchService`，就会发起一场Http请求风暴。
-    这可不好玩。我们不希望占用服务器资源，也不想耗尽网络带宽。
-
-    Fortunately we can chain `Observable` operators to the string `Observable` that reduce the request flow.
-    We'll make fewer calls to the `HeroSearchService` and still get timely results. Here's how:
-    
-    幸运的是，我们可以在字符串的`Observable`后面串联一个`Observable`操作符，来归并这些请求。
-    我们将对`HeroSearchService`发起更少的调用，并且仍然获得足够及时的响应。做法如下：
-
-    * The `asObservable` operator casts the `Subject` as an `Observable` of filter strings.
-    
-    * `asObservable`操作符把`Subject`转换成过滤字符串组成的`Observable`。
-=======
+    每当调用`search`时都会调用`next`来把新的字符串放进该主体的_可观察_流中。
+    
 :marked
   <a id="ngoninit"></a>
   #### Initialize the _**heroes**_ property (_**ngOnInit**_)
-
+  
+  #### 初始化_**heroes**_属性(_**ngOnInit**_)
+  
   <span if-docs="ts">A `Subject` is also an `Observable`.</span>
   We're going to turn the stream
   of search terms into a stream of `Hero` !{_array}s and assign the result to the `heroes` property.
+  
+  <span if-docs="ts">`Subject`也是一个`Observable`对象。</span>
+  我们要把字符串数组的流转换成`Hero`数组的流，并把结果赋值给`heroes`属性。
 
 +makeExcerpt('app/hero-search.component.ts', 'search', '')
 
 :marked
   If we passed every user keystroke directly to the `HeroSearchService`, we'd unleash a storm of HTTP requests.
   Bad idea. We don't want to tax our server resources and burn through our cellular network data plan.
+  
+  如果我们直接把每一次用户按键都直接传给`HeroSearchService`，就会发起一场HTTP请求风暴。
+  这可不好玩。我们不希望占用服务器资源，也不想耗尽网络带宽。
 
 block observable-transformers
   :marked
     Fortunately, we can chain `Observable` operators to the string `Observable` that reduce the request flow.
     We'll make fewer calls to the `HeroSearchService` and still get timely results. Here's how:
->>>>>>> 1a8bbea1
+    
+    幸运的是，我们可以在字符串的`Observable`后面串联一个`Observable`操作符，来归并这些请求。
+    我们将对`HeroSearchService`发起更少的调用，并且仍然获得足够及时的响应。做法如下：
 
     * `debounceTime(300)` waits until the flow of new string events pauses for 300 milliseconds 
     before passing along the latest string. We'll never make requests more frequently than 300ms.
@@ -961,13 +869,8 @@
     在这个例子中，我们使用一些不同的方法。
     我们把整个应用中要用的那些RxJS `Observable`扩展组合在一起，放在一个单独的RxJS导入文件中。
 
-<<<<<<< HEAD
-  +makeExample('toh-6/ts/app/rxjs-extensions.ts', null, 'app/rxjs-extensions.ts')(format=".")
-  
-=======
   +makeExample('app/rxjs-extensions.ts')
 
->>>>>>> 1a8bbea1
   :marked
     We load them all at once by importing `rxjs-extensions` in `AppComponent`.
     
@@ -975,48 +878,30 @@
 
   +makeExcerpt('app/app.component.ts', 'rxjs-extensions')
 
-<<<<<<< HEAD
-  :marked
-    ### Adding the search component to the dashboard
-    
-    ### 为仪表盘添加搜索组件
-
-    We add the `HeroSearchComponent` to the bottom of the `DashboardComponent` template.
-    
-    将`HeroSearchComponent`添加到`DashboardComponent`的模版的最后面。
-=======
 :marked
   ### Add the search component to the dashboard
+  
+  ### 为仪表盘添加搜索组件
 
   We add the hero search HTML element to the bottom of the `DashboardComponent` template.
->>>>>>> 1a8bbea1
+  
+  将表示“英雄搜索”组件的HTML元素添加到`DashboardComponent`模版的最后面。
 
 +makeExample('app/dashboard.component.html')
 
-<<<<<<< HEAD
-  :marked
-    And finally, we import the `HeroSearchComponent` and add it to the `directives` array.
-    
-    最后，导入`HeroSearchComponent`并将其添加到`directives`数组中。
-=======
 :marked
   And finally, we import the `HeroSearchComponent` and add it to the `directives` !{_array}.
->>>>>>> 1a8bbea1
+  
+  最后，导入`HeroSearchComponent`并将其添加到`directives`数组中。
 
 +makeExcerpt('app/dashboard.component.ts', 'search')
 
-<<<<<<< HEAD
-  :marked
-    Run the app again, go to the *Dashboard*, and enter some text in the search box below the hero tiles.
-    At some point it might look like this.
-    
-    再次运行该应用，跳转到*Dashboard*，并在英雄下方的搜索框里输入一些文本。
-    看起来就像这样：
-=======
-:marked
-  Run the app again, go to the *Dashboard*, and enter some text in the search box.
+:marked
+  Run the app again, go to the *Dashboard*, and enter some text in the search box below the hero tiles.
   At some point it might look like this.
->>>>>>> 1a8bbea1
+  
+  再次运行该应用，跳转到*Dashboard*，并在英雄下方的搜索框里输入一些文本。
+  看起来就像这样：
 
 figure.image-display
   img(src='/resources/images/devguide/toh/toh-hero-search.png' alt="Hero Search Component")
@@ -1076,49 +961,36 @@
   ## 最后冲刺
 
   We are at the end of our journey for now, but we have accomplished a lot.
-<<<<<<< HEAD
 
   旅程即将结束，不过我们已经收获颇丰。
 
-  - We added the necessary dependencies to use Http in our application.
-
-  - 我们添加了在应用程序中使用Http的必备依赖。
-
-  - We refactored HeroService to load heroes from an API.
-
-  - 我们重构了HeroService，以通过api来加载英雄数据。
-
-  - We extended HeroService to support post, put and delete calls.
-
-  - 我们扩展了HeroService来支持post、put和delete调用。
-
-=======
   - We added the necessary dependencies to use HTTP in our application.
+
+  - 我们添加了在应用程序中使用HTTP的必备依赖。
+
   - We refactored `HeroService` to load heroes from a web API.
+
+  - 我们重构了`HeroService`，以通过web API来加载英雄数据。
+
   - We extended `HeroService` to support post, put and delete methods.
->>>>>>> 1a8bbea1
+
+  - 我们扩展了`HeroService`来支持post、put和delete方法。
+
   - We updated our components to allow adding, editing and deleting of heroes.
 
   - 我们更新了组件，以允许用户添加、编辑和删除英雄。
 
   - We configured an in-memory web API.
-<<<<<<< HEAD
 
   - 我们配置了一个内存Web API。
   
-  <li if-docs="ts"> We learned how to use Observables.</li>
-  
-  <li if-docs="ts">我们学会了如何使用可观察对象。</li>
-  
-
-  Below is a summary of the files we changed and added.
-=======
   - We learned how to use !{_Observable}s.
   
+  - 我们学会了如何使用“可观察对象”。
+  
   Here are the files we added or changed in this chapter.
->>>>>>> 1a8bbea1
-
-  下面是我们添加之后的文件汇总。
+  
+  下面是我们添加或修改之后的文件汇总。
 
 block file-summary
   +makeTabs(

--- conflicted
+++ resolved
@@ -357,18 +357,14 @@
     要学习更多使用`RouterConfig`定义路由的知识，请参见[路由](../guide/router.html)一章。
 :marked
   ### Make the router available.
-<<<<<<< HEAD
 
   ### 让路由器生效
 
-  The *Component Router* is a service. We have to import our `APP_ROUTER_PROVIDERS` which
-=======
   The *Component Router* is a service. We have to import our `appRouterProviders` which
->>>>>>> 08d051d2
   contains our configured router and make it available to the application by adding it to
   the `bootstrap` array.
 
-  *组件路由器*是一个服务。我们得导入`APP_ROUTER_PROVIDERS`（它包含了我们配置好的路由器），并通过把它添加到`bootstrap`的数组参数中让它在此应用中可用。
+  *组件路由器*是一个服务。我们得导入`appRouterProviders`（它包含了我们配置好的路由器），并通过把它添加到`bootstrap`的数组参数中让它在此应用中可用。
 
 +makeExample('toh-5/ts/app/main.ts', '', 'app/main.ts')(format=".")
 

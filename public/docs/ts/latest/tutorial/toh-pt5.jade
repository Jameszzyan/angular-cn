- var _example = 'toh-5';

block includes
  include ../_util-fns
  - var _appRoutingTsVsAppComp = 'app.module.ts'
  - var _declsVsDirectives = 'declarations'
  - var _RoutesVsAtRouteConfig = 'Routes'
  - var _RouterModuleVsRouterDirectives = 'RouterModule'
  - var _redirectTo = 'redirectTo'

:marked
  # Routing Around the App

  # 应用中的路由

  We received new requirements for our Tour of Heroes application:

  我们收到了一份《英雄指南》的新需求：

  * Add a *Dashboard* view.

  * 添加一个*仪表盘*视图。

  * Navigate between the *Heroes* and *Dashboard* views.

  * 在*英雄列表*和*仪表盘*视图之间导航。

  * Clicking on a hero in either view navigates to a detail view of the selected hero.

  * 无论在哪个视图中点击一个英雄，都会导航到该英雄的详情页。

  * Clicking a *deep link* in an email opens the detail view for a particular hero;

  * 在邮件中点击一个*深链接*，会直接打开一个特定英雄的详情视图。

  When we’re done, users will be able to navigate the app like this:

  完成时，用户就能像这样浏览一个应用：

figure.image-display
  img(src='/resources/images/devguide/toh/nav-diagram.png' alt="查看导航")
:marked
  We'll add Angular’s *Router* to our app to satisfy these requirements.

  我们将把Angular*路由器*加入应用中，以满足这些需求。(译注：硬件领域中的路由器是用来帮你找到另一台网络设备的，而这里的路由器用于帮你找到一个组件)

.l-sub-section
  :marked
    The [Routing and Navigation](../guide/router.html) chapter covers the router
    in more detail than we will in this tutorial.

    [路由和导航](../guide/router.html)章节介绍了更多关于路由的细节。

:marked
  Run the <live-example></live-example> for this part.
  
  运行这部分的<live-example>在线例子</live-example>。

+ifDocsFor('ts|js')
  .l-sub-section
    img(src='/resources/images/devguide/plunker-separate-window-button.png' alt="弹出窗口" align="right" style="margin-right:-20px")
    :marked
      To see the URL changes in the browser address bar,
      pop out the preview window by clicking the blue 'X' button in the upper right corner:
  
      注意看浏览器地址栏中的URL变化，点击右上角的蓝色'X'按钮，弹出预览窗口。

.l-main-section
:marked
  ## Where We Left Off

  ## 我们在哪

  Before we continue with our Tour of Heroes, let’s verify that we have the following structure after adding our hero service
  and hero detail component. If not, we’ll need to go back and follow the previous chapters.

  在继续《英雄指南》之前，先来检查一下，在添加了英雄服务和英雄详情组件之后，你是否已经有了如下目录结构。如果没有，你得先回上一章，再照做一遍。

block intro-file-tree
  .filetree
    .file angular-tour-of-heroes
    .children
      .file app
      .children
        .file app.component.ts
        .file app.module.ts
        .file hero.service.ts
        .file hero.ts
        .file hero-detail.component.ts
        .file main.ts
        .file mock-heroes.ts
      .file node_modules ...
      .file index.html
      .file package.json
      .file styles.css
      .file systemjs.config.js
      .file tsconfig.json

block keep-app-running
  :marked
    ### Keep the app transpiling and running

    ### 让应用代码保持转译和运行
  
    Open a terminal/console window and enter the following command to
    start the TypeScript compiler, start the server, and watch for changes:
     
    打开terminal/console窗口，运行下列命令启动TypeScript编译器，它会监视文件变更，并启动开发服务器：

code-example(language="bash").
  npm start

:marked
  The application runs and updates automatically as we continue to build the Tour of Heroes.

  我们继续构建《英雄指南》，应用也会保持运行并自动更新。

  ## Action plan

  ## 行动计划

  Here's our plan:

  下面是我们的计划：

  * Turn `AppComponent` into an application shell that only handles navigation

  * 把`AppComponent`变成应用程序的“壳”，它只处理导航，

  * Relocate the *Heroes* concerns within the current `AppComponent` to a separate `HeroesComponent`

  * 把现在由`AppComponent`关注的*英雄们*移到一个独立的`HeroesComponent`中，

  * Add routing

  * 添加路由

  * Create a new `DashboardComponent`

  * 添加一个新的`DashboardComponent`组件

  * Tie the *Dashboard* into the navigation structure

  * 把*仪表盘*加入导航结构中。

.l-sub-section
  :marked
    *Routing* is another name for *navigation*. The *router* is the mechanism for navigating from view to view.

    *路由*是导航的另一个名字。*路由器*就是从一个视图导航到另一个视图的机制。

.l-main-section
:marked
  ## Splitting the *AppComponent*

  ## 拆分*AppComponent*

  Our current app loads `AppComponent` and immediately displays the list of heroes.

  现在的应用会加载`AppComponent`组件，并且立刻显示出英雄列表。

  Our revised app should present a shell with a choice of views (*Dashboard* and *Heroes*) and then default to one of them.

  我们修改后的应用将提供一个壳，它会选择*仪表盘*和*英雄列表*视图之一，然后默认显示它。

  The `AppComponent` should only handle navigation.
  Let's move the display of *Heroes* out of `AppComponent` and into its own `HeroesComponent`.

  `AppComponent`组件应该只处理导航。
  我们来把*英雄列表*的显示职责，从`AppComponent`移到`HeroesComponent`组件中。

  ### *HeroesComponent*

  `AppComponent` is already dedicated to *Heroes*.
  Instead of moving anything out of `AppComponent`, we'll just rename it `HeroesComponent`
  and create a new `AppComponent` shell separately.

  `AppComponent`的职责已经被移交给`HeroesComponent`了。
  与其把`AppComponent`中所有的东西都搬过去，不如索性把它改名为`HeroesComponent`，然后单独创建一个新的`AppComponent`壳。

  The steps are to rename:

  改名的步骤如下：

  * <span ngio-ex>app.component.ts</span> file to <span ngio-ex>heroes.component.ts</span>

  * 把<span ngio-ex>app.component.ts</span>文件改名为<span ngio-ex>heroes.component.ts</span>

  * `AppComponent` class to `HeroesComponent`

  * 把`AppComponent`类改名为`HeroesComponent`

  * Selector `my-app` to `my-heroes`

  * 把`my-app`选择器改名为`my-heroes`

+makeExcerpt('app/heroes.component.ts (showing renamings only)', 'renaming')

:marked
  ## Create *AppComponent*

  ## 创建*AppComponent*

  The new `AppComponent` will be the application shell.
  It will have some navigation links at the top and a display area below for the pages we navigate to.

  新的`AppComponent`将成为应用的“壳”。
  它将在顶部放一些导航链接，并且把我们要导航到的页面放在下面的显示区中。

  The initial steps are:

  这些起始步骤是：


  * add the supporting `import` statements.
  
  * 添加支持性的`import`语句。
  
  * Create the file <span ngio-ex>app/app.component.ts</span>.
  
  * 创建一个名叫<span ngio-ex>app.component.ts</span>的新文件。
  
  * Define an <span if-docs="ts">exported</span> `AppComponent` class.
  
  * 定义一个<span if-docs="ts">导出的</span> ``AppComponent`类。     
     
  * Add an `@Component` !{_decorator} above the class with a `my-app` selector.
  
  * 在类的上方添加`@Component`元数据装饰器，装饰器中带有`my-app`选择器。         
       
  * Move the following from `HeroesComponent` to `AppComponent`:
  
  * 将下面的项目从`HeroesComponent`移到`AppComponent`：
    * `title` class property
    
    * `title`类属性
    
    * `@Component` template `<h1>` element, which contains a binding to  `title`
    
    * 在模板中添加一个`<h1>`标签，包裹着到`title`属性的绑定。
    
  * Add a `<my-heroes>` element to the app template just below the heading so we still see the heroes.
  * 
  在模板中添加`<my-heroes>`标签，以便我们仍能看到英雄列表。  
  
  * Add `HeroesComponent` to the `!{_declsVsDirectives}` !{_array} of `!{_AppModuleVsAppComp}` so Angular recognizes the `<my-heroes>` tags.
  
  * 添加`HeroesComponent`组件到根模块的`declarations`数组中，以便Angular能认识`<my-heroes>`标签。
  
  * Add `HeroService` to the  `providers` !{_array} of `!{_AppModuleVsAppComp}` because we'll need it in every other view.
  
  * 添加`HeroService`到根模块的`providers`数组中，因为我们的每一个视图都需要它。
  
  * Remove `HeroService` from the `HeroesComponent` `providers` !{_array} since it has been promoted.
  
  * 从`HerosComponent`的`providers`数组中移除HeroService`，因为它被提到模块了。
  
  * Add the supporting `import` statements for `AppComponent`.
  
  * 导入`AppComponent`。 
   

  Our first draft looks like this:
  
  我们的第一个草稿版就像这样：

block app-comp-v1
  +makeTabs(
    `toh-5/ts/app/app.component.1.ts,
    toh-5/ts/app/app.module.1.ts`,
    ',',
    `app/app.component.ts (v1),
    app/app.module.ts (v1)`)

:marked
.callout.is-critical
  header Remove <i>HeroService</i> from the <i>HeroesComponent</i> providers
  header 从<i>HeroesComponent</i>的<code>providers</code>中移除<i>HeroService</i>
  :marked
    Go back to the `HeroesComponent` and **remove the `HeroService`** from its `providers` array.
    We are *promoting* this service from the `HeroesComponent` to the root `NgModule`.
    We ***do not want two copies*** of this service at two different levels of our app.

    回到`HeroesComponent`，并从`providers`数组中**移除`HeroService`**。
    我们要把它从`HeroesComponent`*提升*到根`NgModule`中。
    我们可不希望在应用的两个不同层次上存在它的***两个副本***。

:marked
  The app still runs and still displays heroes.
  Our refactoring of `AppComponent` into a new `AppComponent` and a `HeroesComponent` worked!
  We have done no harm.

  应用仍然在运行，并显示着英雄列表。
  我们把`AppComponent`重构成了一个新的`AppComponent`和`HeroesComponent`，它们工作得很好！
  我们毫发无损的完成了这次重构。

:marked
  ## Add Routing

  ## 添加路由

  We're ready to take the next step.
  Instead of displaying heroes automatically, we'd like to show them *after* the user clicks a button.
  In other words, we'd like to navigate to the list of heroes.

  我们已准备好开始下一步。
  与其自动显示英雄列表，我们更希望在用户点击按钮之后才显示它。
  换句话说，我们希望“导航”到英雄列表。

  We'll need the Angular *Router*.

  我们需要Angular的*路由器*。
  
block angular-router
  :marked
    The Angular router is an external, optional Angular NgModule called `RouterModule`.
    The router is a combination of multiple provided services (`RouterModule`),
    multiple directives (`RouterOutlet, RouterLink, RouterLinkActive`),
    and a configuration (`Routes`). We'll configure our routes first.
    
    Angular路由器是一个可选的外部Angular NgModule，名叫`RouterModule`。
    路由器包含了多种服务(`RouterModule`)、多种指令(`RouterOutlet, RouterLink, RouterLinkActive`)、
    和一套配置(`Routes`)。我们将先配置路由。
    
:marked
  ### Add the base tag
  
  ### 设置base标签
  
  Open the `index.html` and add `<base href="/">` at the top of the `<head>` section.
  
  打开`index.html`并且在`<head>`区的顶部添加`<base href="/">`语句。

+makeExcerpt('index.html', 'base-href')

.callout.is-important
  header base href is essential
  header base href是不可或缺的
  :marked
    See the *base href* section of the [Router](../guide/router.html#!#base-href) chapter to learn why this matters.

    查看[路由器](../guide/router-deprecated.html#!#base-href)一章的*base href*部分，了解为何如此。
a#configure-routes
block router-config-intro
  :marked
    ### Configure routes
  
    ### 配置路由  
  
    Our application doesn't have any routes yet.
    We'll start by creating a configuration for the application routes.
    
    本应用还没有路由。我们来为应用的路由新建一个配置。

:marked
  *Routes* tell the router which views to display when a user clicks a link or
  pastes a URL into the browser address bar.  
  
  *路由*告诉路由器，当用户点击链接或者把URL粘贴到浏览器地址栏时，应该显示哪个视图。

  Let's define our first route as a route to the heroes component:
  
  我们的第一个路由是指向`HeroesComponent`的。
  
- var _file = _docsFor == 'dart' ? 'app.component.ts' : 'app.module.2.ts'
+makeExcerpt('app/' + _file + ' (heroes route)', 'heroes')

- var _are = _docsFor == 'dart' ? 'takes' : 'are'
- var _routePathPrefix = _docsFor == 'dart' ? '/' : ''

:marked
  The `!{_RoutesVsAtRouteConfig}` !{_are} !{_an} !{_array} of *route definitions*.
  We have only one route definition at the moment but rest assured, we'll add more.

  这个`RouteConfig`是一个*路由定义*的数组。
  此刻我们只有一个路由定义，但别急，后面还会添加更多。

  This *route definition* has the following parts:
  
  “路由定义”包括几个部分：
  
  * **path**: the router matches this route's path to the URL in the browser address bar (`!{_routePathPrefix}/heroes`).

  * **path**: 路由器会用它来匹配路由中指定的路径和浏览器地址栏中的当前路径，如`!{_routePathPrefix}/heroes`。

  * **component**: the component that the router should create when navigating to this route (`HeroesComponent`).

  * **component**: 导航到此路由时，路由器需要创建的组件，如`HeroesComponent`。

.l-sub-section
  :marked
    Learn more about defining routes with `!{_RoutesVsAtRouteConfig}` in the [Routing](../guide/router.html) chapter.

    到[路由](../guide/router.html)章节学习更多关于使用路由库来定义路由的知识。
    
+ifDocsFor('ts|js')
  :marked
    ### Make the router available
    
    ### 让路由器可用

    We've setup the initial route configuration. Now we'll add it to our `AppModule`.
    We'll add our configured `RouterModule` to the `AppModule` imports !{_array}.

    我们设置了初始路由配置。现在把它添加到`AppModule`里。添加配置好的`RouterModule`到`AppModule`的`imports`数组中。

  +makeExcerpt('app/app.module.2.ts (app routing)', '')

  .l-sub-section
    :marked
      We use the `forRoot` method because we're providing a configured router at the _root_ of the application.
      The `forRoot` method gives us the Router service providers and directives needed for routing, and
      performs the initial navigation based on the current browser URL.

      这里使用了`forRoot`方法，因为我们在应用根部提供配置的路由器。`forRoot`方法提供了路由需要的路由服务提供商和指令，并基于当前浏览器URL初始化导航。

- var _heroesRoute = _docsFor == 'dart' ? "'Heroes'" : 'heroes'
:marked
  ### Router Outlet

  ### 路由插座(Outlet)

  If we paste the path, `/heroes`, into the browser address bar,
  the router should match it to the `!{_heroesRoute}` route and display the `HeroesComponent`.
  But where?

  如果我们把路径`/heroes`粘贴到浏览器的地址栏，路由器会匹配到`'Heroes'`路由，并显示`HeroesComponent`组件。
  但问题是，该把它显示在哪呢？

  We have to ***tell it where*** by adding a `<router-outlet>` element to the bottom of the template.
  `RouterOutlet` is one of the <span if-docs="ts">directives provided by</span> the `!{_RouterModuleVsRouterDirectives}`.
  The router displays each component immediately below the `<router-outlet>` as we navigate through the application.

  我们必须***告诉它位置***，所以我们把`<router-outlet>`标签添加到模板的底部。
  `RouterOutlet`是`!{_RouterModuleVsRouterDirectives}`提供的<span if-docs="ts">指令之一</span>。
  当我们在应用中导航时，路由器就把激活的组件显示在`<router-outlet>`里面。

  ### Router Links

  ### 路由器链接

  We don't really expect users to paste a route URL into the address bar.
  We add an anchor tag to the template which, when clicked, triggers navigation to the `HeroesComponent`.

  我们当然不会真让用户往地址栏中粘贴路由的URL，而应该在模板中的什么地方添加一个a链接标签。点击时，就会导航到`HeroesComponent`组件。

  The revised template looks like this:

  修改过的模板是这样的：

+makeExcerpt('app/app.component.1.ts', 'template-v2')

block routerLink
  :marked
    Notice the `routerLink` binding in the anchor tag.
    We bind the `RouterLink` directive (another of the `RouterModule` directives) to a string
    that tells the router where to navigate when the user clicks the link.
  
    注意，a标签中的`[routerLink]`绑定。我们把`RouterLink`指令(`ROUTER_DIRECTIVES`中的另一个指令)绑定到一个字符串。它将告诉路由器，当用户点击这个链接时，应该导航到哪里。
  
    Since our link is not dynamic, we define a *routing instruction* with a **one-time binding** to our route **path**.
    Looking back at the route configuration, we confirm that `'/heroes'` is the path of the route to the `HeroesComponent`.
  
    由于这个链接不是动态的，我们只要用**一次性绑定**的方式绑定到路由的路径（path）就行了。
    回来看路由配置表，我们清楚的看到，这个路径 —— `'/heroes'`就是指向`HeroesComponent`的那个路由的路径。

  .l-sub-section
    :marked
      Learn more about dynamic router links and the *link parameters array*
      in the [Routing](../guide/router.html#link-parameters-array) chapter.
  
      参阅[路由](../guide/router.html#link-parameters-array)章学习更多动态路由器链接和*链接参数数组*的知识。

:marked
  Refresh the browser.  We see only the app title and heroes link. We don't see the heroes list.

  刷新浏览器。我们只看到了应用标题和英雄链接。英雄列表到哪里去了？

.l-sub-section
  :marked
    The browser's address bar shows `/`.
    The route path to `HeroesComponent` is `/heroes`, not `/`.
    We don't have a route that matches the path `/`, so there is nothing to show.
    That's something we'll want to fix.

    浏览器的地址栏显示的是`/`。而到`HeroesComponent`的路由中的路径是`/heroes`，不是`/`。
    我们没有任何路由能匹配当前的路径`/`，所以，自然没啥可显示的。
    接下来，我们就修复这个问题。

:marked
  We click the *Heroes* navigation link, the browser bar updates to `/heroes`,
  and now we see the list of heroes. We are navigating at last!

  我们点击“英雄列表(Heroes)”导航链接，浏览器地址栏更新为`/heroes`，并且看到了英雄列表。我们终于导航过去了！

  At this stage, our `AppComponent` looks like this.

  在这个阶段，`AppComponent`看起来是这样的：

+makeExample('app/app.component.1.ts', 'v2', 'app/app.component.ts (v2)')
:marked
  The  *AppComponent* is now attached to a router and displaying routed views.
  For this reason and to distinguish it from other kinds of components,
  we call this type of component a *Router Component*.

  *AppComponent*现在加上了路由器，并能显示路由到的视图了。
  因此，为了把它从其它种类的组件中区分出来，我们称这类组件为*路由器组件*。

:marked
  ## Add a *Dashboard*

  ## 添加一个*仪表盘*

  Routing only makes sense when we have multiple views. We need another view.

  当我们有多个视图的时候，路由才有意义。所以我们需要另一个视图。

  Create a placeholder `DashboardComponent` that gives us something to navigate to and from.

  先创建一个`DashboardComponent`的占位符，让我们可以导航到它或从它导航出来。

+makeExcerpt('app/dashboard.component.1.ts (v1)', '')
:marked
  We’ll come back and make it more useful later.

  我们先不实现它，稍后，我们再回来，给这个组件一些实际用途。

  ### Configure the dashboard route

  ### 配置仪表盘路由

  Go back to `!{_appRoutingTsVsAppComp}` and teach it to navigate to the dashboard.

  回到`!{_appRoutingTsVsAppComp}`，我们得教它如何导航到这个仪表盘。

  Import the dashboard component and
  add the following route definition to the `!{_RoutesVsAtRouteConfig}` !{_array} of definitions.

  先导入`DashboardComponent`类，然后把下列路由的定义添加到`!{_RoutesVsAtRouteConfig}`数组中。

- var _file = _docsFor == 'dart' ? 'lib/app_component.dart' : 'app/app.module.3.ts'
+makeExcerpt(_file + ' (Dashboard route)', 'dashboard')

+ifDocsFor('ts|js')
  :marked
    Also import and add `DashboardComponent` to our `AppModule`'s `declarations`.
    
    还得把`DashboardComponent`添加到根模块的`declarations`数组中。
    

  +makeExcerpt('app/app.module.ts', 'dashboard')

:marked
  #### !{_redirectTo}
  
  #### !{_redirectTo}

  We want the app to show the dashboard when it starts and
  we want to see a nice URL in the browser address bar that says `/dashboard`.
  Remember that the browser launches with `/` in the address bar.

  我们希望在应用启动的时候就显示仪表盘，而且我们希望在浏览器的地址栏看到一个好看的URL，比如`/dashboard`。
  记住，浏览器启动时，在地址栏中使用的路径是`/`。
  我们可以使用一个重定向路由来达到目的。
  
block redirect-vs-use-as-default
  :marked
    We can use a redirect route to make this happen. Add the following
    to our array of route definitions:
    
    可以使用重定向路由来实现它。添加下面的内容到路由定义的数组中：
    
  +makeExcerpt('app/app.module.3.ts','redirect')

  .l-sub-section
    :marked
      Learn about the *redirects* in the [Routing](../guide/router.html#!#redirect) chapter.

      要学习关于*重定向*的更多知识，参见[路由与导航](../guide/router.html#!#redirect)一章。

:marked
  #### Add navigation to the template
  
  #### 添加导航到模版中

  Finally, add a dashboard navigation link to the template, just above the *Heroes* link.

  最后，在模板上添加一个到仪表盘的导航链接，就放在*英雄(Heroes)*链接的上方。
  
- var _vers = _docsFor == 'dart' ? '' : '.1'
+makeExcerpt('app/app.component' + _vers + '.ts', 'template-v3')

.l-sub-section
  :marked
    We nested the two links within `<nav>` tags.
    They don't do anything yet but they'll be convenient when we style the links a little later in the chapter.

    我们在`<nav>`标签中放了两个链接。
    它们现在还没有作用，但稍后，当我们对这些链接添加样式时，会显得比较方便。

:marked
  To see these changes in your browser, go to the application root (`/`) and reload.
  The app displays the dashboard and we can navigate between the dashboard and the heroes.

  刷新浏览器。应用显示出了仪表盘，并可以在仪表盘和英雄列表之间导航了。
  ## Dashboard Top Heroes
  ## 仪表盘上的顶级英雄
  Let’s spice up the dashboard by displaying the top four heroes at a glance.

  我们想让仪表盘更有趣，比如：一眼就能看到四个顶级英雄。

  Replace the `template` metadata with a `templateUrl` property that points to a new
  template file.

  把元数据中的`template`属性替换为`templateUrl`属性，它将指向一个新的模板文件。

  Set the `moduleId` property to `module.id` for module-relative loading of the `templateUrl`.
  
  设置`moduleId`属性到`module.id`，相对模块加载`templateUrl`。

+makeExcerpt('app/dashboard.component.ts', 'metadata')

:marked
  Create that file with this content:

<<<<<<< HEAD
  使用下列内容创建文件：

+makeExcerpt('app/dashboard.component.html')
=======
+makeExample('app/dashboard.component.1.html', '', 'app/dashboard.component.html')
>>>>>>> fa99a8b0

:marked
  We use `*ngFor` once again to iterate over a list of heroes and display their names.
  We added extra `<div>` elements to help with styling later in this chapter.

<<<<<<< HEAD
  我们又一次使用`*ngFor`来在英雄列表上迭代，并显示它们的名字。
  还添加了一个额外的`<div>`元素，来帮助稍后的美化工作。

  There's a `(click)` binding to a `gotoDetail` method we haven't written yet and
  we're displaying a list of heroes that we don't have.
  We have work to do, starting with those heroes.

  这里的`(click)`绑定到了`gotoDetail`方法，但我们还没实现它。而且我们也还没有要显示的英雄列表数据。
  我们有活儿干了，就从这些英雄列表开始吧。

=======
>>>>>>> fa99a8b0
  ### Share the *HeroService*

  ### 共享*HeroService*

  We'd like to re-use the `HeroService` to populate the component's `heroes` !{_array}.

  我们想要复用`HeroService`来存放组件的`heroes`数组。

  Recall earlier in the chapter that we removed the `HeroService` from the `providers` !{_array} of `HeroesComponent`
  and added it to the `providers` !{_array} of `!{_AppModuleVsAppComp}`.

  回忆一下，在前面的章节中，我们从`HeroesComponent`的`providers`数组中移除了`HeroService`服务，并把它添加到顶级组件`!{_AppModuleVsAppComp}`的`providers`数组中。

  That move created a singleton `HeroService` instance, available to *all* components of the application.
  Angular will inject `HeroService` and we'll use it here in the `DashboardComponent`.

  这个改动创建了一个`HeroService`的单例对象，它对应用中的*所有*组件都有效。
  在`DashboardComponent`组件中，Angular会把`HeroService`注入进来，我们就能在`DashboardComponent`中使用它了。

  ### Get heroes

  ### 获取英雄数组

  Open <span ngio-ex>dashboard.component.ts</span> and add the requisite `import` statements.

<<<<<<< HEAD
  打开<span ngio-ex>dashboard.component.ts</span>文件，并把必备的`import`语句加进去。

+makeExcerpt('app/dashboard.component.2.ts','imports')
=======
+makeExcerpt('app/dashboard.component.ts','imports')
>>>>>>> fa99a8b0

:marked
  We need `OnInit` interface because we'll initialize the heroes in the `ngOnInit` method as we've done before.
  We need the `Hero` and `HeroService` symbols in order to reference those types.

  我们得实现`OnInit`接口，因为我们要在`ngOnInit`方法中初始化英雄数组 —— 就像上次一样。
  我们需要导入`Hero`类和`HeroService`类来引用它们的数据类型。

  Now implement the `DashboardComponent` class like this:

<<<<<<< HEAD
  我们现在就实现`DashboardComponent`类，像这样：

+makeExcerpt('app/dashboard.component.2.ts (class)', 'component')
=======
+makeExcerpt('app/dashboard.component.ts (class)', 'class')
>>>>>>> fa99a8b0

:marked
  We've seen this kind of logic before in the `HeroesComponent`:

  在`HeroesComponent`之前，我们也看到过类似的逻辑：

  * Define a `heroes` !{_array} property.

  * 创建一个`heroes`数组属性

  * Inject the `HeroService` in the constructor and hold it in a private `!{_priv}heroService` field.

  * 把`HeroService`注入构造函数中，并且把它保存在一个私有的`!{_priv}heroService`字段中。

  * Call the service to get heroes inside the Angular `ngOnInit` lifecycle hook.

<<<<<<< HEAD
  * 在Angular的`ngOnInit`生命周期钩子里面调用服务来获得英雄列表。

  The noteworthy differences: we cherry-pick four heroes (2nd, 3rd, 4th, and 5th)
  and stub the `gotoDetail` method until we're ready to implement it.
=======
  In this dashboard we cherry-pick four heroes (2nd, 3rd, 4th, and 5th) with the `Array.slice` method.
>>>>>>> fa99a8b0

  值得注意的区别是：我们提取了四个英雄（第2、3、4、5个），暂时隔离`gotoDetail`方法直到时机成熟。

  Refresh the browser and see four heroes in the new dashboard.

  刷新浏览器，在这个新的仪表盘中就看到了四个英雄。

.l-main-section
:marked
  ## Navigate to Hero Details

  ## 导航到英雄详情

  Although we display the details of a selected hero at the bottom of the `HeroesComponent`,
  we don't yet *navigate* to the `HeroDetailComponent` in the three ways specified in our requirements:

  虽然我们在`HeroesComponent`组件的底部显示了所选英雄的详情，但我们还从没有*导航*到`HeroDetailComponent`组件过 —— 我们曾在需求中指定过三种：

  1. from the *Dashboard* to a selected hero.

  1. 从*仪表盘(Dashboard)*导航到一个选定的英雄。

  1. from the *Heroes* list to a selected hero.

  1. 从*英雄列表(Heroes)*导航到一个选定的英雄。

  1. from a "deep link" URL pasted into the browser address bar.

  1. 把一个指向该英雄的“深链接”URL粘贴到浏览器的地址栏。

  Adding a hero-detail route seems like an obvious place to start.

  添加`hero-detail`路由，是一个显而易见的起点。

  ### Routing to a hero detail

  ### 路由到一个英雄详情

  We'll add a route to the `HeroDetailComponent` in `!{_appRoutingTsVsAppComp}` where our other routes are configured.

  我们将在`!{_appRoutingTsVsAppComp}`中添加一个到`HeroDetailComponent`的路由，也就是配置其它路由的地方。

  The new route is a bit unusual in that we must tell the `HeroDetailComponent` *which hero to show*.
  We didn't have to tell the `HeroesComponent` or the `DashboardComponent` anything.

  新路由的不寻常之处在于，我们必须告诉`HeroDetailComponent`*该显示哪个英雄*。
  以前的`HeroesComponent`组件和`DashboardComponent`组件还从未要求我们告诉它任何东西。

  At the moment the parent `HeroesComponent` sets the component's `hero` property to a
  hero object with a binding like this.

  现在，父组件`HeroesComponent`通过数据绑定来把一个英雄对象设置为组件的`hero`属性。就像这样：

code-example(language="html").
  &lt;my-hero-detail [hero]="selectedHero">&lt;/my-hero-detail>

:marked
  That clearly won't work in any of our routing scenarios.
  Certainly not the last one; we can't embed an entire hero object in the URL! Nor would we want to.

  显然，在我们的任何一个路由场景中它都无法工作。
  不仅如此，我们也没法把一个完整的hero对象嵌入到URL中！不过我们本来也不想这样。

  ### Parameterized route

  ### 参数化路由

  We *can* add the hero's `id` to the URL. When routing to the hero whose `id` is 11,
  we could expect to see an URL such as this:

  我们*可以*把英雄的`id`添加到URL中。当导航到一个`id`为11的英雄时，我们期望的URL是这样的：

code-example(format='').
  /detail/11

:marked
  The `/detail/` part of that URL is constant. The trailing numeric `id` part changes from hero to hero.
  We need to represent that variable part of the route with a *parameter* (or *token*) that stands for the hero's `id`.

  URL中的`/detail/`部分是固定不变的，但结尾的数字`id`部分会随着英雄的不同而变化。
  我们要把路由中可变的那部分表示成一个*参数(parameter)*或*Token*，用以获取英雄的`id`。

  ### Configure a Route with a Parameter

  ### 配置带参数的路由

  Here's the *route definition* we'll use.

  下面是我们将使用的*路由定义*。

- var _file = _docsFor == 'dart' ? 'app/app.component.ts' : 'app/app.module.3.ts'
+makeExcerpt(_file + ' (hero detail)','hero-detail')

:marked
  The colon (:) in the path indicates that `:id` is a placeholder to be filled with a specific hero `id`
  when navigating to the `HeroDetailComponent`.

  路径中的冒号(:)表示`:id`是一个占位符，当导航到这个`HeroDetailComponent`组件时，它将被填入一个特定英雄的`id`。

+ifDocsFor('dart')
  .l-sub-section
    :marked
      Remember to import the hero detail component before creating this route.
      
      记得在创建这个路由前导入英雄详情组件。
    
:marked
  We're finished with the application routes.

  我们已经做好了该应用的路由。


  We won't add a `'Hero Detail'` link to the template because users
  don't click a navigation *link* to view a particular hero.
  They click a *hero* whether that hero is displayed on the dashboard or in the heroes list.

  我们没有往模板中添加一个`'英雄详情'`，这是因为用户不会直接点击导航栏中的链接去查看一个特定的英雄。
  它们只会通过在英雄列表或者仪表盘中点击来显示一个英雄。

  We'll get to those *hero* clicks later in the chapter.
  There's no point in working on them until the `HeroDetailComponent`
  is ready to be navigated *to*.

  稍后我们会响应这些*英雄*的点击事件。
  现在对它们做什么都还没有意义 —— 除非`HeroDetailComponent`已经做好了，并且能够被导航过去。

  That will require an `HeroDetailComponent` overhaul.

  那就需要对`HeroDetailComponent`做一次大修。

.l-main-section
:marked
  ## Revise the *HeroDetailComponent*

  ## 修改*HeroDetailComponent*

  Before we rewrite the `HeroDetailComponent`, let's review what it looks like now:

  在重写`HeroDetailComponent`之前，我们先看看它现在的样子：

+makeExample('toh-4/ts/app/hero-detail.component.ts', null, 'app/hero-detail.component.ts (current)')

:marked
  The template won't change. We'll display a hero the same way.
  The big changes are driven by how we get the hero.

  模板不用修改，我们会用原来的方式显示英雄。导致这次大修的原因是如何获得这个英雄的数据。

block route-params
  :marked
    We will no longer receive the hero in a parent component property binding.
    The new `HeroDetailComponent` should take the `id` parameter from the `params` observable
    in the `ActivatedRoute` service and use the `HeroService` to fetch the hero with that `id`.
  
    我们不会再从父组件的属性绑定中取得英雄数据。
    新的`HeroDetailComponent`应该从`ActivatedRoute`服务的可观察对象`params`中取得`id`参数，并通过`HeroService`服务获取具有这个指定`id`的英雄数据。
    
:marked
  First, add the requisite imports:
  
  首先，添加需要的导入项目：
  
- var _vers = _docsFor == 'dart' ? '' : '.1'
+makeExcerpt('app/hero-detail.component' + _vers + '.ts', 'added-imports', '')

- var _ActivatedRoute = _docsFor == 'dart' ? 'RouteParams' : 'ActivatedRoute'
:marked
  Let's have the `!{_ActivatedRoute}` service, the `HeroService` and the `Location` service injected
  into the constructor, saving their values in private fields:
  
  然后注入`!{_ActivatedRoute}`和`HeroService`服务到构造函数中，将它们的值保存到私有变量中：

+makeExcerpt('app/hero-detail.component.ts (constructor)', 'ctor')

:marked
  We tell the class that we want to implement the `OnInit` interface.

  我们告诉这个类，我们要实现`OnInit`接口。

+makeExcerpt('app/hero-detail.component.ts', 'implement', '')(format=".")

block ngOnInit
  :marked
    Inside the `ngOnInit` lifecycle hook, we use the `params` observable to
    extract the `id` parameter value from the `ActivatedRoute` service
    and use the `HeroService` to fetch the hero with that `id`.

    在`ngOnInit`生命周期钩子中，从`RouteParams`服务中提取`id`参数，并且使用`HeroService`来获得具有这个`id`的英雄数据。

+makeExcerpt('app/hero-detail.component.ts', 'ngOnInit')

block extract-id
  :marked
    Notice how we extract the `id` by calling the `forEach` method
    which will deliver our !{_array} of route parameters.
  
    注意我们提取`id`的方法：调用`forEach`方法，它会提供一个路由参数的数组。
- var _str2int = _docsFor == 'dart' ? '<code>int.parse</code> static method' : 'JavaScript (+) operator'
  
:marked
  The hero `id` is a number. Route parameters are *always strings*.
  So we convert the route parameter value to a number with the !{_str2int}.

  英雄的`id`是数字，而路由参数的值*总是字符串*。
  所以我们需要通过JavaScript的(+)操作符把路由参数的值转成数字。

  ### Add *HeroService.getHero*

  ### 添加*HeroService.getHero*

  The problem with this bit of code is that `HeroService` doesn't have a `getHero` method!
  We better fix that quickly before someone notices that we broke the app.

  这段代码的问题在于`HeroService`并没有一个叫`getHero`的方法，我们最好在别人报告应用出问题之前赶快修复它。

  Open `HeroService` and add a `getHero` method that filters the heroes list from `getHeroes` by `id`:

  打开`HeroService`，并添加一个`getHero`方法，用来通过`id`从`getHeros`过滤英雄列表：

+makeExcerpt('app/hero.service.ts', 'getHero')

:marked
  Let's return to the `HeroDetailComponent` to clean up loose ends.

  回到`HeroDetailComponent`来完成收尾工作。

  ### Find our way back

  ### 回到原路

  We can navigate *to* the `HeroDetailComponent` in several ways.
  How do we navigate somewhere else when we're done?

  我们能用多种方式导航*到*`HeroDetailComponent`。
  但当我们完工时，我们该导航到那里呢？

  The user could click one of the two links in the `AppComponent`. Or click the browser's back button.
  We'll add a third option, a `goBack` method that navigates backward one step in the browser's history stack
  using the `Location` service we injected previously.

  现在用户可以点击`AppComponent`中的两个链接，或点击浏览器的“后退”按钮。
  我们来添加第三个选项：一个`goBack`方法，来根据浏览器的历史堆栈，后退一步。

+makeExcerpt('app/hero-detail.component.ts', 'goBack')

- var _CanDeactivateGuard = _docsFor == 'dart' ? '<em>routerCanDeactivate</em> hook' : '<em>CanDeactivate</em> guard'
- var _CanDeactivateGuardUri = _docsFor == 'dart' ? 'angular2.router/CanDeactivate-class' : 'router/index/CanDeactivate-interface'
.l-sub-section
  :marked
    Going back too far could take us out of the application.
    That's acceptable in a demo. We'd guard against it in a real application,
    perhaps with the [!{_CanDeactivateGuard}](../api/!{_CanDeactivateGuardUri}.html).
 
    回退太多步会跑出我们的应用。
    在Demo中，这算不上问题。但在真实的应用中，我们需要对此进行防范。
    也许你该用[!{_CanDeactivateGuard}](../api/!{_CanDeactivateGuardUri}.html).。

:marked
  Then we wire this method with an event binding to a *Back* button that we add to the bottom of the component template.

  然后，我们通过一个事件绑定把此方法绑定到模板底部的*后退(Back)*按钮上。

+makeExcerpt('app/hero-detail.component.html', 'back-button', '')

:marked
  Modifying the template to add this button spurs us to take one more
  incremental improvement and migrate the template to its own file,
  called <span ngio-ex>hero-detail.component.html</span>:

<<<<<<< HEAD
  修改模板，添加这个按钮以提醒我们还要做更多的改进，
  并把模板移到独立的<span ngio-ex>hero-detail.component.html</span>文件中去。
  

+makeExample('app/hero-detail.component.html')
=======
+makeExample('app/hero-detail.component.html')(format='.')
>>>>>>> fa99a8b0

:marked
  We update the component metadata with a `moduleId` and a `templateUrl` pointing to the template file that we just created.

  然后更新组件的元数据，用一个`templateUrl`属性指向我们刚刚创建的模板文件。

+makeExcerpt('app/hero-detail.component.ts', 'metadata')

:marked
  Here's the (nearly) finished `HeroDetailComponent`:

  下面是(几乎)完成的`HeroDetailComponent`：

+makeExample('toh-5/ts/app/hero-detail.component.ts', 'v2', 'app/hero-detail.component.ts (latest)')(format=".")

:marked


.l-main-section
:marked
  ## Select a *Dashboard* Hero

  ## 选择一个*仪表盘*中的英雄

  When a user selects a hero in the dashboard, the app should navigate to the `HeroDetailComponent` to view and edit the selected hero.

<<<<<<< HEAD
  当用户从仪表盘中选择了一位英雄时，本应用要导航到`HeroDetailComponent`以查看和编辑所选的英雄。

  In the dashboard template we bound each hero's click event to the `gotoDetail` method, passing along the selected `hero` entity.

  在仪表盘模板中，我们把每个英雄的click事件都绑定成`gotoDetail`方法，并且传入选中的这个`hero`实体对象。

+makeExample('toh-5/ts/app/dashboard.component.html','click', 'app/dashboard.component.html (click绑定)')(format=".")
=======
  Although the dashboard heroes are presented as button-like blocks, they should behave like anchor tags.
  When hovering over a hero block, the target URL should display in the browser status bar 
  and the user should be able to copy the link or open the hero detail view in a new tab.
>>>>>>> fa99a8b0

  To achieve this effect, reopen the `dashboard.component.html` and replace the repeated `<div *ngFor...>` tags
  with `<a>` tags. The opening `<a>` tag looks like this:

<<<<<<< HEAD
  当初我们重写`DashboardComponent`的时候，`gotoDetail`还是一个“桩方法”。
  现在，我们给它一个真正的实现。

+makeExcerpt('app/dashboard.component.ts','gotoDetail')
=======
+makeExample('app/dashboard.component.html', 'click', 'app/dashboard.component.html (repeated <a> tag)')
>>>>>>> fa99a8b0

:marked
  Notice the `[routerLink]` binding.

<<<<<<< HEAD
  `gotoDetail`方法分两步完成导航：

  1. Set a route *link parameters !{_array}*

  1. 生成路由的 *链接参数数组*

  1. Pass the !{_array} to the router's navigate method

  1. 把这个数组传给路由器的navigate方法。

  For navigation, we wrote router links <span if-docs="dart">as *link
  parameters !{_array}s*</span> in the [`AppComponent`
  template](#router-links).  Those link<span if-docs="dart"> parameters
  !{_array}</span>s had only one element, the !{_pathVsName} of the
  destination route.

  我们为导航在[`AppComponent`的模板](#router-links)中生成导航链接<span if-docs="dart">as *link
  parameters !{_array}s*</span>。这些链接<span if-docs="dart"> parameters
    !{_array}</span>只有一个元素：目标路由的路径。
  
  This link parameters !{_array} has two elements, the ***!{_pathVsName}*** of
  the destination route and a ***route parameter*** <span if-docs="dart">with
  an `id` field</span> set to the value of the selected hero's `id`.
  
  这个链接参数数组有两个元素：目标路由的***路径(path)***和一个***路由参数对象***，其中包括一个`id`字段，它的取值是所选英雄的`id`。
  
=======
  In the top level navigation in the [`AppComponent`
  template](#router-links) has router links set to fixed !{_pathVsName}s of the
  destination routes, "/dashboard" and "/heroes".

  This time, we're binding to an expression containing a **link parameters !{_array}**.
  The !{_array} has two elements, the ***!{_pathVsName}*** of
  the destination route and a ***route parameter*** set to the value of the current hero's `id`.

>>>>>>> fa99a8b0
  The two !{_array} items align with the ***!{_pathVsName}*** and ***:id***
  token in the parameterized hero detail route definition we added to
  `!{_appRoutingTsVsAppComp}` earlier in the chapter:

  这两个数组项目与我们之前在`!{_appRoutingTsVsAppComp}`中添加的***path***和***:id***为代号被参数化的英雄详情路由的配置对象对应。

- var _file = _docsFor == 'dart' ? 'app/app.component.ts' : 'app/app.module.3.ts'
+makeExcerpt(_file + ' (hero detail)', 'hero-detail')

:marked
<<<<<<< HEAD
  The `DashboardComponent` doesn't have the router yet. We obtain it in the usual way:
  import the `router` reference and inject it in the constructor (along with the `HeroService`):

  `DashboardComponent`还没有路由器。我们使用常规的方式为它加上路由：
  `import` `router`对象的引用，并且把它注入到构造函数中(就像`HeroService`那样)：

+makeExcerpt('app/dashboard.component.ts ()','import-router', '')

+makeExcerpt('app/dashboard.component.ts', 'ctor', '')

:marked
=======
>>>>>>> fa99a8b0
  Refresh the browser and select a hero from the dashboard; the app should navigate directly to that hero’s details.
  
  刷新浏览器，并从仪表盘中选择一位英雄，应用就会直接导航到英雄的详情。
  
.l-main-section
:marked
  ## Refactor routes to a _Routing Module_

  ## 重构路由为一个**路由模块**

  Almost 20 lines of `AppModule` are devoted to configuring four routes. 
  Most application have many more routes and they [add guard services](../guide/router.html#guards) 
  to protect against unwanted or unauthorized navigations. 
  Routing considerations could quickly dominate this module and obscure its primary purpose which is to 
  establish key facts about the entire app for the Angular compiler.

  `AppModule`中有将近20行代码是用来配置四个路由的。
  绝大多数应用有更多路由，并且它们还有[守卫服务](../guide/router.html#guards)来保护不希望或未授权的导航。
  路由的配置可能迅速占领这个模块，并掩盖其主要目的，即为Angular编译器设置整个应用的关键配置。

  We should refactor the routing configuration into its own class.
  What kind of class? 
  The current `RouterModule.forRoot()` produces an Angular `ModuleWithProviders` which suggests that a
  class dedicated to routing should be some kind of module.
  It should be a [_Routing Module_](../guide/router.html#routing-module).

  我们应该重构路由配置到它自己的类。
  什么样的类呢？
  当前的`RouterModule.forRoot()`产生一个Angular `ModuleWithProviders`，所以这个路由类应该是一种模块类。
  它应该是一个[**路由模块**](../guide/router.htm#routing-module)。

  By convention the name of a _Routing Module_ contains the word "Routing" and 
  aligns with the name of the module that declares the components navigated to".

  按约定，**路由模块**的名字应该包含“Routing”，并与导航到的组件所在的模块的名称看齐。
  
  Create an `app-routing.module.ts` file as a sibling to `app.module.ts`. Give it the following contents extracted from the `AppModule` class:

  在`app.module.ts`所在目录创建`app-routing.module.ts`文件。将下面从`AppModule`类提取出来的代码拷贝进去：

+makeExample('app/app-routing.module.ts')
:marked
  Noteworthy points, typical of _Routing Modules_:
  
  典型**路由模块**值得注意的有：
  
  * Pull the routes into a variable. You might export it in future and it clarifies the _Routing Module_ pattern.

  * 将路由抽出到一个变量中。你可能将来会导出它。而且它让**路由模块**模式更加明确。

  * Add `RouterModule.forRoot(routes)` to `imports`.

  * 添加`RouterModule.forRoot(routes)`到`imports`.
    
  * Add `RouterModule` to `exports` so that the components in the companion module have access to Router declarables 
  such as `RouterLink` and `RouterOutlet`.

  * 添加`RouterModule`到`exports`，这样关联模块的组件可以访问路由的声明，比如`RouterLink`和`RouterOutlet`。
  
  * No `declarations`!  Declarations are the responsibility of the companion module.

  * 无`Declarations`！声明是关联模块的任务。

  * Add module `providers` for guard services if you have them; there are none in this example.

  * 如果你有守卫服务，添加模块`providers`；本例子无守卫服务。

  ### Update _AppModule_

  ### 更新_AppModule_

  Now delete the routing configuration from `AppModule` and import the `AppRoutingModule` 
  (_both_ with an ES `import` statement _and_ by adding it to the `NgModule.imports` list).

  现在，删除`AppModule`中的路由配置，并导入`AppRoutingModule`（**同时**用ES导入语句和将它添加到`NgModule.imports`数组）。

  Here is the revised `AppModule`, compared to its pre-refactor state:

  下面是修改后的`AppModule`，与重构前的对比：
+makeTabs(
  `toh-5/ts/app/app.module.ts, toh-5/ts/app/app.module.3.ts`,
   null,
  `app/app.module.ts (after), app/app.module.ts (before)`)
:marked
  It's simpler and focused on indentifying the key pieces of the application.  

  它更简单，专注于确定应用的关键部分。

.l-main-section
:marked
  ## Select a Hero in the *HeroesComponent*

  ## 在*HeroesComponent*中选择一位英雄

  Earlier we added the ability to select a hero from the dashboard.
  We'll do something similar in the `HeroesComponent`.
  
  之前我们添加了从控制台选择一个英雄的功能。
  我们现在要做的事和`HeroesComponent`中很像。

  The `HeroesComponent` template exhibits a "master/detail" style with the list of heroes
  at the top and details of the selected hero below.

  那个组件的当前模板展示了一个主从风格的界面：上方是英雄列表，底下是所选英雄的详情。

+makeExample('toh-4/ts/app/app.component.ts','template', 'app/heroes.component.ts (当前的模板)')(format=".")

:marked
  Our goal is to move the detail to its own view and navigate to it when the user decides to edit a selected hero.

<<<<<<< HEAD
  我们要做的是将详情组建移动到它自己的视图，并在用户决定编辑一个英雄时导航到它。
=======
  Delete the `<h1>` at the top (we forgot about it during the `AppComponent`-to-`HeroesComponent` conversion).
>>>>>>> fa99a8b0

  Delete the `<h1>` at the top (forgot about it during the `AppComponent`-to-`HeroesComponent` conversion).
  
  删除顶部的`<h1>`（在从`AppComponent`转到`HeroesComponent`期间可以先忘掉它）。
  
  Delete the last line of the template with the `<my-hero-detail>` tags.

  删除模板最后带有`<my-hero-detail>`标签的那一行。

  We'll no longer show the full `HeroDetailComponent` here.
  We're going to display the hero detail on its own page and route to it as we did in the dashboard.

<<<<<<< HEAD
  这里我们不再展示完整的`HeroDetailComponent`了。
  我们要在它自己的页面中显示英雄详情，并像我们在仪表盘中所做的那样路由到它。

  But we'll throw in a small twist for variety.
=======
  We'll throw in a small twist for variety.
>>>>>>> fa99a8b0
  We are keeping the "master/detail" style but shrinking the detail to a "mini", read-only version.
  When the user selects a hero from the list, we *don't* go to the detail page.
  We show a *mini-detail* on *this* page instead and make the user click a button to navigate to the *full detail *page.

  但是，我们要做一点小小的改动。
  当用户从这个列表中选择一个英雄时，我们*不会*再跳转到详情页。
  而是在本页中显示一个*Mini版英雄详情*，并等用户点击一个按钮时，才导航到*完整版英雄详情*页。

  ### Add the *mini-detail*

  ### 添加*Mini版英雄详情*

  Add the following HTML fragment at the bottom of the template where the `<my-hero-detail>` used to be:

  在模板底部原来放`<my-hero-detail>`的地方添加下列HTML片段：

+makeExcerpt('app/heroes.component.html', 'mini-detail', '')

:marked
  After clicking a hero, the user should see something like this below the hero list:

  点击一个英雄，用户将会在英雄列表的下方看到这些：

figure.image-display
  img(src='/resources/images/devguide/toh/mini-hero-detail.png' alt="Mini版英雄详情" height="70")
:marked
  ### Format with the *uppercase* pipe

  ### 使用*UpperCasePipe*格式化

  Notice that the hero's name is displayed in CAPITAL LETTERS. That's the effect of the `uppercase` pipe
  that we slipped into the interpolation binding. Look for it right after the pipe operator ( | ).

  注意，英雄的名字全被显示成大写字母。那是 `uppercase`管道的效果，借助它，我们能插手“插值表达式绑定”的过程。去管道操作符 ( | ) 后面找它。

+makeExcerpt('app/heroes.component.html', 'pipe', '')

:marked
  Pipes are a good way to format strings, currency amounts, dates and other display data.
  Angular ships with several pipes and we can write our own.

  管道擅长做下列工作：格式化字符串、金额、日期和其它显示数据。
  Angular自带了好几个管道，而且我们还可以写自己的管道。

.l-sub-section
  :marked
    Learn about pipes in the [Pipes](../guide/pipes.html) chapter.

    要学习关于管道的更多知识，参见[管道](../guide/pipes.html)一章。

:marked
  ### Move content out of the component file

  ### 把内容移出组件文件

  We are not done. We still have to update the component class to support navigation to the
  `HeroDetailComponent` when the user clicks the *View Details* button.

  这还没完。当用户点击*查看详情*按钮时，要让它能导航到`HeroDetailComponent`，我们仍然不得不修改组件类。

  This component file is really big. Most of it is either template or CSS styles.
  It's difficult to find the component logic amidst the noise of HTML and CSS.

  这个组件文件太大了。它大部分都是模板或css样式。
  要想在HTML和CSS的噪音中看清组件的工作逻辑太难了。

  Let's migrate the template and the styles to their own files before we make any more changes:

  在做更多修改之前，我们先把模板和样式移到它们自己的文件中去：

  1. *Cut-and-paste* the template contents into a new <span ngio-ex>heroes.component.html</span> file.

  1. 把模板内容*剪切并粘贴*到新的<span ngio-ex>heroes.component.html</span>文件。

  1. *Cut-and-paste* the styles contents into a new <span ngio-ex>heroes.component.css</span> file.

  1. 把样式内容*剪切并粘贴*到新的<span ngio-ex>heroes.component.css</span>文件。

  1. *Set* the component metadata's `templateUrl` and `styleUrls` properties to refer to both files.  

  1. *设置*组件元数据的`templateUrl`和`styleUrls`属性，来分别引用这两个文件。

  1. *Set* the `moduleId` property to `module.id` so that `templateUrl` and `styleUrls` are relative to the component.

  1. *设置*`moduleId`属性为`module.id`，将`templateUrl`和`styleUrls`路径设置为相对组件的路径。

.l-sub-section
  :marked
    The `styleUrls` property is !{_an} !{_array} of style file names (with paths).
    We could list multiple style files from different locations if we needed them.    
    
    `styleUrls`属性是一个由样式文件的文件名(包括路径)组成的数组。
    我们还可以列出来自多个不同位置的样式文件。    

block heroes-component-cleanup
  //- Only relevant for Dart.

+makeExcerpt('app/heroes.component.ts (revised metadata)', 'metadata')

:marked
  ### Update the _HeroesComponent_ class.

<<<<<<< HEAD
  现在，我们一下就明白该怎么像仪表盘中那样更新组件类了：

  1. Import the `router`

  1. 导入`router`

  1. Inject the `router` in the constructor (along with the `HeroService`)

  1. 把`router`注入到构造函数中(就像`HeroService`那样)

  1. Implement the `gotoDetail` method by calling the `router.navigate` method with a two-part hero-detail link parameters !{_array}.

  1. 实现`gotoDetail`方法：以`HeroDetail`和*链接参数数组*为参数调用`router.navigate`方法。
=======
  The `HeroesComponent` navigates to the `HeroesDetailComponent` in response to a button click. 
  The button's _click_ event is bound to a `gotoDetail` method that navigates _imperatively_
  by telling the router where to go.

  This approach requires some changes to the component class:
>>>>>>> fa99a8b0

  1. Import the `router` from the Angular router library
  1. Inject the `router` in the constructor (along with the `HeroService`)
  1. Implement `gotoDetail` by calling the `router.navigate` method

+makeExcerpt('app/heroes.component.ts', 'gotoDetail')
:marked
  Note that we're passing a two-element **link parameters !{_array}**
  &mdash; a path and the route parameter &mdash; to
  the `router.navigate` method just as we did in the `[routerLink]` binding
  back in the `DashboardComponent`
  Here's the fully revised `HeroesComponent` class:

  下面是修改过的组件类：

+makeExcerpt('app/heroes.component.ts', 'class')

:marked
  Refresh the browser and start clicking.
  We can navigate around the app, from the dashboard to hero details and back,
  for heroes list to the mini-detail to the hero details and back to the heroes again.
  We can jump back and forth between the dashboard and the heroes.

  刷新浏览器，并开始点击。
  我们能在应用中导航：从仪表盘到英雄详情再回来，从英雄列表到Mini版英雄详情到英雄详情，再回到英雄列表。
  我们可以在仪表盘和英雄列表之间跳来跳去。

  We've met all of the navigational requirements that propelled this chapter.

  我们已经满足了在本章开头设定的所有导航需求。

.l-main-section
:marked
  ## Styling the App

  ## 美化本应用

  The app is functional but pretty ugly.
  Our creative designer team provided some CSS files to make it look better.

  应用在功能上已经正常了，但还太丑。
  我们富有创意的设计师团队提供了一些CSS文件，能让它变得好看一些。

  ### A Dashboard with Style

  ### 具有样式的仪表盘

  The designers think we should display the dashboard heroes in a row of rectangles.
  They've given us ~60 lines of CSS for this purpose including some simple media queries for responsive design.

  设计师认为我们应该把仪表盘的英雄们显示在一排方块中。
  它们给了我们大约60行CSS来实现它，包括一些简单的媒体查询语句来实现响应式设计。

  If we paste these ~60 lines into the component `styles` metadata,
  they'll completely obscure the component logic.
  Let's not do that. It's easier to edit CSS in a separate `*.css` file anyway.

  如果我们把这60来行CSS粘贴到组件元数据的`styles`中，它们会完全淹没组件的工作逻辑。
  不能这么做。在一个独立的`*.css`文件中编辑CSS当然会更简单。

  Add a <span ngio-ex>dashboard.component.css</span> file to the `!{_appDir}` folder and reference
  that file in the component metadata's `styleUrls` !{_array} property like this:

  把<span ngio-ex>dashboard.component.css</span>文件添加到`!{_appDir}`目录下，并在组件元数据的`styleUrls`数组属性中引用它。就像这样：

+makeExcerpt('app/dashboard.component.ts (styleUrls)', 'css')

:marked
  ### Stylish Hero Details

  ### 美化英雄详情

  The designers also gave us CSS styles specifically for the `HeroDetailComponent`.

  设计师还给了我们`HeroDetailComponent`特有的CSS风格。

  Add a <span ngio-ex>hero-detail.component.css</span> to the `!{_appDir}`
  folder and refer to that file inside
  the `styleUrls` !{_array} as we did for `DashboardComponent`.
  Let's also remove the `hero` property `@Input` !{_decorator}
  <span if-docs="ts">and its import</span>
  while we are at it.

  在`!{_appDir}`目录下添加<span ngio-ex>hero-detail.component.css</span>文件，
  并且在`styleUrls`数组中引用它 —— 就像当初在`DashboardComponent`中做过的那样。
  同时删除`hero``@Input`装饰器属性<span if-docs="ts">和它的导入语句</span>。   

  Here's the content for the aforementioned component CSS files.

  上述组件的CSS文件内容如下：

block css-files
  +makeTabs(
    `toh-5/ts/app/hero-detail.component.css,
    toh-5/ts/app/dashboard.component.css`,
    null,
    `app/hero-detail.component.css,
    app/dashboard.component.css`)

:marked
  ### Style the Navigation Links

  ### 美化导航链接

  The designers gave us CSS to make the navigation links in our `AppComponent` look more like selectable buttons.
  We cooperated by surrounding those links in `<nav>` tags.

  设计师还给了我们一些CSS，用于让`AppComponent`中的导航链接看起来更像可被选择的按钮。
  要让它们协同工作，我们得把那些链接包含在`<nav>`标签中。

  Add a <span ngio-ex>app.component.css</span> file to the `!{_appDir}` folder with the following content.

  在`!{_appDir}`目录下添加一个<span ngio-ex>app.component.css</span>文件，内容如下：

+makeExcerpt('app/app.component.css (navigation styles)', '')

.l-sub-section
  block router-link-active
    :marked
      **The *routerLinkActive* directive**

      ***routerLinkActive*指令**
  
      The Angular Router provides a `routerLinkActive` directive we can use to
      add a class to the HTML navigation element whose route matches the active route.
      All we have to do is define the style for it. Sweet!
  
      Angular路由器提供了`routerLinkActive`指令，我们可以用它来为匹配了活动路由的HTML导航元素自动添加一个CSS类。
      我们唯一要做的就是为它定义样式。真好！

    +makeExcerpt('app/app.component.ts (active router links)', 'template')

:marked
  Set the `AppComponent`’s `styleUrls` property to this CSS file.

  设置`AppComponent`的`styleUrls`属性，指向这个CSS文件。

+makeExcerpt('app/app.component.ts','styleUrls')

:marked
  ### Global application styles

  ### 应用的全局样式

  When we add styles to a component, we're keeping everything a component needs
  &mdash; HTML, the CSS, the code &mdash; together in one convenient place.
  It's pretty easy to package it all up and re-use the component somewhere else.

  当我们把样式添加到组件中时，我们假定组件所需的一切 —— HTML、CSS、程序代码 —— 都在紧邻的地方。
  这样，无论是把它们打包在一起还是在别的组件中复用它都会很容易。

  We can also create styles at the *application level* outside of any component.

  我们也可以在所有组件之外创建*应用级*样式。

  Our designers provided some basic styles to apply to elements across the entire app.
  These correspond to the full set of master styles that we
  introduced earlier (see
  [QuickStart, "Add some style"](../quickstart.html#!#add-some-style)).
  Here is an excerpt:

  我们的设计师提供了一组基础样式，这些样式应用到的元素横跨整个应用。
  这些和我们前面引入的主样式全集是一样的(参见
  [快速起步, "添加一些样式"](../quickstart.html#!#add-some-style))。
  下面是摘录：

+makeExcerpt('styles.css (excerpt)', 'toh')

- var styles_css = 'https://raw.githubusercontent.com/angular/angular.io/master/public/docs/_examples/_boilerplate/styles.css'

:marked
  Create the file <span ngio-ex>styles.css</span>, if it doesn't exist already.
  Ensure that it contains the [master styles given here](!{styles_css}).

  如果在根目录下没有一个名叫`styles.css`的文件，就添加它。
  确保它包含[这里给出的主样式](!{styles_css})。

  If necessary, also edit <span ngio-ex>index.html</span> to refer to this stylesheet.

  如有必要，也可以编辑<span ngio-ex>index.html</span>来引用这个样式表。

+makeExcerpt('index.html (link ref)', 'css')

:marked
  Look at the app now. Our dashboard, heroes, and navigation links are styling!

  看看现在的应用！我们的仪表盘、英雄列表和导航链接都漂亮多了！

figure.image-display
  img(src='/resources/images/devguide/toh/dashboard-top-heroes.png' alt="查看导航栏")

.l-main-section
:marked
  ## Application structure and code
  
  ## 应用结构和代码

  Review the sample source code in the <live-example></live-example> for this chapter.
  Verify that we have the following structure:
  
  在<live-example>在线例子</live-example>中回顾本章的范例代码。
  验证我们是否已经得到了如下结构：

block file-tree-end
  .filetree
    .file angular-tour-of-heroes
    .children
      .file app
      .children
        .file app.component.css
        .file app.component.ts
        .file app.module.ts
        .file app-routing.module.ts
        .file dashboard.component.css
        .file dashboard.component.html
        .file dashboard.component.ts
        .file hero.service.ts
        .file hero.ts
        .file hero-detail.component.css
        .file hero-detail.component.html
        .file hero-detail.component.ts
        .file heroes.component.css
        .file heroes.component.html
        .file heroes.component.ts
        .file main.ts
        .file mock-heroes.ts
      .file node_modules ...
      .file index.html
      .file package.json
      .file styles.css
      .file systemjs.config.js
      .file tsconfig.json

.l-main-section
:marked
  ## Recap

  ## 总结

  ### The Road Behind

  ### 走过的路

  We travelled a great distance in this chapter

  在本章中，我们往前走了很远：

  - We added the Angular *Router* to navigate among different components.

  - 添加了Angular*路由器*在各个不同组件之间导航。

  - We learned how to create router links to represent navigation menu items.

  - 学会了如何创建路由链接来表示导航栏的菜单项。

  - We used router link parameters to navigate to the details of user selected hero.

  - 使用路由链接参数来导航到用户所选的英雄详情。

  - We shared the `HeroService` among multiple components.

  - 在多个组件之间共享了`HeroService`服务。

  - We moved HTML and CSS out of the component file and into their own files.

  - 把HTML和CSS从组件中移出来，放到了它们自己的文件中。

  - We added the `uppercase` pipe to format data.

  - 添加了`uppercase`管道，来格式化数据

  - We refactored routes into a `Routing Module` that we import.

  - 将路由重构为路由模块，并导入它。

  ### The Road Ahead

  ### 前方的路

  We have much of the foundation we need to build an application.
  We're still missing a key piece: remote data access.

  我们有了很多用于构建应用的基石。
  但我们仍然缺少很关键的一块：远程数据存取。

  In the next chapter,
  we’ll replace our mock data with data retrieved from a server using http.

  在下一章，我们将从硬编码模拟数据改为使用http服务从服务器获取数据。
<|MERGE_RESOLUTION|>--- conflicted
+++ resolved
@@ -623,31 +623,17 @@
 :marked
   Create that file with this content:
 
-<<<<<<< HEAD
   使用下列内容创建文件：
 
-+makeExcerpt('app/dashboard.component.html')
-=======
 +makeExample('app/dashboard.component.1.html', '', 'app/dashboard.component.html')
->>>>>>> fa99a8b0
 
 :marked
   We use `*ngFor` once again to iterate over a list of heroes and display their names.
   We added extra `<div>` elements to help with styling later in this chapter.
 
-<<<<<<< HEAD
   我们又一次使用`*ngFor`来在英雄列表上迭代，并显示它们的名字。
-  还添加了一个额外的`<div>`元素，来帮助稍后的美化工作。
-
-  There's a `(click)` binding to a `gotoDetail` method we haven't written yet and
-  we're displaying a list of heroes that we don't have.
-  We have work to do, starting with those heroes.
-
-  这里的`(click)`绑定到了`gotoDetail`方法，但我们还没实现它。而且我们也还没有要显示的英雄列表数据。
-  我们有活儿干了，就从这些英雄列表开始吧。
-
-=======
->>>>>>> fa99a8b0
+  还添加了一个额外的`<div>`元素，来帮助稍后的美化工作。  
+
   ### Share the *HeroService*
 
   ### 共享*HeroService*
@@ -673,13 +659,9 @@
 
   Open <span ngio-ex>dashboard.component.ts</span> and add the requisite `import` statements.
 
-<<<<<<< HEAD
   打开<span ngio-ex>dashboard.component.ts</span>文件，并把必备的`import`语句加进去。
 
-+makeExcerpt('app/dashboard.component.2.ts','imports')
-=======
 +makeExcerpt('app/dashboard.component.ts','imports')
->>>>>>> fa99a8b0
 
 :marked
   We need `OnInit` interface because we'll initialize the heroes in the `ngOnInit` method as we've done before.
@@ -690,13 +672,9 @@
 
   Now implement the `DashboardComponent` class like this:
 
-<<<<<<< HEAD
   我们现在就实现`DashboardComponent`类，像这样：
 
-+makeExcerpt('app/dashboard.component.2.ts (class)', 'component')
-=======
 +makeExcerpt('app/dashboard.component.ts (class)', 'class')
->>>>>>> fa99a8b0
 
 :marked
   We've seen this kind of logic before in the `HeroesComponent`:
@@ -713,16 +691,11 @@
 
   * Call the service to get heroes inside the Angular `ngOnInit` lifecycle hook.
 
-<<<<<<< HEAD
   * 在Angular的`ngOnInit`生命周期钩子里面调用服务来获得英雄列表。
 
-  The noteworthy differences: we cherry-pick four heroes (2nd, 3rd, 4th, and 5th)
-  and stub the `gotoDetail` method until we're ready to implement it.
-=======
   In this dashboard we cherry-pick four heroes (2nd, 3rd, 4th, and 5th) with the `Array.slice` method.
->>>>>>> fa99a8b0
-
-  值得注意的区别是：我们提取了四个英雄（第2、3、4、5个），暂时隔离`gotoDetail`方法直到时机成熟。
+
+  值得注意的区别是：我们用`Array.slice`方法提取了四个英雄（第2、3、4、5个）。
 
   Refresh the browser and see four heroes in the new dashboard.
 
@@ -990,15 +963,10 @@
   incremental improvement and migrate the template to its own file,
   called <span ngio-ex>hero-detail.component.html</span>:
 
-<<<<<<< HEAD
   修改模板，添加这个按钮以提醒我们还要做更多的改进，
   并把模板移到独立的<span ngio-ex>hero-detail.component.html</span>文件中去。
   
-
-+makeExample('app/hero-detail.component.html')
-=======
 +makeExample('app/hero-detail.component.html')(format='.')
->>>>>>> fa99a8b0
 
 :marked
   We update the component metadata with a `moduleId` and a `templateUrl` pointing to the template file that we just created.
@@ -1025,72 +993,28 @@
 
   When a user selects a hero in the dashboard, the app should navigate to the `HeroDetailComponent` to view and edit the selected hero.
 
-<<<<<<< HEAD
   当用户从仪表盘中选择了一位英雄时，本应用要导航到`HeroDetailComponent`以查看和编辑所选的英雄。
-
-  In the dashboard template we bound each hero's click event to the `gotoDetail` method, passing along the selected `hero` entity.
-
-  在仪表盘模板中，我们把每个英雄的click事件都绑定成`gotoDetail`方法，并且传入选中的这个`hero`实体对象。
-
-+makeExample('toh-5/ts/app/dashboard.component.html','click', 'app/dashboard.component.html (click绑定)')(format=".")
-=======
+  
   Although the dashboard heroes are presented as button-like blocks, they should behave like anchor tags.
   When hovering over a hero block, the target URL should display in the browser status bar 
-  and the user should be able to copy the link or open the hero detail view in a new tab.
->>>>>>> fa99a8b0
+  and the user should be able to copy the link or open the hero detail view in a new tab.  
 
   To achieve this effect, reopen the `dashboard.component.html` and replace the repeated `<div *ngFor...>` tags
   with `<a>` tags. The opening `<a>` tag looks like this:
 
-<<<<<<< HEAD
-  当初我们重写`DashboardComponent`的时候，`gotoDetail`还是一个“桩方法”。
-  现在，我们给它一个真正的实现。
-
-+makeExcerpt('app/dashboard.component.ts','gotoDetail')
-=======
 +makeExample('app/dashboard.component.html', 'click', 'app/dashboard.component.html (repeated <a> tag)')
->>>>>>> fa99a8b0
 
 :marked
   Notice the `[routerLink]` binding.
 
-<<<<<<< HEAD
-  `gotoDetail`方法分两步完成导航：
-
-  1. Set a route *link parameters !{_array}*
-
-  1. 生成路由的 *链接参数数组*
-
-  1. Pass the !{_array} to the router's navigate method
-
-  1. 把这个数组传给路由器的navigate方法。
-
-  For navigation, we wrote router links <span if-docs="dart">as *link
-  parameters !{_array}s*</span> in the [`AppComponent`
-  template](#router-links).  Those link<span if-docs="dart"> parameters
-  !{_array}</span>s had only one element, the !{_pathVsName} of the
-  destination route.
-
-  我们为导航在[`AppComponent`的模板](#router-links)中生成导航链接<span if-docs="dart">as *link
-  parameters !{_array}s*</span>。这些链接<span if-docs="dart"> parameters
-    !{_array}</span>只有一个元素：目标路由的路径。
-  
-  This link parameters !{_array} has two elements, the ***!{_pathVsName}*** of
-  the destination route and a ***route parameter*** <span if-docs="dart">with
-  an `id` field</span> set to the value of the selected hero's `id`.
-  
-  这个链接参数数组有两个元素：目标路由的***路径(path)***和一个***路由参数对象***，其中包括一个`id`字段，它的取值是所选英雄的`id`。
-  
-=======
   In the top level navigation in the [`AppComponent`
   template](#router-links) has router links set to fixed !{_pathVsName}s of the
   destination routes, "/dashboard" and "/heroes".
-
+  
   This time, we're binding to an expression containing a **link parameters !{_array}**.
   The !{_array} has two elements, the ***!{_pathVsName}*** of
   the destination route and a ***route parameter*** set to the value of the current hero's `id`.
 
->>>>>>> fa99a8b0
   The two !{_array} items align with the ***!{_pathVsName}*** and ***:id***
   token in the parameterized hero detail route definition we added to
   `!{_appRoutingTsVsAppComp}` earlier in the chapter:
@@ -1101,20 +1025,6 @@
 +makeExcerpt(_file + ' (hero detail)', 'hero-detail')
 
 :marked
-<<<<<<< HEAD
-  The `DashboardComponent` doesn't have the router yet. We obtain it in the usual way:
-  import the `router` reference and inject it in the constructor (along with the `HeroService`):
-
-  `DashboardComponent`还没有路由器。我们使用常规的方式为它加上路由：
-  `import` `router`对象的引用，并且把它注入到构造函数中(就像`HeroService`那样)：
-
-+makeExcerpt('app/dashboard.component.ts ()','import-router', '')
-
-+makeExcerpt('app/dashboard.component.ts', 'ctor', '')
-
-:marked
-=======
->>>>>>> fa99a8b0
   Refresh the browser and select a hero from the dashboard; the app should navigate directly to that hero’s details.
   
   刷新浏览器，并从仪表盘中选择一位英雄，应用就会直接导航到英雄的详情。
@@ -1225,13 +1135,9 @@
 :marked
   Our goal is to move the detail to its own view and navigate to it when the user decides to edit a selected hero.
 
-<<<<<<< HEAD
   我们要做的是将详情组建移动到它自己的视图，并在用户决定编辑一个英雄时导航到它。
-=======
+
   Delete the `<h1>` at the top (we forgot about it during the `AppComponent`-to-`HeroesComponent` conversion).
->>>>>>> fa99a8b0
-
-  Delete the `<h1>` at the top (forgot about it during the `AppComponent`-to-`HeroesComponent` conversion).
   
   删除顶部的`<h1>`（在从`AppComponent`转到`HeroesComponent`期间可以先忘掉它）。
   
@@ -1242,14 +1148,10 @@
   We'll no longer show the full `HeroDetailComponent` here.
   We're going to display the hero detail on its own page and route to it as we did in the dashboard.
 
-<<<<<<< HEAD
   这里我们不再展示完整的`HeroDetailComponent`了。
   我们要在它自己的页面中显示英雄详情，并像我们在仪表盘中所做的那样路由到它。
 
-  But we'll throw in a small twist for variety.
-=======
   We'll throw in a small twist for variety.
->>>>>>> fa99a8b0
   We are keeping the "master/detail" style but shrinking the detail to a "mini", read-only version.
   When the user selects a hero from the list, we *don't* go to the detail page.
   We show a *mini-detail* on *this* page instead and make the user click a button to navigate to the *full detail *page.
@@ -1352,32 +1254,16 @@
 :marked
   ### Update the _HeroesComponent_ class.
 
-<<<<<<< HEAD
-  现在，我们一下就明白该怎么像仪表盘中那样更新组件类了：
-
-  1. Import the `router`
-
-  1. 导入`router`
-
-  1. Inject the `router` in the constructor (along with the `HeroService`)
-
-  1. 把`router`注入到构造函数中(就像`HeroService`那样)
-
-  1. Implement the `gotoDetail` method by calling the `router.navigate` method with a two-part hero-detail link parameters !{_array}.
-
-  1. 实现`gotoDetail`方法：以`HeroDetail`和*链接参数数组*为参数调用`router.navigate`方法。
-=======
   The `HeroesComponent` navigates to the `HeroesDetailComponent` in response to a button click. 
   The button's _click_ event is bound to a `gotoDetail` method that navigates _imperatively_
   by telling the router where to go.
 
   This approach requires some changes to the component class:
->>>>>>> fa99a8b0
 
   1. Import the `router` from the Angular router library
   1. Inject the `router` in the constructor (along with the `HeroService`)
   1. Implement `gotoDetail` by calling the `router.navigate` method
-
+  
 +makeExcerpt('app/heroes.component.ts', 'gotoDetail')
 :marked
   Note that we're passing a two-element **link parameters !{_array}**
@@ -1385,8 +1271,6 @@
   the `router.navigate` method just as we did in the `[routerLink]` binding
   back in the `DashboardComponent`
   Here's the fully revised `HeroesComponent` class:
-
-  下面是修改过的组件类：
 
 +makeExcerpt('app/heroes.component.ts', 'class')
 

include ../_util-fns

:marked
  ## Write *Component-Relative* URLs to component templates and style files

  ## 为组件模板和样式表文件提供*相对于组件的*URL

  Our components often refer to external template and style files.
  We identify those files with a URL in the `templateUrl` and `styleUrls` properties of the `@Component` metadata
  as seen here:

  组件通常都是引用外部的模板和样式表文件。
  我们在`@Component`的元数据中通过`templateUrl`和`styleUrls`属性来标识出它们的位置：

+makeExample('cb-component-relative-paths/ts/app/some.component.ts','absolute-config')(format='.')
:marked
  By default, we *must* specify the full path back to the application root.
  We call this an ***absolute path*** because it is *absolute* with respect to the application root.

  默认情况下，我们*必须*指定一个一直到应用程序根目录的完整路径。
  我们称之为***绝对路径***，因为它*绝对的*以应用程序的根目录为基准。

  There are two problems with an *absolute path*:

  使用*绝对路径*有两个问题：

  1. We have to remember the full path back to the application root.

  1. 我们不得不记住到应用程序根目录的完整路径。

  1. We have to update the URL when we move the component around in the application files structure.

  1. 当我们在应用的文件结构中移动这个组件时，将不得不更新这个URL

  It would be much easier to write and maintain our application components if we could specify template and style locations
  *relative* to their component class file.

  如果能用*相对*于组件类文件的路径来指定模板和样式表的位置，那么编写和维护组件就会变得容易得多。

  *We can!*

  *没问题！*

.alert.is-important
  :marked
    We can if we build our application as `commonjs` modules and load those modules
    with a suitable package loader such as `systemjs` or `webpack`.
    Learn why [below](#why-default).

    如果把应用构建成`commonjs`模块，并用一个合适的包加载器(比如`systemjs`或`webpack`)加载那些模块，就可以用相对路径。
    [在下方](#why-default)可以学到原理。

    The Angular 2 CLI uses these technologies and defaults to the
    *component-relative path* approach described here.
    CLI users can skip this chapter or read on to understand
    how it works.

    Angular 2 CLI(命令行界面)使用这些技术，并默认采用这里所说的*组件相对路径*方法。
    用CLI用户可以跳过本章，或者继续阅读来了解它是怎么工作的。

.l-main-section
:marked
  ## _Component-Relative_ Paths
  ## _组件相对_路径

  Our goal is to specify template and style URLs *relative* to their component class files,
  hence the term ***component-relative path***.

  目标是把模板和样式表的URL指定为*相对*于组件类的路径，因此得名***组件相对路径***。

  The key to success is following a convention that puts related component files in well-known locations.

  成功的关键是遵循一个约定：把相对组件的文件放进众所周知的位置。

  We recommend keeping component template and component-specific style files as *siblings* of their
  companion component class files.
  Here we see the three files for `SomeComponent` sitting next to each other in the `app` folder.

  建议把组件的模板和组件特有的样式表文件作为组件类文件的“兄弟”。
  这里在`app`目录下依次有`SomeComponent`的三个文件。

.filetree
  .file app
    .children
      .file some.component.css
      .file some.component.html
      .file some.component.ts
    .file ...
:marked
  We'll have more files and folders &mdash; and greater folder depth &mdash; as our application grows.
  We'll be fine as long as the component files travel together as the inseparable siblings they are.

  当应用规模增长后，还会有更多的文件和目录，目录深度也会增加。
  如果组件的所有文件总是像形影不离的兄弟那样共进退，那该多好啊！

  ### Set the *moduleId*
  ### 设置*moduleId*

  Having adopted this file structure convention, we can specify locations of the template and style files
  relative to the component class file simply by setting the `moduleId` property of the `@Component` metadata like this

  采用这种文件结构约定，可以为模板和样式表文件指定相对于组件类文件的位置 —— 只要简单的在`@Component`元数据中设置`moduleId`属性就可以了，就像这样：

+makeExample('cb-component-relative-paths/ts/app/some.component.ts','module-id')(format='.')
:marked
  We strip the `app/` base path from the `templateUrl` and `styleUrls`. The result looks like this:

  从`templateUrl`和`styleUrls`中把基准路径`app/`去掉了。结果是这样的：

+makeExample('cb-component-relative-paths/ts/app/some.component.ts','relative-config')(format='.')

.alert.is-helpful
  :marked
    Webpack users may prefer [an alternative approach](#webpack) that uses `require`.

    Webpack用户可能更喜欢[一个替代方案](#webpack)：使用`require`。

.l-main-section
:marked
  ## Source
<<<<<<< HEAD

  ## 源码

  **We can see the [live example](/resources/live-examples/cb-component-relative-paths/ts/plnkr.html)**
=======
  
  **We can see the <live-example name="cb-component-relative-paths"></live-example>**
>>>>>>> 1a8bbea1
  and download the source code from there
  or simply read the pertinent source here.

  **参见[在线范例](/resources/live-examples/cb-component-relative-paths/ts/plnkr.html)**，并从中下载源码或只在这里阅读相关源码。

+makeTabs(
  `cb-component-relative-paths/ts/app/some.component.ts,
  cb-component-relative-paths/ts/app/some.component.html,
  cb-component-relative-paths/ts/app/some.component.css,
  cb-component-relative-paths/ts/app/app.component.ts`,
  null,
  `app/some.component.ts, app/some.component.html, app/some.component.css, app/app.component.ts`)

a#why-default
.l-main-section
:marked
  ## Appendix: why *component-relative* is not the default
  ## 附录：为什么*组件相对路径*不是默认方式

  A *component-relative* path is obviously superior to an *absolute* path.
  Why did Angular default to the *absolute* path?
  Why do *we* have to set the `moduleId`? Why can't Angular set it?

  *组件相对路径*明显比*绝对路径*高级一点。
  为什么Angular默认采用了*绝对路径*呢？
  为什么*我们*不得不设置`moduleId`呢？Angular为什么不能自己设置它？

  First, let's look at what happens if we use a relative path and omit the `moduleId`.

  首先，如果只使用相对路径而省略掉`moduleId`，我们来看看会发生什么。

  `EXCEPTION: Failed to load some.component.html`

  `EXCEPTION: Failed to load some.component.html`

  Angular can't find the file so it throws an error.

  Angular找不到这个文件，所以它抛出一个错误。

  Why can't Angular calculate the template and style URLs from the component file's location?

  为什么Angular不能相对于组件类文件的路径来自动计算模板和样式表的URL呢？

  Because the location of the component can't be determined without the developer's help.
  Angular apps can be loaded in many ways: from individual files, from SystemJS packages, or
  from CommonJS packages, to name a few.
  We might generate modules in any of several formats.
  We might not be writing modular code at all!

  因为如果没有开发人员的帮助，组件的位置是检测不到的。
  Angular应用可能被用多种方式加载：SystemJS包、CommonJS包等等。
  用来生成模块的格式可以是任何格式。
  甚至可能完全没有写成模块化代码。

  With this diversity of packaging and module load strategies,
  it's not possible for Angular to know with certainty where these files reside at runtime.

  由于存在这么多打包和模块加载策略，所以Angular不可能知道在运行期这些文件的正确位置。

  The only location Angular can be sure of is the URL of the `index.html` home page, the application root.
  So by default it resolves template and style paths relative to the URL of `index.html`.
  That's why we previously wrote our file URLs with an `app/` base path prefix.

  Angular能够确定的唯一的位置是首页`index.html`的URL，也就是应用的根目录。
  所以，默认情况下，它只能计算相对于`index.html`的模板和样式表路径。
  这就是为什么我们以前用`app/`基准路径的前缀来写文件的URL。

  But *if* we follow the recommended guidelines and we write modules in `commonjs` format
  and we use a module loader that *plays nice*,
  *then* we &mdash; the developers of the application &mdash;
  know that the semi-global `module.id` variable is available and contains
  the absolute URL of the component class module file.

  但是，*如果*遵循建议的指导原则，用`commonjs`格式编写模块，并使用一个*不错的*模块加载器，
  我们要知道，有一个可用的半全局变量`module.id`，它包含组件类模块文件的绝对URL。

  That knowledge enables us to tell Angular where the *component* file is
  by setting the `moduleId`:

  这种认知让我们得以通过设置`moduleId`来告诉Angular*组件类*文件在哪里：

+makeExample('cb-component-relative-paths/ts/app/some.component.ts','module-id')(format='.')

a#webpack
.l-main-section
:marked
  ## Webpack: load templates and styles with *require*

  ## Webpack: 使用*require*加载模板和样式表

  Webpack developers have an alternative to `moduleId`.

  Webpack开发者可以采用`moduleId`的另一个替代方案。

  They can load templates and styles at runtime by setting the component metadata `template` and `style` properties
  with `require` statements that reference *component-relative* URLS.

  通过把组件元数据中的`template`和`style`属性设置为`require`语句，并引用一个*相对于组件的*URL，他们可以在运行期间加载模板和样式表。

+makeExample('webpack/ts/src/app/app.component.ts')(format='.')
:marked
  See the [Introduction to Webpack](../guide/webpack.html).

  参见[Webpack简介](../guide/webpack.html)。<|MERGE_RESOLUTION|>--- conflicted
+++ resolved
@@ -118,19 +118,14 @@
 .l-main-section
 :marked
   ## Source
-<<<<<<< HEAD
-
+  
   ## 源码
 
-  **We can see the [live example](/resources/live-examples/cb-component-relative-paths/ts/plnkr.html)**
-=======
-  
   **We can see the <live-example name="cb-component-relative-paths"></live-example>**
->>>>>>> 1a8bbea1
   and download the source code from there
   or simply read the pertinent source here.
 
-  **参见[在线范例](/resources/live-examples/cb-component-relative-paths/ts/plnkr.html)**，并从中下载源码或只在这里阅读相关源码。
+  **参见<live-example name="cb-component-relative-paths"></live-example>**，并从中下载源码或只在这里阅读相关源码。
 
 +makeTabs(
   `cb-component-relative-paths/ts/app/some.component.ts,

--- conflicted
+++ resolved
@@ -5,16 +5,11 @@
   in JavaScript. Translating from one language to the other is mostly a
   matter of changing the way you organize your code and access Angular APIs.
 
-<<<<<<< HEAD
   在 Angular 中，_TypeScript_ 可以做的任何事，也可以用 JavaScript 实现。
   将一种语言翻译成另一种语言，主要是改变了组织代码和访问 Angular API 的方式。
 
-  _TypeScript_ is a popular language option for Angular development. 
-  Most code examples on the Internet as well as on this site are written in _TypeScript_. 
-=======
   _TypeScript_ is a popular language option for Angular development.
   Most code examples on the Internet as well as on this site are written in _TypeScript_.
->>>>>>> f1345962
   This cookbook contains recipes for translating _TypeScript_
   code examples to _ES6_ and to _ES5_ so that JavaScript developers
   can read and write Angular apps in their preferred dialect.
@@ -26,12 +21,9 @@
 :marked
   ## Table of contents
 
-<<<<<<< HEAD
-  ## 目录
-
   * [_TypeScript_ to _ES6_ to _ES5_](#from-ts)<br>
 
-    [_TypeScript_ 到 _ES6_ 到 _ES5_](#from-ts)
+    [_TypeScript_ 到 _ES6_ 到 _ES5_](#from-ts)<br>
 
   * [Modularity: imports and exports](#modularity)<br>
 
@@ -47,15 +39,15 @@
 
   * [Interfaces](#interfaces)<br>
 
-    [接口](#interfaces)
+    [接口](#interfaces)<br>
 
   * [Input and Output Metadata](#io-decorators)<br>
 
-    [输入和输出元数据](#io-decorators)
+    [输入和输出元数据](#io-decorators)<br>
 
   * [Dependency Injection](#dependency-injection)<br>
 
-    [依赖注入](#dependency-injection)
+    [依赖注入](#dependency-injection)<br>
 
   * [Host Binding](#host-binding)<br>
 
@@ -63,27 +55,14 @@
 
   * [View and Child Decorators](#view-child-decorators)<br>
 
-    [视图和子组件装饰器](#view-child-decorators)
+    [视图和子组件装饰器](#view-child-decorators)<br>
 
   * [AOT compilation in _TypeScript_ Only](#aot)<br>
 
-    [只用于 _TypeScript_ 的预编译](#aot)
-
-  **Run and compare the live <live-example name="cb-ts-to-js">_TypeScript_</live-example> and <live-example name="cb-ts-to-js" lang="js">JavaScript</live-example>
-=======
-  * [_TypeScript_ to _ES6_ to _ES5_](#from-ts)<br>
-  * [Modularity: imports and exports](#modularity)<br>
-  * [Classes and Class Metadata](#class-metadata)<br>
-  * [_ES5_ DSL](#dsl)<br>
-  * [Interfaces](#interfaces)<br>
-  * [Input and Output Metadata](#io-decorators)<br>
-  * [Dependency Injection](#dependency-injection)<br>
-  * [Host Binding](#host-binding)<br>
-  * [View and Child Decorators](#view-child-decorators)<br>
-  * [AOT compilation in _TypeScript_ Only](#aot)<br>
+    [只用于 _TypeScript_ 的预编译](#aot)<br>
+
 
   **Run and compare the live <live-example name="cb-ts-to-js">TypeScript</live-example> and <live-example name="cb-ts-to-js" lang="js">JavaScript</live-example>
->>>>>>> f1345962
   code shown in this cookbook.**
 
   运行在线例子，比较 <live-example name="cb-ts-to-js">_TypeScript_</live-example> 版和 <live-example name="cb-ts-to-js" lang="js">JavaScript</live-example> 版的代码。
@@ -92,14 +71,10 @@
 .l-main-section
 :marked
   ## _TypeScript_ to _ES6_ to _ES5_
-
-<<<<<<< HEAD
-  ## _TypeScript_ 到 _ES6_ 到 _ES5_
-
-  _TypeScript_ 
-=======
+  
+  ##_TypeScript_ 到 _ES6_ 到 _ES5_
+
   _TypeScript_
->>>>>>> f1345962
   <a href="https://www.typescriptlang.org" target="_blank" title='"TypeScript is a typed, superset of JavaScript"'>is a typed superset of _ES6 JavaScript_</a>.
   _ES6 JavaScript_ is a superset of _ES5 JavaScript_. _ES5_ is the kind of JavaScript that runs natively in all modern browsers.
   The transformation of _TypeScript_ code all the way down to _ES5_ code can be seen as "shedding" features.
@@ -108,11 +83,8 @@
 
   The downgrade progression is
 
-<<<<<<< HEAD
   降级的过程是
 
-=======
->>>>>>> f1345962
   * _TypeScript_ to _ES6-with-decorators_
 
     _TypeScript_ 降级到 _带装饰器的 ES6_
@@ -123,27 +95,19 @@
 
   * _ES6-without-decorators_ to _ES5_
 
-<<<<<<< HEAD
     _没有装饰器的 ES6_ 降级到 _ES5_
 
-  When translating from _TypeScript_ to _ES6-with-decorators_, remove 
-=======
   When translating from _TypeScript_ to _ES6-with-decorators_, remove
->>>>>>> f1345962
   [class property access modifiers](http://www.typescriptlang.org/docs/handbook/classes.html#public-private-and-protected-modifiers)
   such as `public` and `private`.
   Remove most of the
   [type declarations](https://www.typescriptlang.org/docs/handbook/basic-types.html),
   such as `:string` and `:boolean`
   but **keep the constructor parameter types which are used for dependency injection**.
-<<<<<<< HEAD
-
-  _TypeScript_ 翻译到 _带装饰器的 ES6_ 时，移除了[类属性访问修饰符](http://www.typescriptlang.org/docs/handbook/classes.html#public-private-and-protected-modifiers)，如`public`和`private`。
+  
+   _TypeScript_ 翻译到 _带装饰器的 ES6_ 时，移除了[类属性访问修饰符](http://www.typescriptlang.org/docs/handbook/classes.html#public-private-and-protected-modifiers)，如`public`和`private`。
   移除了大部分的[类型声明](https://www.typescriptlang.org/docs/handbook/basic-types.html)，如`:string`和`:boolean`。
   但**保留了用于依赖注入的构造函数参数类型**。
-=======
->>>>>>> f1345962
-
 
   From _ES6-with-decorators_ to _plain ES6_, remove all
   [decorators](https://www.typescriptlang.org/docs/handbook/decorators.html)
@@ -156,26 +120,17 @@
   Finally, from _plain ES6_ to _ES5_, the main missing features are `import`
   statements and `class` declarations.
 
-<<<<<<< HEAD
   最后，_普通 ES6_ 翻译成 _ES5_，缺少的主要特性是`import`和`class`声明。
 
-  For _plain ES6_ transpilation you can _start_ with a setup similar to the 
-  [_TypeScript_ quickstart](https://github.com/angular/quickstart) and adjust the application code accordingly. 
-  Transpile with [Babel](https://babeljs.io/) using the `es2015` preset. 
-  To use decorators and annotations with Babel, install the 
-  [`angular2`](https://github.com/shuhei/babel-plugin-angular2-annotations) preset as well.
-
-  对_普通 ES6_ 的翻译，可以从类似 [_TypeScript_ 快速开始](https://github.com/angular/quickstart)的设置开始，
-  调整相应代码。然后用 [Babel](https://babeljs.io/) 进行转译，使用`es2015`预设值。
-  要在 Babel 中使用装饰器和注释，还需安装[`angular2`](https://github.com/shuhei/babel-plugin-angular2-annotations)预设值。
-=======
   For _plain ES6_ transpilation you can _start_ with a setup similar to the
   [_TypeScript_ quickstart](https://github.com/angular/quickstart) and adjust the application code accordingly.
   Transpile with [Babel](https://babeljs.io/) using the `es2015` preset.
   To use decorators and annotations with Babel, install the
   [`angular2`](https://github.com/shuhei/babel-plugin-angular2-annotations) preset as well.
-
->>>>>>> f1345962
+  
+   对_普通 ES6_ 的翻译，可以从类似 [_TypeScript_ 快速开始](https://github.com/angular/quickstart)的设置开始，
+  调整相应代码。然后用 [Babel](https://babeljs.io/) 进行转译，使用`es2015`预设值。
+  要在 Babel 中使用装饰器和注释，还需安装[`angular2`](https://github.com/shuhei/babel-plugin-angular2-annotations)预设值。
 
 a#modularity
 .l-main-section
@@ -220,18 +175,12 @@
   Each file in a _TypeScript_ or _ES6_ Angular application constitutes an _ES6_ module.
   When you want to make something available to other modules, you `export` it.
 
-<<<<<<< HEAD
   _TypeScript_ 或 _ES6_ Angular 应用中每个文件都构成一个 _ES6_ 模块。
   当想要让某个东西对其它模块可用时，就`export`它。
-
+  
   _ES5_ lacks native support for modules. 
-  In an Angular _ES5_ application, you load each file manually by adding a `<script>` tag to `index.html`. 
-
-  _ES5_ 不支持模块。在 Angular _ES5_ 应用中，需要在`index.html`中添加`<script>`标签，手工加载每个文件。
-=======
-  _ES5_ lacks native support for modules.
-  In an Angular _ES5_ application, you load each file manually by adding a `<script>` tag to `index.html`.
->>>>>>> f1345962
+  In an Angular _ES5_ application, you load each file manually by adding a `<script>` tag to `index.html`. _ES5_ 不支持模块。在 Angular _ES5_ 应用中，需要在`index.html`中添加`<script>`标签，手工加载每个文件。
+  
 .alert.is-important
   :marked
     The order of `<script>` tags is often significant.
@@ -239,35 +188,29 @@
 
     `<script>`标签的顺序通常很重要。
     必须在引用实体的文件之前，加载定义该公共 JavaScript 实体的文件。
+    
 :marked
   The best practice in _ES5_ is to create a form of modularity that avoids polluting the global scope.
   Add one application namespace object such as `app` to the global `document`.
   Then each code file "exports" public entities by attaching them to that namespace object, e.g., `app.HeroComponent`.
   You could factor a large application into several sub-namespaces
   which leads to "exports" along the lines of `app.heroQueries.HeroComponent`.
-
-<<<<<<< HEAD
+  
   _ES5_ 中，最佳实践是，创建某种形式的模块化，避免污染全局作用域。
   添加一个应用命名空间对象（如`app`）到全局的`document`。
   接着，每个代码文件都通过附加到该命名空间来“导出”公共实体，例如，`app.HeroComponent`。
   可以把一个大型应用中分解成多个子命名空间，可以象这样进行“导出”，`app.heroQueries.HeroComponent`
-
+  
   Every _ES5_ file should wrap code in an 
   [Immediately Invoked Function Expression (IIFE)](https://en.wikipedia.org/wiki/Immediately-invoked_function_expression)
   to limit unintentional leaking of private symbols into the global scope.
-
   每个 _ES5_ 文件都应包裹在[立即调用函数表达式 (IIFE)](https://en.wikipedia.org/wiki/Immediately-invoked_function_expression) 中，
   防止把私有符号无意地泄漏到全局作用域。
-
-=======
-  Every _ES5_ file should wrap code in an
-  [Immediately Invoked Function Expression (IIFE)](https://en.wikipedia.org/wiki/Immediately-invoked_function_expression)
-  to limit unintentional leaking of private symbols into the global scope.
-
->>>>>>> f1345962
+  
   Here is a `HeroComponent` as it might be defined and "exported" in each of the four language variants.
 
   下面是`HeroComponent`定义和“导出”的四种不同语言变种。
+  
 +makeTabs(`
     cb-ts-to-js/ts/src/app/hero.component.ts,
     cb-ts-to-js/js-es6-decorators/src/app/hero.component.es6,
@@ -342,13 +285,10 @@
 
   Most type declarations (e.g, `:string` and `:boolean`) should be removed when translating to JavaScript.
   When translating to _ES6-with-decorators_, ***do not remove types from constructor parameters!***
-
-<<<<<<< HEAD
+  
   当翻译成 JavaScript 时，移除大多数类型声明（如，`:string`和`:boolean`）。
   当翻译成_带装饰器的 ES6_ 时，***不移除构造函数参数类型！***
-
-=======
->>>>>>> f1345962
+  
   Look for types in _TypeScript_ property declarations.
   In general it is better to initialize such properties with default values because
   many browser JavaScript engines can generate more performant code.
@@ -360,13 +300,9 @@
 
   In _ES6-without-decorators_, properties of classes must be assigned inside the constructor.
 
-<<<<<<< HEAD
   在_不带装饰器的 ES6_ 中，类的属性必须在构造函数中指定。
 
-  _ES5_ JavaScript has no classes. 
-=======
   _ES5_ JavaScript has no classes.
->>>>>>> f1345962
   Use the constructor function pattern instead, adding methods to the prototype.
 
   _ES5_ JavaScript 没有类。
@@ -388,15 +324,10 @@
 :marked
   ### Metadata
 
-<<<<<<< HEAD
   ### 元数据
 
-  When writing in _TypeScript_ or _ES6-with-decorators_, 
-  provide configuration and metadata by adorning a class with one or more *decorators*. 
-=======
   When writing in _TypeScript_ or _ES6-with-decorators_,
   provide configuration and metadata by adorning a class with one or more *decorators*.
->>>>>>> f1345962
   For example, you supply metadata to a component class by preceding its definition with a
   [`@Component`](../api/core/index/Component-decorator.html) decorator function whose
   argument is an object literal with metadata properties.
@@ -406,12 +337,9 @@
 
   In _plain ES6_, you provide metadata by attaching an `annotations` array to the _class_.
   Each item in the array is a new instance of a metadata decorator created with a similar metadata object literal.
-
-<<<<<<< HEAD
+  
   在_普通 ES6_ 中，通过向_类_附加一个`annotations`数组来提供元数据。
-
-=======
->>>>>>> f1345962
+  
   In _ES5_, you also provide an `annotations` array but you attach it to the _constructor function_ rather than to a class.
 
   在_ES5_中，也是提供一个`annotations`数组，但把它附加到_构造函数_，而不是类。
@@ -419,6 +347,7 @@
   See these variations side-by-side:
 
   看一下这些变种：
+
 +makeTabs(`
     cb-ts-to-js/ts/src/app/hero.component.ts,
     cb-ts-to-js/js-es6-decorators/src/app/hero.component.es6,
@@ -440,11 +369,13 @@
   A large component template is often kept in a separate template file.
 
   大的组件模板通常是放在独立的文件中。
+
 +makeExample('cb-ts-to-js/ts/src/app/hero-title.component.html', '', 'src/app/hero-title.component.html')(format='.')
 :marked
   The component (`HeroTitleComponent` in this case) then references the template file in its metadata `templateUrl` property:
 
   接着，组件（这里是`HeroTitleComponent`）在它的元数据`templateUrl`属性中引用该模板文件：
+  
 +makeTabs(`
     cb-ts-to-js/ts/src/app/hero-title.component.ts,
     cb-ts-to-js/js-es6-decorators/src/app/hero-title.component.es6,
@@ -459,42 +390,18 @@
 
 :marked
   Note that both the _TypeScript_ and _ES6_ `templateUrl` properties identify the location of the template file _relative to the component module_.
-<<<<<<< HEAD
-  All three metadata configurations specify the `moduleId` property 
-  so that Angular can calculate the proper module address.
-
+  
   注意，_TypeScript_ 和两个_ES6_的`templateUrl`属性_相对于组件模块_来标识模板文件的位置。
 
-  The _ES5_ approach shown here does not support modules and therefore there is no way to calculate a _module-relative URL_.
-  The `templateUrl` for the _ES5_ code must specify the _path from the project root_ and 
-  omits the irrelevant `moduleId` property. 
-
-  这里的 _ES5_ 不支持模块，因此无法计算出_相对于模块的URL_。
-  _ES5_ 代码中的`templateUrl`必须指定_从项目根目录开始的路径_，并且省略无关的`moduleId`属性。
-
-.l-sub-section
-  :marked
-    With the right tooling, the `moduleId` may not be needed in the other JavaScript dialects either.
-    But it's safest to provide it anyway.
-=======
->>>>>>> f1345962
-
-    如果使用正确的工具链，其它的 JavaScript 方言中也可能不需要`moduleId`。
-    但写上去是最安全的。
 a#dsl
 .l-main-section
 :marked
   ## _ES5_ DSL
 
-<<<<<<< HEAD
   ## _ES5_ 领域专用语言
 
-  This _ES5_ pattern of creating a constructor and annotating it with metadata is so common that Angular 
-  provides a convenience API to make it a little more compact and locates the metadata above the constructor, 
-=======
   This _ES5_ pattern of creating a constructor and annotating it with metadata is so common that Angular
   provides a convenience API to make it a little more compact and locates the metadata above the constructor,
->>>>>>> f1345962
   as you would if you wrote in _TypeScript_ or _ES6-with-decorators_.
 
   创建构造函数并用元数据对它进行注释，是一个常见的 _ES5_ 模式，Angular 提供了一套方便的 API，使代码更简洁，
@@ -516,6 +423,7 @@
   next to the original _ES5_ version for comparison:
 
   下例中的`HeroComponent`，用 DSL 进行了重写，跟原来的 _ES5_ 版本进行对比一下：
+  
 +makeTabs(`
     cb-ts-to-js/js/src/app/hero.component.js,
     cb-ts-to-js/js/src/app/hero.component.js
@@ -564,22 +472,19 @@
   这个 _TypeScript_ "getter" 属性会翻译成 _ES5_ <a href="https://developer.mozilla.org/en-US/docs/Web/JavaScript/Reference/Global_Objects/Object/defineProperty"
      target="_blank" title="Defined Properties">已定义属性</a>。
   _ES5 DSL_ 不直接支持_已定义属性_，你仍可提取"类"原型，象下面这样添加_已定义属性_：
+  
 +makeExample('cb-ts-to-js/js/src/app/hero-queries.component.js', 'defined-property','js/src/app/hero-queries.component.ts')(format='.')
 
 :marked
   ### DSL for other classes
-<<<<<<< HEAD
 
   ### 用于其它类的 DSL
 
-  There are similar DSLs for other decorated classes. 
-  You can define a directive with `ng.core.Directive`: 
-=======
   There are similar DSLs for other decorated classes.
   You can define a directive with `ng.core.Directive`:
->>>>>>> f1345962
 
   其它被装饰的类也有类似的DSL，可以用`ng.core.Directive`定义指令：
+  
 code-example.
   app.MyDirective = ng.core.Directive({
     selector: '[myDirective]'
@@ -588,13 +493,10 @@
   });
 :marked
   and a pipe with `ng.core.Pipe`:
-<<<<<<< HEAD
 
   用`ng.core.Pipe`添加一个管道：
-code-example.  
-=======
+  
 code-example.
->>>>>>> f1345962
   app.MyPipe = ng.core.Pipe({
     name: 'myPipe'
   }).Class({
@@ -655,25 +557,18 @@
   For example, you apply [`@Input` and `@Output` property decorators](../guide/template-syntax.html#inputs-outputs)
   to public class properties that will be the target of data binding expressions in parent components.
 
-<<<<<<< HEAD
   在 _TypeScript_ 和 _带装饰器的 ES6_ 中，经常会用_属性装饰器_往类的_属性_上添加元数据。
   例如，向公共类属性添加[`@Input`和`@Output`属性装饰器](../guide/template-syntax.html#inputs-outputs) ，
   会使这些属性成为父组件绑定表达式的目标。
 
-  There is no equivalent of a property decorator in _ES5_ or _plain ES6_. 
+  There is no equivalent of a property decorator in _ES5_ or _plain ES6_.
   Fortunately, every property decorator has an equivalent representation in a class decorator metadata property.
   A _TypeScript_ `@Input` property decorator can be represented by an item in the `Component` metadata's `inputs` array.
-
+  
   在 _ES5_ 或 _普通 ES6_ 中，没有等价的属性装饰器。
   幸运的是，每个属性装饰器在类的装饰器元数据属性中有等价的表示形式。
   _TypeScript_ 的`@Input`属性装饰器可以表示为`Component`元数据的`inputs`数组中的一项。
-
-=======
-  There is no equivalent of a property decorator in _ES5_ or _plain ES6_.
-  Fortunately, every property decorator has an equivalent representation in a class decorator metadata property.
-  A _TypeScript_ `@Input` property decorator can be represented by an item in the `Component` metadata's `inputs` array.
-
->>>>>>> f1345962
+  
   You already know how to add `Component` or `Directive` class metadata in _any_ JavaScript dialect so
   there's nothing fundamentally new about adding another property.
   But note that what would have been _separate_ `@Input` and `@Output` property decorators for each class property are
@@ -702,26 +597,19 @@
   differs from the corresponding class property name (`notOkMsg`).
   That's OK but you must tell Angular about it so that it can map an external binding of `cancelMsg`
   to the component's `notOkMsg` property.
-
-<<<<<<< HEAD
+  
   上例中，其中一个面向公共的绑定名 (`cancelMsg`)，不同于相应的类属性名 (`notOkMsg`)。
   这样做没有问题，但必须把它告诉 Angular，这样 Angular 才能把`cancelMsg`的外部绑定映射到组件的`notOkMsg`属性。
-
+  
   In _TypeScript_ and _ES6-with-decorators_, 
   you specify the special binding name in the argument to the property decorator.
-
+  
   在 _TypeScript_ 和 _带装饰器的 ES6_ 中，在属性装饰器的参数中指定特定的绑定名。
-
+  
   In _ES5_ and _plain ES6_ code, convey this pairing with the `propertyName: bindingName` syntax in the class metadata.
-
+  
   在 _ES5_ 或 _普通 ES6_ 中，用`propertyName: bindingName`语法表示在类的元数据中。
-=======
-  In _TypeScript_ and _ES6-with-decorators_,
-  you specify the special binding name in the argument to the property decorator.
-
-  In _ES5_ and _plain ES6_ code, convey this pairing with the `propertyName: bindingName` syntax in the class metadata.
-
->>>>>>> f1345962
+
 .l-main-section
 :marked
   ## Dependency Injection
@@ -745,45 +633,31 @@
   ### 按类的类型注入
 
   The easiest and most popular technique in _TypeScript_ and _ES6-with-decorators_ is to set the constructor parameter type
-<<<<<<< HEAD
   to the class associated with the service to inject. 
-
+  
   在 _TypeScript_ 和 _带装饰器的 ES6_ 中，最简单和流行的技术是把构造函数参数的类型设置为待注入服务的类。
-=======
-  to the class associated with the service to inject.
->>>>>>> f1345962
-
+  
   The _TypeScript_ transpiler writes parameter type information into the generated JavaScript.
   Angular reads that information at runtime and locates the corresponding service in the appropriate _Injector_..
   The _ES6-with-decorators_ transpiler does essentially the same thing using the same parameter-typing syntax.
 
-<<<<<<< HEAD
   _TypeScript_ 转译器把参数类型信息写进生成的 JavaScript。
   Angular 在运行时读取该信息，并在适当的_注入器_中定位相应的服务。
   _带装饰器的 ES6_ 转译器本质上也使用同样的参数类型语法，做同样的工作。
 
-  _ES5_ and _plain ES6_ lack types so you must identify "injectables" by attaching a **`parameters`** array to the constructor function. 
+  _ES5_ and _plain ES6_ lack types so you must identify "injectables" by attaching a **`parameters`** array to the constructor function.
   Each item in the array specifies the service's injection token.
 
   _ES5_ 或 _普通 ES6_ 缺少类型，必须向构造函数附加**`parameters`**数组来标识“可注入对象”。
   数组中的每一项指定一个服务的注入令牌。
-
-  As with _TypeScript_ the most popular token is a class, 
-  or rather a _constructor function_ that represents a class in _ES5_ and _plain ES6_.
-  The format of the `parameters` array varies:
-
-  _TypeScript_ 中，最常用的令牌是类，而_ES5_ 和 _普通 ES6_ 使用_构造函数_表示一个类。
-  因此，`parameters`数组会有所不同：
-
-=======
-  _ES5_ and _plain ES6_ lack types so you must identify "injectables" by attaching a **`parameters`** array to the constructor function.
-  Each item in the array specifies the service's injection token.
 
   As with _TypeScript_ the most popular token is a class,
   or rather a _constructor function_ that represents a class in _ES5_ and _plain ES6_.
   The format of the `parameters` array varies:
-
->>>>>>> f1345962
+  
+  _TypeScript_ 中，最常用的令牌是类，而_ES5_ 和 _普通 ES6_ 使用_构造函数_表示一个类。
+  因此，`parameters`数组会有所不同：
+  
   * _plain ES6_ &mdash; nest each constructor function in a sub-array.
 
     _普通 ES6_ &mdash; 函数构造嵌套在一个子数组中。
@@ -822,12 +696,9 @@
   ### 用 @Inject 装饰器注入
 
   Sometimes the dependency injection token isn't a class or constructor function.
-
-<<<<<<< HEAD
+  
   有时，依赖注入的令牌不是类或构造函数。
-
-=======
->>>>>>> f1345962
+  
   In _TypeScript_ and _ES6-with-decorators_, you precede the class constructor parameter
   by calling the `@Inject()` decorator with the injection token.
   In the following example, the token is the string `'heroName'`.
@@ -837,12 +708,10 @@
 
   The other JavaScript dialects add a `parameters` array to the class contructor function.
   Each item constains a new instance of `Inject`:
-
-<<<<<<< HEAD
+  
   其它 JavaScript 方言是通过向类的构造函数添加`parameters`数组。
   其中的每一项是`Inject`的实例。
-=======
->>>>>>> f1345962
+  
   * _plain ES6_ &mdash; each item is a new instance of `Inject(token)` in a sub-array.
 
     _普通 ES6_ &mdash; 每一项是嵌套在一个子数组中的`Inject(token)`的实例。
@@ -879,19 +748,13 @@
 
   You can qualify injection behavior with injection decorators from `@angular/core`.
 
-<<<<<<< HEAD
   可以使用`@angular/core`中的注入装饰器来限定注入行为。
 
-  In _TypeScript_ and _ES6-with-decorators_, 
-  you precede the constructor parameters with injection qualifiers such as:
-
-  在 _TypeScript_ 和 _带装饰器的 ES6_ 中，可以将下列注入限定符加在构造函数参数前面：
-
-=======
   In _TypeScript_ and _ES6-with-decorators_,
   you precede the constructor parameters with injection qualifiers such as:
-  
->>>>>>> f1345962
+
+  在 _TypeScript_ 和 _带装饰器的 ES6_ 中，可以将下列注入限定符加在构造函数参数前面：
+
   * [`@Optional`](../api/core/index/Optional-decorator.html) sets the parameter to `null` if the service is missing
 
     [`@Optional`](../api/core/index/Optional-decorator.html) 如果找不到服务，设置参数为`null`
@@ -918,11 +781,8 @@
 
   In _plain ES6_ and _ES5_, create an instance of the equivalent injection qualifier in a nested array within the `parameters` array.
   For example, you'd write `new Optional()` in _plain ES6_ and `new ng.core.Optional()` in _ES5_.
-
-<<<<<<< HEAD
+  
   在_ES5_ 或 _普通 ES6_ 中，通过在`parameters`数组中创建一个嵌套数组，创建等价的注入限定符实例。
-=======
->>>>>>> f1345962
 
   When writing with _ES5 DSL_, set the `Class.constructor` property to a function definition
   array as before. Use a nested array to define a parameter's complete injection specification.
@@ -985,21 +845,14 @@
   [`@HostListener`](../api/core/index/HostListener-interface.html)装饰器把宿主元素事件绑定到组件事件处理器。
 
   In _plain ES6_ or _ES5_, add a `host` attribute to the component metadata to achieve the
-<<<<<<< HEAD
   same effect as `@HostBinding` and `@HostListener`. 
-
+  
   在_ES5_ 或 _普通 ES6_ 中，向组件元数据添加`host`属性可以获得同样的效果。
-
+  
   The  `host` value is an object whose properties are host property and listener bindings:
-
+  
   `host`的值是一个对象，它的属性是宿主属性和监听器绑定：
-
-=======
-  same effect as `@HostBinding` and `@HostListener`.
-
-  The  `host` value is an object whose properties are host property and listener bindings:
-
->>>>>>> f1345962
+  
   * Each key follows regular Angular binding syntax: `[property]` for host bindings
     or `(event)` for host listeners.
 
@@ -1056,50 +909,36 @@
 .l-main-section
 :marked
   ### View and Child Decorators
-
-<<<<<<< HEAD
+  
   ### 视图和子组件装饰器
-
+  
   Several _property_ decorators query a component's nested view and content components.
-
+  
   有几个_属性_装饰器可用于查询组件的嵌套视图和内容组件。
 
-=======
-  Several _property_ decorators query a component's nested view and content components.
-
->>>>>>> f1345962
 .l-sub-section
   :marked
      _View_ children are associated with element tags that appear _within_ the component's template.
-
-<<<<<<< HEAD
+     
      _视图_子组件与出现在组件模板_内_的元素标签相关联。
-
+     
      _Content_ children are associated with elements that appear _between_ the component's element tags;
      they are projected into an `<ng-content>` slot in the component's template.     
-
+     
      _内容_子组件与出现在组件元素标签_之间_的那些元素相关联，
      它们被投影到组件模板的`<ng-content>`中。
 
-=======
-     _Content_ children are associated with elements that appear _between_ the component's element tags;
-     they are projected into an `<ng-content>` slot in the component's template.
->>>>>>> f1345962
 :marked
   The [`@ViewChild`](../api/core/index/ViewChild-decorator.html) and
   [`@ViewChildren`](../api/core/index/ViewChildren-decorator.html) property decorators
   allow a component to query instances of other components that are used in
   its view.
 
-<<<<<<< HEAD
   [`@ViewChild`](../api/core/index/ViewChild-decorator.html) 和
   [`@ViewChildren`](../api/core/index/ViewChildren-decorator.html)
   属性装饰器允许组件查询位于其视图中的其它组件的实例。
 
-  In _ES5_ and _ES6_, you access a component's view children by adding a `queries` property to the component metadata. 
-=======
   In _ES5_ and _ES6_, you access a component's view children by adding a `queries` property to the component metadata.
->>>>>>> f1345962
   The `queries` property value is a hash map.
 
   在 _ES5_ 和 _ES6_ 中，通过向组件元数据添加`queries`属性来访问组件的视图子组件。
@@ -1168,13 +1007,9 @@
 :marked
   ## AOT Compilation in _TypeScript_ only
 
-<<<<<<< HEAD
   ## 只用于 _TypeScript_ 的预编译
 
-  Angular offers two modes of template compilation, JIT (_Just-in-Time_) and 
-=======
   Angular offers two modes of template compilation, JIT (_Just-in-Time_) and
->>>>>>> f1345962
   [AOT (_Ahead-of-Time_)](aot-compiler.html).
   Currently the AOT compiler only works with _TypeScript_ applications because, in part, it generates
   _TypeScript_ files as an intermediate result.

--- conflicted
+++ resolved
@@ -419,17 +419,13 @@
   The `ngOnInit` pass that `id` to the service which fetches and caches the hero. 
   The getter for the `hero` property pulls the cached hero from the service.
   And the template displays this data-bound property.
-  
-<<<<<<< HEAD
+
   父组件`HeroBiosComponent`把一个值绑定到`heroId`。`ngOnInit`把该`id`传递到服务，然后服务获取和缓存英雄。`hero`属性的getter从服务里面获取缓存的英雄，并在模板里显示它绑定到属性值。
 
-  Find this example in [live code](/resources/live-examples/cb-dependency-injection/ts/plnkr.html)
-=======
   Find this example in <live-example name="cb-dependency-injection">live code</live-example>
->>>>>>> 1a8bbea1
   and confirm that the three `HeroBioComponent` instances have their own cached hero data. 
 
-  到[在线代码](/resources/live-examples/cb-dependency-injection/ts/plnkr.html)找到这个例子，确认三个`HeroBioComponent`实例拥有自己独立的英雄数据缓存。
+  到<live-example name="cb-dependency-injection">在线例子</live-example>中找到这个例子，确认三个`HeroBioComponent`实例拥有自己独立的英雄数据缓存。
 
 figure.image-display
   img(src="/resources/images/cookbooks/dependency-injection/hero-bios.png" alt="Bios")    

--- conflicted
+++ resolved
@@ -319,13 +319,9 @@
   
   Accordingly, dependencies provided in the root `AppComponent` can be injected into *any* component *anywhere* in the application.
   
-<<<<<<< HEAD
   所以，在根部的`AppComponent`提供的依赖单例就能被注入到应用程序中*任何地方*的*任何*组件。
   
-  That isn't always desireable. 
-=======
   That isn't always desirable. 
->>>>>>> 31fe01e0
   Sometimes we want to restrict service availability to a particular region of the application.
   
   但这不一定总是我们想要的。有时候我们想要把服务的有效性限制到应用程序的一个特定区域。
@@ -495,14 +491,10 @@
   
 +makeExample('cb-dependency-injection/ts/app/hero-bio.component.ts','template','app/hero-bio.component.ts (template)')(format='.')
 :marked
-<<<<<<< HEAD
-  It looks like this, with the heroe's telephone number from `HeroContactComponent` projected above the hero description:
+  It looks like this, with the hero's telephone number from `HeroContactComponent` projected above the hero description:
   
   从`HeroContactComponent`获得的英雄电话号码，被投射到上面的英雄描述里，看起来像这样：
   
-=======
-  It looks like this, with the hero's telephone number from `HeroContactComponent` projected above the hero description:
->>>>>>> 31fe01e0
 figure.image-display
   img(src="/resources/images/cookbooks/dependency-injection/hero-bio-and-content.png" alt="bio and contact")    
 :marked
@@ -522,17 +514,13 @@
   we get a reference to the cache service from the parent `HeroBioComponent`.
   Angular throws if the parent lacks that service, even if a component higher in the component tree happens to have that service.
   
-<<<<<<< HEAD
-  `@Host()`函数是`_heroCache`属性的装饰器，确保我们从其父组件`HeroBioComponent`得到一个缓存服务。如果该父组件不存在这个服务，Angular就会抛出错误，即使组件树里的再上级有某个组件拥有这个服务，Angular也会抛出错误。
-  
-  A second `@Host()` function decorates the `_loggerService` property.
-=======
+  `@Host()`函数是`heroCache`属性的装饰器，确保我们从其父组件`HeroBioComponent`得到一个缓存服务。如果该父组件不存在这个服务，Angular就会抛出错误，即使组件树里的再上级有某个组件拥有这个服务，Angular也会抛出错误。
+  
   A second `@Host()` function decorates the `loggerService` property.
->>>>>>> 31fe01e0
   We know the only `LoggerService` instance in the app is provided at the `AppComponent` level.
   The host `HeroBioComponent` doesn't have its own `LoggerService` provider.
   
-  另一个`@Host()`函数是属性`_loggerService`的装饰器，我们知道在应用程序中，只有一个`LoggerService`实例，也就是在`AppComponent`级提供的服务。
+  另一个`@Host()`函数是属性`loggerService`的装饰器，我们知道在应用程序中，只有一个`LoggerService`实例，也就是在`AppComponent`级提供的服务。
   该宿主`HeroBioComponent`没有自己的`LoggerService`供应商。
   
   Angular would throw an error if we hadn't also decorated the property with the `@Optional()` function.
@@ -556,13 +544,9 @@
 :marked
   If we comment out the `@Host()` decorator, Angular now walks up the injector ancestor tree 
   until it finds the logger at the `AppComponent` level. The logger logic kicks in and the hero display updates
-<<<<<<< HEAD
-  with the gratuituous "!!!", indicating that the logger was found.
-  
+  with the gratuitous "!!!", indicating that the logger was found.
+
   如果我们注释掉`@Host()`装饰器，Angular就会沿着注入器树往上走，直到在`AppComponent`中找到该日志服务。日志服务的逻辑加入进来，更新了英雄的显示信息，这表明确实找到了日志服务。
-=======
-  with the gratuitous "!!!", indicating that the logger was found.
->>>>>>> 31fe01e0
 figure.image-display
   img(src="/resources/images/cookbooks/dependency-injection/hero-bio-contact-no-host.png" alt="Without @Host") 
 :marked
@@ -1111,17 +1095,13 @@
     This rule makes the component safe to construct under test without fear that it will do something dramatic like talk to the server.
     That's why we call the `HeroService` from within the `ngOnInit` rather than the constructor.
     
-<<<<<<< HEAD
     我们强烈推荐简单的构造函数。它们应该***只***用来初始化变量。这个规则会帮助我们在测试环境中放心的构造组件，以免在构造它们时，无意做了一些非常戏剧化的动作（比如连接服务）。
     这就是为什么我们要在`ngOnInit`里面调用`HeroService`，而不是在构造函数中。
     
-    We explain the mysterious `_afterGetHeroes` below.
-    
-    我们在下面解释这个神秘的`_afterGetHeroes`。
-    
-=======
     We explain the mysterious `afterGetHeroes` below.
->>>>>>> 31fe01e0
+    
+    我们在下面解释这个神秘的`afterGetHeroes`。
+    
 :marked
   Users want to see the heroes in alphabetical order.
   Rather than modify the original component, we sub-class it and create a
@@ -1145,17 +1125,13 @@
   But Angular calls the *derived* class's `ngOnInit` *before* calling the base class's `ngOnInit` 
   so we'd be sorting the heroes array *before they arrived*. That produces a nasty error.
   
-<<<<<<< HEAD
   现在，请注意`_afterGetHeroes`方法。  
   我们第一反应是在`SortedHeroesComponent`组件里面建一个`ngOnInit`方法来做排序。但是Angular会先调用*派生*类的`ngOnInit`，后调用基类的`ngOnInit`，
   所以我们可能在*英雄到达之前*就开始排序。这就产生了一个讨厌的错误。
   
-  Overriding the base class's `_afterGetHeroes` method solves the problem
-=======
   Overriding the base class's `afterGetHeroes` method solves the problem
->>>>>>> 31fe01e0
-  
-  覆盖基类的`_afterGetHeroes`方法可以解决这个问题。
+  
+  覆盖基类的`afterGetHeroes`方法可以解决这个问题。
   
   These complications argue for *avoiding component inheritance*. 
   

--- conflicted
+++ resolved
@@ -1,15 +1,9 @@
 {
   "index": {
     "icon": "home",
-<<<<<<< HEAD
     "title": "Angular文档",
     "menuTitle": "文档首页",
-    "banner": "欢迎来到 <b>Angular in TypeScript</b>! 当前的Angular版本是 <b>rc.2</b>。请参考<a href='https://github.com/angular/angular/blob/master/CHANGELOG.md' target='_blank'>变更记录</a>，以及最新功能，修复和重大打破性变化。"
-=======
-    "title": "Angular Docs",
-    "menuTitle": "Docs Home",
-    "banner": "Welcome to <b>Angular in TypeScript</b>! The current Angular 2 release is <b>rc.3</b>. Please consult the <a href='https://github.com/angular/angular/blob/master/CHANGELOG.md' target='_blank'>  Change Log</a> about recent enhancements, fixes, and breaking changes."
->>>>>>> e4f2a220
+    "banner": "欢迎来到 <b>Angular in TypeScript</b>! 当前的Angular版本是 <b>rc.3</b>。请参考<a href='https://github.com/angular/angular/blob/master/CHANGELOG.md' target='_blank'>变更记录</a>，以及最新功能，修复和重大打破性变化。"
   },
 
   "cli-quickstart": {

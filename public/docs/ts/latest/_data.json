{
  "index": {
    "icon": "home",
    "title": "Angular中文文档",
    "subtitle": "TypeScript",
<<<<<<< HEAD
    "menuTitle": "文档首页",
    "banner": "欢迎来到<b>Angular in TypeScript</b>! 当前的Angular 2版本是<b>2.0.0</b>。请参考<a href='https://github.com/angular/angular/blob/master/CHANGELOG.md' target='_blank'>变更记录</a>了解最新的增强、修复和破坏性变更。"
=======
    "menuTitle": "Docs Home",
    "banner": "Angular release is <b>2.0.0</b>. View the <a href='https://github.com/angular/angular/blob/master/CHANGELOG.md' target='_blank'>change log</a> to see enhancements, fixes, and breaking changes."
>>>>>>> c348e833
  },

  "cli-quickstart": {
    "icon": "query-builder",
    "title": "CLI 快速起步",
    "subtitle": "TypeScript",
<<<<<<< HEAD
    "description": "使用CLI快速构建Angular 2应用",
=======
    "description": "Use the CLI tool to quickly build Angular applications",
>>>>>>> c348e833
    "hide": true
  },

  "quickstart": {
    "icon": "query-builder",
    "title": "Quickstart",
    "subtitle": "TypeScript",
<<<<<<< HEAD
    "description": "Angular 2快速起步",
    "banner": "本“快速起步”指南将演示如何用TypeScript构建并运行一个简单的Angular 2应用。"
=======
    "description": "Get up and running with Angular",
    "banner": "This QuickStart guide demonstrates how to build and run a simple Angular application."
>>>>>>> c348e833
  },

  "tutorial": {
    "icon": "list",
<<<<<<< HEAD
    "title": "教程",
    "subtitle": "TypeScript",
    "banner": "Angular 2已经Release啦！"
=======
    "title": "Tutorial",
    "subtitle": "TypeScript"
>>>>>>> c348e833
  },

  "guide": {
    "icon": "list",
<<<<<<< HEAD
    "title": "开发指南",
    "subtitle": "TypeScript",
    "banner": "Angular 2已经Release啦！"
=======
    "title": "Developer Guides",
    "subtitle": "TypeScript"
>>>>>>> c348e833
  },

  "cookbook": {
    "icon": "list",
    "title": "Cookbook",
    "subtitle": "TypeScript",
    "banner": "教你解决常见的“该怎么做”问题。"
  },

  "api/": {
    "icon": "book",
<<<<<<< HEAD
    "title": "API参考手册",
=======
    "title": "API Reference",
>>>>>>> c348e833
    "subtitle": "TypeScript",
    "reference": true
  },

  "cheatsheet": {
    "title": "Angular小抄",
    "subtitle": "TypeScript",
    "intro": "关于Angular语法的快速指南（内容可能会更改）",
    "reference": false
  },

  "glossary": {
    "title": "词汇表",
    "subtitle": "TypeScript",
<<<<<<< HEAD
    "intro": "Angular 2中那些最重要的词汇的简短定义",
=======
    "intro": "Brief definitions of the most important words in the Angular vocabulary",
>>>>>>> c348e833
    "reference": false
  },

  "resources": {
    "icon": "play-circle-fill",
    "title": "Angular资源",
    "subtitle": "TypeScript",
<<<<<<< HEAD
    "banner": "Angular 2已经正式发布啦！",
=======
>>>>>>> c348e833
    "resources": true
  },

  "help": {
    "icon": "chat",
    "title": "帮助与支持",
    "subtitle": "来自我们的团队与社区",
    "resources": true
  },

  "styleguide": {
    "title": "文档风格指南",
    "subtitle": "TypeScript",
    "intro": "文档的设计与布局模式"
  }
}<|MERGE_RESOLUTION|>--- conflicted
+++ resolved
@@ -3,62 +3,36 @@
     "icon": "home",
     "title": "Angular中文文档",
     "subtitle": "TypeScript",
-<<<<<<< HEAD
     "menuTitle": "文档首页",
-    "banner": "欢迎来到<b>Angular in TypeScript</b>! 当前的Angular 2版本是<b>2.0.0</b>。请参考<a href='https://github.com/angular/angular/blob/master/CHANGELOG.md' target='_blank'>变更记录</a>了解最新的增强、修复和破坏性变更。"
-=======
-    "menuTitle": "Docs Home",
-    "banner": "Angular release is <b>2.0.0</b>. View the <a href='https://github.com/angular/angular/blob/master/CHANGELOG.md' target='_blank'>change log</a> to see enhancements, fixes, and breaking changes."
->>>>>>> c348e833
+    "banner": "欢迎来到<b>Angular in TypeScript</b>! 当前的Angular版本是<b>2.0.0</b>。请参考<a href='https://github.com/angular/angular/blob/master/CHANGELOG.md' target='_blank'>变更记录</a>了解最新的增强、修复和破坏性变更。"
   },
 
   "cli-quickstart": {
     "icon": "query-builder",
     "title": "CLI 快速起步",
     "subtitle": "TypeScript",
-<<<<<<< HEAD
-    "description": "使用CLI快速构建Angular 2应用",
-=======
-    "description": "Use the CLI tool to quickly build Angular applications",
->>>>>>> c348e833
+    "description": "使用CLI快速构建Angular应用",
     "hide": true
   },
 
   "quickstart": {
     "icon": "query-builder",
-    "title": "Quickstart",
+    "title": "快速起步",
     "subtitle": "TypeScript",
-<<<<<<< HEAD
-    "description": "Angular 2快速起步",
-    "banner": "本“快速起步”指南将演示如何用TypeScript构建并运行一个简单的Angular 2应用。"
-=======
-    "description": "Get up and running with Angular",
-    "banner": "This QuickStart guide demonstrates how to build and run a simple Angular application."
->>>>>>> c348e833
+    "description": "Angular快速起步",
+    "banner": "本“快速起步”指南将演示如何用TypeScript构建并运行一个简单的Angular应用。"
   },
 
   "tutorial": {
     "icon": "list",
-<<<<<<< HEAD
     "title": "教程",
-    "subtitle": "TypeScript",
-    "banner": "Angular 2已经Release啦！"
-=======
-    "title": "Tutorial",
     "subtitle": "TypeScript"
->>>>>>> c348e833
   },
 
   "guide": {
     "icon": "list",
-<<<<<<< HEAD
     "title": "开发指南",
-    "subtitle": "TypeScript",
-    "banner": "Angular 2已经Release啦！"
-=======
-    "title": "Developer Guides",
     "subtitle": "TypeScript"
->>>>>>> c348e833
   },
 
   "cookbook": {
@@ -70,11 +44,7 @@
 
   "api/": {
     "icon": "book",
-<<<<<<< HEAD
     "title": "API参考手册",
-=======
-    "title": "API Reference",
->>>>>>> c348e833
     "subtitle": "TypeScript",
     "reference": true
   },
@@ -89,11 +59,7 @@
   "glossary": {
     "title": "词汇表",
     "subtitle": "TypeScript",
-<<<<<<< HEAD
     "intro": "Angular 2中那些最重要的词汇的简短定义",
-=======
-    "intro": "Brief definitions of the most important words in the Angular vocabulary",
->>>>>>> c348e833
     "reference": false
   },
 
@@ -101,10 +67,6 @@
     "icon": "play-circle-fill",
     "title": "Angular资源",
     "subtitle": "TypeScript",
-<<<<<<< HEAD
-    "banner": "Angular 2已经正式发布啦！",
-=======
->>>>>>> c348e833
     "resources": true
   },
 

- var lang = current.path[1]
- var vers = current.path[2]

.clearfix
  a.card.c4(href="/docs/#{lang}/#{vers}/quickstart.html")
    h2.text-headline.text-uppercase Quickstart
    h2.text-headline.text-uppercase 快速起步
    p A short beginner guide explaining the basic concepts of Angular
    p 一个简短的初学者指南，用以解释Angular的基本概念

    footer 
      p View Quickstart
      p 查看“快速起步”

  a.card.c4(href="/docs/#{lang}/#{vers}/guide/")
    h2.text-headline.text-uppercase Developer Guide
    h2.text-headline.text-uppercase 开发指南
    p An intermediate development guide covering all major features of Angular
    p 一个面向中级开发者的指南，覆盖了Angular的所有主要特性

    footer 
      p View Guide
      p 查看开发指南

  a.card.c4(href="/docs/#{lang}/#{vers}/api/")
    h2.text-headline.text-uppercase API Reference
    h2.text-headline.text-uppercase API参考手册
    p An advanced reference of all Angular Classes, Methods, etc.
    p 一个高级的参考手册，包括所有的Angular类、方法等。

    footer 
      p View API
      p 查看API参考手册

.c4.secondary-content-list
  h4 Advanced Documentation
  h4 高级文档
  ul
    li
<<<<<<< HEAD
      a(href="/docs/ts/latest/guide/ngmodule.html") Angular Modules
      a(href="/docs/ts/latest/guide/ngmodule.html") Angular模块
    li
      a(href="/docs/ts/latest/guide/animations.html") Animations
      a(href="/docs/ts/latest/guide/animations.html") 动画
    li
      a(href="/docs/ts/latest/guide/attribute-directives.html") Attribute Directives
      a(href="/docs/ts/latest/guide/attribute-directives.html") 属性型指令
    li
      a(href="/docs/ts/latest/guide/browser-support.html") Browser Support
      a(href="/docs/ts/latest/guide/browser-support.html") 浏览器支持
    li
      a(href="/docs/ts/latest/guide/component-styles.html") Component Styles
      a(href="/docs/ts/latest/guide/component-styles.html") 组件样式
    li
      a(href="/docs/ts/latest/guide/ngmodule.html") View All...
      a(href="/docs/ts/latest/guide/ngmodule.html") 查看全部……
=======
      a(href="/docs/#{lang}/#{vers}/guide/ngmodule.html") Angular Modules
    li
      a(href="/docs/#{lang}/#{vers}/guide/animations.html") Animations
    li
      a(href="/docs/#{lang}/#{vers}/guide/attribute-directives.html") Attribute Directives
    li
      a(href="/docs/#{lang}/#{vers}/guide/browser-support.html") Browser Support
    li
      a(href="/docs/#{lang}/#{vers}/guide/component-styles.html") Component Styles
    li
      a(href="/docs/#{lang}/#{vers}/guide/ngmodule.html") View All...
>>>>>>> c348e833

.c4.secondary-content-list
  h4 Cookbook
  h4 烹饪宝典
  ul
    li
<<<<<<< HEAD
      a(href="/docs/ts/latest/cookbook/aot-compiler.html") Ahead-of-Time Compilation
      a(href="/docs/ts/latest/cookbook/aot-compiler.html") 预编译
    li
      a(href="/docs/ts/latest/cookbook/a1-a2-quick-reference.html") Angular 1 to Angular 2
      a(href="/docs/ts/latest/cookbook/a1-a2-quick-reference.html") Angular 1迁移到Angular 2
    li
      a(href="/docs/ts/latest/cookbook/ngmodule-faq.html") Angular Module FAQ
      a(href="/docs/ts/latest/cookbook/ngmodule-faq.html") Angular模块FAQ
    li
      a(href="/docs/ts/latest/cookbook/component-communication.html") Component Interaction
      a(href="/docs/ts/latest/cookbook/component-communication.html") 组件交互
    li
      a(href="/docs/ts/latest/cookbook/component-relative-paths.html") Component-Relative Paths
      a(href="/docs/ts/latest/cookbook/component-relative-paths.html") 相对于组件的路径
    li
      a(href="/docs/ts/latest/cookbook/") View All...
      a(href="/docs/ts/latest/cookbook/") 查看全部……
=======
      a(href="/docs/#{lang}/#{vers}/cookbook/aot-compiler.html") Ahead-of-Time Compilation
    li
      a(href="/docs/#{lang}/#{vers}/cookbook/a1-a2-quick-reference.html") Angular 1 to Angular 2
    li
      a(href="/docs/#{lang}/#{vers}/cookbook/ngmodule-faq.html") Angular Module FAQ
    li
      a(href="/docs/#{lang}/#{vers}/cookbook/component-communication.html") Component Interaction
    li
      a(href="/docs/#{lang}/#{vers}/cookbook/component-relative-paths.html") Component-Relative Paths
    li
      a(href="/docs/#{lang}/#{vers}/cookbook/") View All...
>>>>>>> c348e833

.c4.secondary-content-list
  h4 Tools & Libraries
  h4 工具与库
  ul
    li
      a(target="_blank" href="https://github.com/angular/universal") Angular Universal
    li
      a(target="_blank" href="https://augury.angular.io/") Augury
    li
      a(target="_blank" href="https://github.com/jaxio/celerio-angular-quickstart") Celerio Angular Quickstart
      a(target="_blank" href="https://github.com/jaxio/celerio-angular-quickstart") Celerio Angular快速起步
    li
      a(target="_blank" href="https://github.com/mgechev/codelyzer") Codelyzer
    li
      a(target="_blank" href="https://github.com/johnpapa/lite-server") Lite-server
    li
      a(target="_blank" href="/resources/") View All...
      a(target="_blank" href="/resources/") 查看全部……<|MERGE_RESOLUTION|>--- conflicted
+++ resolved
@@ -37,74 +37,46 @@
   h4 高级文档
   ul
     li
-<<<<<<< HEAD
-      a(href="/docs/ts/latest/guide/ngmodule.html") Angular Modules
-      a(href="/docs/ts/latest/guide/ngmodule.html") Angular模块
-    li
-      a(href="/docs/ts/latest/guide/animations.html") Animations
-      a(href="/docs/ts/latest/guide/animations.html") 动画
-    li
-      a(href="/docs/ts/latest/guide/attribute-directives.html") Attribute Directives
-      a(href="/docs/ts/latest/guide/attribute-directives.html") 属性型指令
-    li
-      a(href="/docs/ts/latest/guide/browser-support.html") Browser Support
-      a(href="/docs/ts/latest/guide/browser-support.html") 浏览器支持
-    li
-      a(href="/docs/ts/latest/guide/component-styles.html") Component Styles
-      a(href="/docs/ts/latest/guide/component-styles.html") 组件样式
-    li
-      a(href="/docs/ts/latest/guide/ngmodule.html") View All...
-      a(href="/docs/ts/latest/guide/ngmodule.html") 查看全部……
-=======
       a(href="/docs/#{lang}/#{vers}/guide/ngmodule.html") Angular Modules
+      a(href="/docs/#{lang}/#{vers}/guide/ngmodule.html") Angular模块
     li
       a(href="/docs/#{lang}/#{vers}/guide/animations.html") Animations
+      a(href="/docs/#{lang}/#{vers}/guide/animations.html") 动画
     li
       a(href="/docs/#{lang}/#{vers}/guide/attribute-directives.html") Attribute Directives
+      a(href="/docs/#{lang}/#{vers}/guide/attribute-directives.html") 属性型指令
     li
       a(href="/docs/#{lang}/#{vers}/guide/browser-support.html") Browser Support
+      a(href="/docs/#{lang}/#{vers}/guide/browser-support.html") 浏览器支持
     li
       a(href="/docs/#{lang}/#{vers}/guide/component-styles.html") Component Styles
+      a(href="/docs/#{lang}/#{vers}/guide/component-styles.html") 组件样式
     li
       a(href="/docs/#{lang}/#{vers}/guide/ngmodule.html") View All...
->>>>>>> c348e833
+      a(href="/docs/#{lang}/#{vers}/guide/ngmodule.html") 查看全部……
 
 .c4.secondary-content-list
   h4 Cookbook
   h4 烹饪宝典
   ul
     li
-<<<<<<< HEAD
-      a(href="/docs/ts/latest/cookbook/aot-compiler.html") Ahead-of-Time Compilation
-      a(href="/docs/ts/latest/cookbook/aot-compiler.html") 预编译
-    li
-      a(href="/docs/ts/latest/cookbook/a1-a2-quick-reference.html") Angular 1 to Angular 2
-      a(href="/docs/ts/latest/cookbook/a1-a2-quick-reference.html") Angular 1迁移到Angular 2
-    li
-      a(href="/docs/ts/latest/cookbook/ngmodule-faq.html") Angular Module FAQ
-      a(href="/docs/ts/latest/cookbook/ngmodule-faq.html") Angular模块FAQ
-    li
-      a(href="/docs/ts/latest/cookbook/component-communication.html") Component Interaction
-      a(href="/docs/ts/latest/cookbook/component-communication.html") 组件交互
-    li
-      a(href="/docs/ts/latest/cookbook/component-relative-paths.html") Component-Relative Paths
-      a(href="/docs/ts/latest/cookbook/component-relative-paths.html") 相对于组件的路径
-    li
-      a(href="/docs/ts/latest/cookbook/") View All...
-      a(href="/docs/ts/latest/cookbook/") 查看全部……
-=======
       a(href="/docs/#{lang}/#{vers}/cookbook/aot-compiler.html") Ahead-of-Time Compilation
+      a(href="/docs/#{lang}/#{vers}/cookbook/aot-compiler.html") 预编译
     li
       a(href="/docs/#{lang}/#{vers}/cookbook/a1-a2-quick-reference.html") Angular 1 to Angular 2
+      a(href="/docs/#{lang}/#{vers}/cookbook/a1-a2-quick-reference.html") Angular 1迁移到Angular 2
     li
       a(href="/docs/#{lang}/#{vers}/cookbook/ngmodule-faq.html") Angular Module FAQ
+      a(href="/docs/#{lang}/#{vers}/cookbook/ngmodule-faq.html") Angular模块FAQ
     li
       a(href="/docs/#{lang}/#{vers}/cookbook/component-communication.html") Component Interaction
+      a(href="/docs/#{lang}/#{vers}/cookbook/component-communication.html") 组件交互
     li
       a(href="/docs/#{lang}/#{vers}/cookbook/component-relative-paths.html") Component-Relative Paths
+      a(href="/docs/#{lang}/#{vers}/cookbook/component-relative-paths.html") 相对于组件的路径
     li
       a(href="/docs/#{lang}/#{vers}/cookbook/") View All...
->>>>>>> c348e833
+      a(href="/docs/#{lang}/#{vers}/cookbook/") 查看全部...
 
 .c4.secondary-content-list
   h4 Tools & Libraries

--- conflicted
+++ resolved
@@ -37,96 +37,43 @@
   h4 高级文档
   ul
     li
-<<<<<<< HEAD
-      p 
-        a(href="/docs/#{lang}/#{vers}/guide/ngmodule.html") Angular Modules
-      p
-        a(href="/docs/#{lang}/#{vers}/guide/ngmodule.html") Angular 模块
-    li
-      p
-        a(href="/docs/#{lang}/#{vers}/guide/animations.html") Animations
-      p
-        a(href="/docs/#{lang}/#{vers}/guide/animations.html") 动画
-    li
-      p
-        a(href="/docs/#{lang}/#{vers}/guide/attribute-directives.html") Attribute Directives
-      p
-        a(href="/docs/#{lang}/#{vers}/guide/attribute-directives.html") 属性型指令
-    li
-      p
-        a(href="/docs/#{lang}/#{vers}/guide/browser-support.html") Browser Support
-      p
-        a(href="/docs/#{lang}/#{vers}/guide/browser-support.html") 浏览器支持
-    li
-      p
-        a(href="/docs/#{lang}/#{vers}/guide/component-styles.html") Component Styles
-      p
-        a(href="/docs/#{lang}/#{vers}/guide/component-styles.html") 组件样式
-    li
-      p
-        a(href="/docs/#{lang}/#{vers}/guide/ngmodule.html") View All...
-      p
-        a(href="/docs/#{lang}/#{vers}/guide/ngmodule.html") 查看全部……
-=======
       a(href="/docs/ts/latest/guide/animations.html") Animations
+      a(href="/docs/ts/latest/guide/animations.html") 动画
     li
       a(href="/docs/ts/latest/guide/attribute-directives.html") Attribute Directives
+      a(href="/docs/ts/latest/guide/attribute-directives.html") 属性型指令
     li
       a(href="/docs/ts/latest/guide/browser-support.html") Browser Support
+      a(href="/docs/ts/latest/guide/browser-support.html") 浏览器支持
     li
       a(href="/docs/ts/latest/guide/component-styles.html") Component Styles
+      a(href="/docs/ts/latest/guide/component-styles.html") 组件样式
     li
       a(href="/docs/ts/latest/guide/deployment.html") Deployment
+      a(href="/docs/ts/latest/guide/deployment.html") 部署
     li
       a(href="/docs/ts/latest/guide/animations.html") View All...
->>>>>>> f1345962
+      a(href="/docs/#{lang}/#{vers}/guide/ngmodule.html") 查看全部……
 
 .c4.secondary-content-list
   h4 Cookbook
   h4 烹饪宝典
   ul
     li
-<<<<<<< HEAD
-      p
-        a(href="/docs/#{lang}/#{vers}/cookbook/aot-compiler.html") Ahead-of-time Compilation
-      p
-        a(href="/docs/#{lang}/#{vers}/cookbook/aot-compiler.html") 预编译
-    li
-      p
-        a(href="/docs/#{lang}/#{vers}/cookbook/ajs-quick-reference.html") AngularJS to Angular
-      p
-        a(href="/docs/#{lang}/#{vers}/cookbook/ajs-quick-reference.html") AngularJS 迁移到 Angular
-    li
-      p
-        a(href="/docs/#{lang}/#{vers}/cookbook/ngmodule-faq.html") Angular Module FAQ
-      p
-        a(href="/docs/#{lang}/#{vers}/cookbook/ngmodule-faq.html") Angular 模块 FAQ
-    li
-      p
-        a(href="/docs/#{lang}/#{vers}/cookbook/component-communication.html") Component Interaction
-      p
-        a(href="/docs/#{lang}/#{vers}/cookbook/component-communication.html") 组件交互
-    li
-      p
-        a(href="/docs/#{lang}/#{vers}/cookbook/component-relative-paths.html") Component-Relative Paths
-      p
-        a(href="/docs/#{lang}/#{vers}/cookbook/component-relative-paths.html") 相对于组件的路径
-    li
-      p
-        a(href="/docs/#{lang}/#{vers}/cookbook/") View All...
-      p
-        a(href="/docs/#{lang}/#{vers}/cookbook/") 查看全部...
-=======
       a(href="/docs/ts/latest/cookbook/aot-compiler.html") Ahead-of-time Compilation
+      a(href="/docs/ts/latest/cookbook/aot-compiler.html") 预编译
     li
       a(href="/docs/ts/latest/cookbook/ajs-quick-reference.html") AngularJS to Angular
+      a(href="/docs/ts/latest/cookbook/ajs-quick-reference.html") 从 AngularJS 到 Angular
     li
       a(href="/docs/ts/latest/cookbook/component-communication.html") Component Interaction
+      a(href="/docs/ts/latest/cookbook/component-communication.html") 组件交互
     li
       a(href="/docs/ts/latest/cookbook/dependency-injection.html") Dependency Injection
+      a(href="/docs/ts/latest/cookbook/dependency-injection.html") 依赖注入
     li
       a(href="/docs/ts/latest/cookbook/") View All...
->>>>>>> f1345962
+      a(href="/docs/ts/latest/cookbook/") 查看全部…
 
 .c4.secondary-content-list
   h4 Tools & Libraries
@@ -137,16 +84,12 @@
     li
       a(target="_blank" href="https://augury.angular.io/") Augury
     li
-      p
-        a(target="_blank" href="https://github.com/jaxio/celerio-angular-quickstart") Celerio Angular Quickstart
-      p
-        a(target="_blank" href="https://github.com/jaxio/celerio-angular-quickstart") Celerio Angular 快速起步
+      a(target="_blank" href="https://github.com/jaxio/celerio-angular-quickstart") Celerio Angular Quickstart
+      a(target="_blank" href="https://github.com/jaxio/celerio-angular-quickstart") Celerio Angular 快速起步
     li
       a(target="_blank" href="https://github.com/mgechev/codelyzer") Codelyzer
     li
       a(target="_blank" href="https://github.com/johnpapa/lite-server") Lite-server
     li
-      p
-        a(target="_blank" href="/resources/") View All...
-      p
-        a(target="_blank" href="/resources/") 查看全部……+      a(target="_blank" href="/resources/") View All...
+      a(target="_blank" href="/resources/") 查看全部……
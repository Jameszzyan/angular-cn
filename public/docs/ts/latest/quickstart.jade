--- conflicted
+++ resolved
@@ -141,16 +141,8 @@
       #[b tsconfig.json] defines how the TypeScript compiler generates JavaScript from the project's
       files.
     li.
-<<<<<<< HEAD
       #[b tsconfig.json]定义了TypeScript编译器如何从项目源文件生成JavaScript代码。
     li.
-      #[b typings.json] provides additional definition files for libraries that the TypeScript
-      compiler doesn't natively recognize.
-    li.
-      #[b typings.json]为那些TypeScript编译器无法识别的库提供了别的定义文件。
-    li.
-=======
->>>>>>> 8a3d0613
       #[b systemjs.config.js] provides information to a module loader about where to find
       application modules, and registers all the necessary packages. It also
       contains other packages that will be needed by later documentation examples.
@@ -230,20 +222,7 @@
       .file package.json
       .file systemjs.config.js
       .file tsconfig.json
-<<<<<<< HEAD
-      .file typings.json
-
-
-  :marked
-    If the `typings` folder doesn't show up after running `npm install`, you'll need to install it manually with the command:
-    
-    如果在运行`npm install`之后没有出现`typings`目录，你就需要通过命令手动安装它：
-
-  code-example(language="sh"  class="code-shell").
-      npm run typings install
-=======
->>>>>>> 8a3d0613
-
+        
 :marked
   You're now ready to write some code!
   

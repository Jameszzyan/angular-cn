block includes
  include _util-fns
  - var _Install = 'Install'
<<<<<<< HEAD
  - var _InstallCn = '安装'
  - var _prereq = 'Node.js'
=======
  - var _prereq = 'Node.js and npm'
>>>>>>> 23ff8aac
  - var _angular_browser_uri = '@angular/platform-browser-dynamic'
  - var _angular_core_uri = '@angular/core'
  - var _stepInit = 3 // Step # after NgModule step
  - var _quickstartSrcURL='https://github.com/angular/quickstart/blob/master/README.md'

//- TS/Dart shared step counter
- var step = _stepInit

:marked
  This QuickStart guide demonstrates how to build and run a simple Angular 2 application in #{_Lang}.
  It also establishes a common development environment used throughout the code examples in these
  guides.

  这份“快速起步”的目标是基于#{_Lang}构建并运行一个超级简单的Angular应用，
  并为文档其余部分的范例代码建立开发环境。
  同时，它还可以作为构建真实应用的基础。

.callout.is-helpful
  header Don't want #{_Lang}?
  header 不喜欢#{_Lang}？
  p.
<<<<<<< HEAD
    Although we're getting started in #{_Lang}, you can also write Angular 2 apps
    in #{_docsFor == 'ts' ? 'Dart' : 'TypeScript'} and JavaScript.
    Just select either of those languages from the combo-box in the banner.
  p.
    虽然我们正在用#{_Lang}，但你也可以用#{_docsFor == 'ts' ? 'Dart' : 'TypeScript'}和JavaScript来写Angular 2应用。
    只要从Banner区的下拉框选择想用的那种语言就可以了。

:marked
  # Try it!
  
  # 试试

  Try the <live-example></live-example> which loads the sample app
  <span if-docs="ts">
    in <a href="http://plnkr.co/" title="Plunker" target="_blank">plunker</a>
  </span>
  and displays the simple message:
  
  试试这个<live-example></live-example>，它将把此范例加载到
  <span if-docs="ts">
    <a href="http://plnkr.co/" title="Plunker" target="_blank">plunker</a>中
  </span>
  ，并显示一条简单的消息：
=======
    Although you're getting started in #{_Lang}, you can also write Angular 2 applications
    in JavaScript and #{_docsFor == 'ts' ? 'Dart' : 'TypeScript'}. Use the language selector in the
    banner to switch development languages for this guide.
.l-main-section
h1 Overview

aside.is-right
  :marked
    The live example link opens the finished application in
    <a href="http://plnkr.co/" title="Plunker" target="_blank">Plunker</a> so that you can interact
    with the code. You'll find live examples at the start of most sections.

:marked
  The QuickStart application has the structure of a real-world Angular application and
  displays the simple message:
>>>>>>> 23ff8aac

figure.image-display
  img(src='/resources/images/devguide/quickstart/my-first-app.png' alt="“快速起步”应用的输出")

:marked
<<<<<<< HEAD
  # Build this app!
  # 构建此应用！

  - [Prerequisite](#prereq): Install #{_prereq}
  - [环境准备](#prereq): 安装#{_prereq}
  - [Step 1](#create-and-configure): Create the app’s project folder and
    define package dependencies and special project setup
  - [步骤1](#create-and-configure)：创建本应用的项目文件夹，并且定义包的依赖以及特别的项目设置。
  - [Step 2](#root-component): Create the app’s Angular root component
  - [步骤2](#root-component): 创建本应用的Angular根组件
  <li if-docs="ts">[Step 3](#ngmodule): Create an Angular Module</li>
  <li if-docs="ts">[步骤3](#ngmodule): 创建一个Angular模块</li>
  - [Step !{step++}](#main): Add <span ngio-ex>main.ts</span>, identifying the root component to Angular
  - [步骤4](#main): 添加<span ngio-ex>main.ts</span>，用来告诉Angular哪个是根组件
  - [Step !{step++}](#index): Add `index.html`, the web page that hosts the application
  - [步骤5](#index): 添加`index.html`，本应用的宿主页面
  - [Step !{step++}](#build-and-run): Build and run the app
  - [步骤6](#build-and-run): 构建并运行本应用
  - [Make some changes to the app](#make-some-changes)
  - [对本应用做一些修改](#make-some-changes)
  - [Wrap up](#wrap-up)
  - [收工](#wrap-up)
=======
  **Try it out**. Here's a link to a <live-example></live-example>.

  You can also <a href="https://github.com/angular/quickstart/blob/master/README.md" target="_blank">
  clone the entire QuickStart application</a> from GitHub.

h2 Build this application!

:marked
  - [Prerequisite](#prereq): Install #{_prereq}.
  - [Step 1](#create-and-configure): Create and configure the project.
  <span if-docs="ts"><li>[Step 2](#ngmodule): Create your application.</span>
  - [Step !{step++}](#root-component): Create a component and add it to your application.
  - [Step !{step++}](#main): Start up your application.
  - [Step !{step++}](#index): Define the web page that hosts the application.
  - [Step !{step++}](#build-and-run): Build and run the application.
  - [Step !{step++}](#make-changes): Make some live changes.
  - [Wrap up and Next Steps](#wrap-up)
>>>>>>> 23ff8aac

- var step = _stepInit // reinitialize step counter for headers to come

.l-main-section#prereq
<<<<<<< HEAD
h2 Prerequisite: #{_prereq}
h2 环境准备：#{_prereq}

block setup-tooling
  :marked
    Install **[Node.js® and npm](https://nodejs.org/en/download/)**
    if they are not already on your machine.

    如果你的机器上还没有**[Node.js®和npm](https://nodejs.org/en/download/)**，请安装它们。
  .l-sub-section
    :marked
      **Verify that you are running at least node `v4.x.x` and npm `3.x.x`**
      by running `node -v` and `npm -v` in a terminal/console window.
      Older versions produce errors.

      **在终端窗口运行`node -v`和`npm -v`，来确认你的node版本为`v5.x.x`，npm版本为`3.x.x`**。
      老版本会出错。

.l-main-section
.callout.is-helpful
  header Download the source
  header 下载源码
=======
h1 Prerequisite: Install #{_prereq}

block setup-tooling
  :marked
    If Node.js and npm aren't already on your machine, <a href="http://blog.npmjs.org/post/85484771375/how-to-install-npm"
    target="_blank">install them</a>. Our examples require node **v5.x.x** or higher and
    npm **3.x.x** or higher. To check which version you are using, run `node -v` and `npm -v`
    in a terminal window.

aside.is-right
>>>>>>> 23ff8aac
  :marked
    To easily copy text from a code example, click the *Copy to Clipboard* icon (<i
    class="material-icons" style="font-size: 100%">content_copy </i>) in the upper right corner of
    the example box.

    如果不想跟着这里的操作指南来一步步地做，可以从GitHub[下载“快速起步”的源码](!{_quickstartSrcURL})，这样只要注意那些操作要点就行了。

.l-main-section
<<<<<<< HEAD
button(class="verbose off md-primary md-button md-ink-ripple", type="button", onclick="verbose(false)").
  Hide explanations
button(class="verbose off md-primary md-button md-ink-ripple", type="button", onclick="verbose(false)").
  隐藏解释
button(class="verbose on md-primary md-button md-ink-ripple", type="button", onclick="verbose(true)").
  View explanations
button(class="verbose on md-primary md-button md-ink-ripple", type="button", onclick="verbose(true)").
  查看解释
.l-verbose-section
  :marked
    *Explanations* describe the concepts and reasons behind the instructions.
    Explanations have a thin border on the left like *this* block of text.

    *解释*，负责描述概念和操作指南背后的理由。解释在左侧有一个细边框，就像*这块儿文字*。

    Click *Hide Explanations* to show only the instructions.
    Click *View Explanations* to see everything again.

    点击*隐藏解释*按钮把*解释*隐藏掉，点击*显示解释*按钮再把它显示出来。

.l-sub-section
  :marked
    We'll see many code blocks as we build the QuickStart app. They're all easy to copy and paste:

    当构建这个“快速起步”应用时，我们会看到很多代码块。它们都很方便拷贝和粘贴：
  code-example(format="nocode").
    点击右侧的图标，来把代码片段拷贝到剪贴板 ==>

- var _package_and_config_files = _docsFor == 'dart' ? 'pubspec.yaml' : 'package definition and configuration files'
- var _package_and_config_filesCn = _docsFor == 'dart' ? 'pubspec.yaml' : '包定义与配置文件'

.l-main-section#create-and-configure
:marked
  ## Step 1: Create and configure the project
  
  ## 步骤1：创建并配置项目
  
  In this step we:

  在这一步，我们将：
  * [(a) Create the project folder](#create-the-project-folder)
  * [(a) 创建项目目录](#create-the-project-folder)
  * [(b) Add #{_package_and_config_files}](#add-config-files)
  * [(b) 添加#{_package_and_config_filesCn}](#add-config-files)
  * [(c) #{_Install} packages](#install-packages)
  * [(c) #{_InstallCn}依赖包](#install-packages)

  ### (a) Create the project folder
  ### (a) 创建项目文件夹
  
=======
h1#create-and-configure Step 1: Create and configure the project

- var _package_and_config_files = _docsFor == 'dart' ? 'pubspec.yaml' : 'configuration files'

:marked
  In this step you will:
  * [Create the project folder](#create-the-project-folder)
  * [Create #{_package_and_config_files}](#add-config-files)
  * [#{_Install} packages](#install-packages)

h2 Create the project folder
:marked
  Using a terminal window, create a directory for the project, and change into this
  directory.

>>>>>>> 23ff8aac
- var _ = _docsFor == 'dart' ? '_' : '-';
code-example(language="sh").
  mkdir angular2!{_}quickstart
  cd    angular2!{_}quickstart

<<<<<<< HEAD
h3#add-config-files (b) Add #{_package_and_config_files}
h3#add-config-files (b) 添加#{_package_and_config_filesCn}
=======
h2#add-config-files Create #{_package_and_config_files}
>>>>>>> 23ff8aac
block package-and-config-files
  - var _tsconfigUri = 'guide/typescript-configuration.html#tsconfig'

<<<<<<< HEAD
  p Add the following package definition and configuration files to the project folder:
  p 往项目目录下添加下列包定义与配置文件：
=======
  p Our typical Angular project needs several configuration files:
>>>>>>> 23ff8aac
  ul
    li.
      #[b package.json] identifies npm package dependencies for the project.
    li.
<<<<<<< HEAD
      #[b package.json] 列出了“快速起步”应用的依赖，并定义了一些有用的脚本。
      参见#[a(href="guide/npm-packages.html") npm包配置]了解详情。
    li.
      #[b tsconfig.json] is the TypeScript compiler configuration file.
      See #[a(href="#{_tsconfigUri}") TypeScript Configuration] for details.
    li.
      #[b tsconfig.json]是TypeScript的编译器配置文件。
      参见#[a(href="#{_tsconfigUri}") TypeScript配置]了解详情。
    li.
      #[b typings.json] identifies TypeScript definition files.
      See #[a(href="#{_typingsUri}") TypeScript Configuration] for details.
    li.
      #[b typings.json]指定TypeScript定义文件。
      参见#[a(href="#{_typingsUri}") TypeScript定义文件]了解详情
    li.
      #[b systemjs.config.js], the SystemJS configuration file.
      See discussion #[a(href="#systemjs") below].
    li.
      #[b systemjs.config.js]是SystemJS的配置文件。
      参见#[a(href="#systemjs") 下面的讨论]。
=======
      #[b tsconfig.json] defines how the TypeScript compiler generates JavaScript from the project's
      files.
    li.
      #[b typings.json] provides additional definition files for libraries that the TypeScript
      compiler doesn't natively recognize.
    li.
      #[b systemjs.config.js] provides information to a module loader about where to find
      application modules, and registers all the necessary packages. It also
      contains other packages that will be needed by later documentation examples.

  p.
    Create each of these files in your project directory. Populate them by pasting in text from
    the tabs in the example box below.
>>>>>>> 23ff8aac

  a#config-files
  +makeTabs(`
      quickstart/ts/package.1.json,
      quickstart/ts/tsconfig.1.json,
      quickstart/ts/typings.1.json,
      quickstart/ts/systemjs.config.1.js
    `, '', `
      package.json,
      tsconfig.json,
      typings.json,
      systemjs.config.js
    `)

<<<<<<< HEAD
h3#install-packages (c) #{_Install} packages
h3#install-packages (c) #{_InstallCn}依赖包
=======
  p.
    Learn more about these configuration files in the
    #[a(href="guide/npm-packages.html") Npm Package Configuration] guide and the
    #[a(href="#{_tsconfigUri}") TypeScript Configuration] guide.
    A detailed discussion of module loading is beyond the scope of this guide.

  .callout.is-helpful
    header SystemJS or Webpack?
    p.
      Although we use SystemJS for illustrative purposes here, it's only one option for loading
      modules. Use the module loader that you prefer. For Webpack and Angular, see <a
      href="guide/webpack.html" >
      Webpack: an Introduction</a>. Or, learn more about SystemJS configuration in general <a href="https://github.com/systemjs/systemjs/blob/master/docs/config-api.md" target="_blank">here</a>.


  h2#install-packages #{_Install} packages
>>>>>>> 23ff8aac
block install-packages
  :marked
    Using npm from the command line, install the packages listed in `package.json` with the command:

    使用`npm`命令来安装`package.json`中列出的依赖包。请在终端窗口(或Windows的cmd窗口)中输入下列命令：

  code-example(language="sh").
    npm install

<<<<<<< HEAD
  .l-sub-section
    :marked
      The `typings` folder could not show up after `npm install`. If so, please install them manually.
      
      在`npm install`之后，`typings`目录也可能不会出现。如果是这样，请手动安装它们。
=======
  :marked
    Error messages&mdash;in red&mdash;might appear during the install, and you might see `npm WARN` messages. As long as there are no `npm ERR!` messages at the end, you can assume success.
>>>>>>> 23ff8aac

  :marked
    You should now have the following structure:

<<<<<<< HEAD
  .alert.is-important
    :marked
      Scary <span style="color:red; font-weight: bold">error messages in red</span> may appear **during** install.
      The install typically recovers from these errors and finishes successfully.

      在安装期间，可能会出现恐怖的<span style="color:red; font-weight: bold">红色错误信息</span>。
      别担心，安装通常都能从这些错误中自行恢复，并最终成功。
    .l-verbose-section(class="l-verbose-inherit")
      :marked
        #### npm errors and warnings
        #### npm错误与警告
=======
  .filetree
    .file angular2-quickstart
    .children
      .file node_modules ...
      .file typings ...
      .file package.json
      .file systemjs.config.js
      .file tsconfig.json
      .file typings.json
>>>>>>> 23ff8aac


<<<<<<< HEAD
        只要没在*npm install*的*末尾*出现以`npm ERR!`开头儿的控制台信息，那就没事。
        可能会出现一些`npm WARN`消息，这些都不用管。

        We often see an `npm WARN` message after a series of `gyp ERR!` messages.
        Ignore them. A package may try to recompile itself using `node-gyp`.
        If the recompile fails, the package recovers (typically with a pre-built version)
        and everything works.

        通常会在一系列`gyp ERR!`消息后面看到一个`npm WARN`消息。忽略即可。
        有些依赖包可能会尝试用`node-gyp`重新编译它自己。
        如果重新编译失败了，这个包就会自行恢复(通常是下载一个预编译版本)，最终不会影响使用。

        Just make sure there are no `npm ERR!` messages at the end of `npm install`.

        只要确认在`npm install`输出的末尾没有`npm ERR!`消息就行了。

  .l-verbose-section
    :marked
      #### Adding the libraries and packages we need with *npm*
      #### 用*npm*添加需要的库和依赖包

      Angular application developers rely on the _[npm](https://docs.npmjs.com)_
      package manager to install the libraries and packages their apps require.
      The Angular team recommends the starter-set of packages specified in the
      `dependencies` and `devDependencies` sections.
      See the [npm packages](guide/npm-packages.html) chapter for details.

      Angular应用开发者依靠_[npm](https://docs.npmjs.com)_包管理器来安装应用所需的库和依赖包。
      Angular开发组建议的那组初学者包是通过`dependencies`和`devDependencies`指定的。
      要了解详情，参见[npm包](guide/npm-packages.html)一章。

      #### Helpful scripts
      #### 有用的脚本
      We've included a number of npm scripts in our suggested `package.json` to handle common development tasks:

      在推荐的这个`package.json`中，包含了几个npm脚本，用来处理常用的开发任务：
    +makeJson('quickstart/ts/package.1.json',{ paths: 'scripts'}, 'package.json (脚本)')(format=".")
=======
  :marked
    If the `typings` folder doesn't show up after running `npm install`, you'll need to install it manually with the command:

  code-example(language="sh").
      npm run typings install

:marked
  You're now ready to write some code!
+ifDocsFor('ts')
  .l-main-section
  h1#ngmodule Step 2: Create your application
  :marked
    You compose Angular applications into closely related blocks of functionality with
    [NgModules](guide/ngmodule.html). Angular itself is split into separate Angular Modules. This
    makes it possible for you to keep payload size small by only importing the parts of Angular
    that your application needs.

    Every Angular application has at least one module: the _root module_, named `AppModule` here.
>>>>>>> 23ff8aac

    **Create #{_an} #{_appDir} subfolder** off the project root directory:

<<<<<<< HEAD
      执行大多数npm脚本的方式都差不多：`npm run`后面跟着*脚本名*。
      有些命令(比如`start`)不需要`run`关键字。

      Here's what these scripts do:

      这些脚本的用途如下：

      * `npm start` - runs the compiler and a server  at the same time, both in "watch mode"

      * `npm start` - 同时运行编译器和一个服务器，它们都工作在“监视模式”下。

      * `npm run tsc` - runs the TypeScript compiler once

      * `npm run tsc` - 运行一次TypeScript编译器

      * `npm run tsc:w` - runs the TypeScript compiler in watch mode;
      the process keeps running, awaiting changes to TypeScript files and recompiling when it sees them

      * `npm run tsc:w` - 在“监视模式”下运行TypeScript编译器，进程持续运行，等待TypeScript文件的变化，一旦变化，就重新编译它们。

      * `npm run lite` - runs the <a href="https://www.npmjs.com/package/lite-server" target="_blank">lite-server</a>,
      a light-weight, static file server with excellent support for Angular apps that use routing

      * `npm run lite` - 运行<a href="https://www.npmjs.com/package/lite-server" target="_blank">lite-server</a> —— 一个轻量级、静态的文件服务器，对使用路由的Angular应用提供了优秀的支持。

      * `npm run typings` - runs the [*typings* tool](#{_typingsUri}) separately

      * `npm run typings` - 单独运行[*typings*工具](#{_typingsUri})

      * `npm run postinstall` - called by *npm* automatically *after* it successfully completes package installation.
      This script installs the [TypeScript definition files](#{_typingsUri}) defined in `typings.json`

      * `npm run postinstall` - 当*npm*安装完当前包时，它会被自动调用。这里的这个脚本会安装`typings.json`中定义的[TypeScript定义文件](#{_typingsUri})
:marked
  **We're all set.** Let's write some code.

  **全部设置完了。** 来写点代码吧。

.l-main-section#root-component  
:marked
  ## Step 2: Our first Angular component

  ## 步骤2：第一个Angular组件

  Let's create a folder to hold our application and add a super-simple Angular component.

  创建一个文件夹，用于保存应用程序，并且添加一个超级简单的Angular组件。

  **Create #{_an} #{_appDir} subfolder** off the project root directory:

  在项目的根目录下**创建一个#{_appDir}子目录**：

code-example.
  mkdir #{_appDir}
=======
  code-example.
    mkdir #{_appDir}

  :marked
    Create the file `app/app.module.ts` with the following content:

  +makeExample('app/app.module.1.ts')(format='.')

  :marked
    This is the entry point to your application.

    Since the QuickStart application is a web application that runs in a browser, your root module
    needs to import the
    [`BrowserModule`](../latest/api/platform-browser/index/BrowserModule-class.html)
    from `@angular/platform-browser` to the `imports` array.

    This is the smallest amount of Angular that is needed for a minimal application to run in the
    browser.

    The QuickStart application doesn't do anything else, so you don't need any other modules. In a real
    application, you'd likely import [`FormsModule`](../latest/api/forms/index/FormsModule-class
    .html) as well as [`RouterModule`](../latest/api/router/index/RouterModule-class.html) and
    [`HttpModule`](../latest/api/http/index/HttpModule-class.html). These are introduced in the
    [Tour of Heroes Tutorial](../tutorial/).


.l-main-section
h1#root-component Step !{step++}: Create a component and add it to your application
:marked
  Every Angular application has at least one component: the _root component_, named `AppComponent`
  here.

  Components are the basic building blocks of Angular applications. A component controls a portion
  of the screen&mdash;a *view*&mdash;through its associated template.
>>>>>>> 23ff8aac

a#app-component
p.
  #[b Create the component file]
<<<<<<< HEAD
  #[code #[+adjExPath('app/app.component.ts')]] (in this newly created directory) with the following content:
p.
  #[b 创建组件文件]
  #[code #[+adjExPath('app/app.component.ts')]] (在新建的这个目录中)，内容如下：

+makeExample('app/app.component.ts')

.l-verbose-section
  :marked
    ### AppComponent is the root of the application
    ### AppComponent是应用的根组件

    Every Angular app has at least one **root component**, conventionally named `AppComponent`,
    that hosts the client user experience.
    Components are the basic building blocks of Angular applications.
    A component controls a portion of the screen &mdash; a *view* &mdash; through its associated template.

    每个Angular应用都至少有一个**根组件**，习惯上命名为`AppComponent`，它是放用户界面的容器。
    组件是Angular应用程序中最基本的构造块儿。组件通过它所关联的模板，控制屏幕的一部分 —— 这就是 *视图* 。

    This QuickStart has only one, extremely simple component.
    But it has the essential structure of every component we'll ever write:

    这个“快速起步”只有一个非常简单的组件，但麻雀虽小，五脏俱全 —— 它具备了将来写的组件的基本结构。

    * One or more [import](#component-import)
    statements to reference the things we need.
    * 一个或多个[import](#component-import)语句来引入所需的文件。
    * A [@Component #{_decorator}](#component-decorator)
    that tells Angular what template to use and how to create the component.
    * 一个[@Component #{_decoratorCn}](#component-decorator)
    来告诉Angular，使用哪个模板，以及怎样创建这个组件。
    * A [component class](#component-class)
    that controls the appearance and behavior of a view through its template.
    * 一个[组件类](#component-class)
    来通过它的模板控制一个视图的外观和行为。

  a#component-import
  :marked
    ### Import
    ### 导入

    Angular apps are modular. They consist of many files each dedicated to a purpose.
    Angular itself is modular. It is a collection of library modules
    each made up of several, related features that we'll use to build our application.

    Angular应用都是模块化的。它们由很多职责明确的文件组成。
    Angular本身也是模块化的。它包括一系列的库模块，这些模块包括了一系列相关的特性，以便拿来构建应用程序。

    When we need something from a module or library, we import it.
    Here we import the Angular 2 core so that our component code can have access to
    the `@Component` #{_decorator}.

    当需要一个模块中的某些东西时，引入(import)它。
    在这里，我们导入了Angular 2核心库，以便组件代码访问`@Component` #{_decoratorCn}。
  +makeExcerpt('app/app.component.ts', 'import')

  h3#component-decorator @Component #{_decorator}
  h3#component-decorator @Component #{_decoratorCn}
  +ifDocsFor('ts')
    :marked
      `Component` is a *decorator function* that takes a *metadata object* as argument.
      We apply this function to the component class by prefixing the function with the
      **@** symbol and invoking it with a metadata object, just above the class.

      `Component`是一个*装饰器函数*，它接受一个*元数据对象*作为参数。
      通过给这个函数加上**@**前缀，并使用metadata对象调用它，可以把这个“函数调用”加到组件类的紧上方。
  :marked
    `@Component` is #{_a} *#{_decorator}* that allows us to associate *metadata* with the
    component class.
    The metadata tells Angular how to create and use this component.

    `@Component` 是一个*#{_decoratorCn}*，它把*元数据*关联到组件类上。这些元数据会告诉Angular如何创建和使用组件类。

  +makeExcerpt('app/app.component.ts', 'metadata')

  block annotation-fields
    :marked
      This particular metadata object has two fields, a `selector` and a `template`.

      这里的这个元数据对象有两个字段：一个`selector`，一个`template`。
  :marked
    The **selector** specifies a simple CSS selector for an HTML element that represents the component.

    **selector**字段指定了一个简单的CSS选择器，用于指出放置此组件的HTML元素。

    >The element for this component is named `my-app`.
    Angular creates and displays an instance of our `AppComponent`
    wherever it encounters a `my-app` element in the host HTML.

    >在此组件中，这个元素被命名为`my-app`。
    Angular创建和显示`AppComponent`组件的一个实例。
    然后把它放在宿主页面的一个`my-app`元素中。

    The **template** specifies the component's companion template,
    written in an enhanced form of HTML that tells Angular how to render this component's view.

    **template**字段指定了此组件的模板。
    它用一种增强的HTML形式写成，用来告诉Angular如何渲染此组件的视图。

    >Our template is a single line of HTML announcing "*My First Angular 2 App*".

    >模板中只有一行HTML：“*My First Angular App*”。

    >A more advanced template could contain data bindings to component properties
    and might identify other application components which have their own templates.
    These templates might identify yet other components.
    In this way an Angular application becomes a tree of components.

    >更高级的模板还可以包含到组件属性的数据绑定。还可以包含其它组件，这些组件还可以有自己的模板。
    这些模板中还可以进一步包含其它组件。从这个意义上讲，一个Angular应用就是一棵组件树。

  :marked
    ### Component class
    ### Component类
    At the bottom of the file is an empty, do-nothing class named `AppComponent`.

    文件的最底下，是一个空的，什么也不做的类，叫做`AppComponent`。
  +makeExcerpt('app/app.component.ts', 'class')
  :marked
    When we're ready to build a substantive application,
    we can expand this class with properties and application logic.
    Our `AppComponent` class is empty because we don't need it to do anything in this QuickStart.

    打算构建一个真实的应用时，通过添加属性和应用逻辑来扩展这个类。
    但不需要在这个“快速起步”中做这些事，所以这里的`AppComponent`类是空的。
  +ifDocsFor('ts')
    :marked
      We **export** `AppComponent` so that we can **import** it elsewhere in our application,
      as we'll see when we create `app.module.ts`.

      **导出**`AppComponent`，以便在应用的其它地方**导入**它 —— 比如创建`main.ts`时。
      
+ifDocsFor('ts')
  .l-main-section#ngmodule
  :marked
    ## Step 3: Our own `app.module.ts`
    ## 步骤3：创建`app.module.ts`

    We compose Angular apps into closely related blocks of functionality with [Angular Modules](guide/ngmodule.html).
    Every app requires at least one module, the _root module_, that we call `AppModule` by convention.
    
    我们把Angular应用通过[Angular模块](guide/ngmodule.html)组织成了一些功能紧密相关的代码块。
    每个应用都至少需要一个模块（_根模块_），习惯上我们把它叫做`AppModule`。
    
  
    Create the file `app/app.module.ts`  with the following content:
    
    用下列内容创建`app/app.module.ts` 文件：

  +makeExample('app/app.module.ts')(format='.')
  
  .l-verbose-section
    :marked
      We're passing metadata to the `NgModule` decorator function:
      
      我们要把元数据传给`NgModule`装饰器函数：
  
      1. `imports` - the _other_ modules that export material we need in _this_ module. 
      Almost every application's _root module_ should import the `BrowserModule`.
      
      1. `imports` - _其它_模块，用来导出当前模块所需的“素材”。
      几乎每个应用的_根模块_都要导入`BrowserModule`模块。
  
      1. `declarations` - components and directives that belong to _this_ module.
      
      1. `declarations` - 从属于_当前_模块的组件和指令。
  
      1. `bootstrap` - identifies the _root component_ that Angular should _bootstrap_ when it starts the application. 
      
      1. `bootstrap` - 标记出_根组件_，在启动应用时，Angular应该通过它来进行_引导_。 
  
      We import our lone `app.component.ts` and add it to both the `declarations` and `bootstrap` arrays.
      
      我们单独导入了`app.component.ts`并把它添加到`declarations`和`bootstrap`数组中。
  
      ### Angular Modules import other modules
      
      ### Angular模块导入其它模块
      
      Notice that we also add the `BrowserModule` from `@angular/platform-browser` to the `imports` array. 
      This is the Angular Module that contains all the needed Angular bits and pieces to run our app in the browser.
      
      注意，我们还把来自`@angular/platform-browser`的`BrowserModule`添加到了`imports`数组中。
      该模块包含了要在浏览器中运行我们的应用时所需的一切。
  
      Angular itself is split into separate Angular Modules so we only need to import the ones we really use.
      
      Angular本身被拆分成了一组独立的模块，所以我们只要导入我们真正用到的那些就可以了。
      
      One of the most common ones is `FormsModule`, and soon we'll also see `RouterModule` and `HttpModule`. 
      
      最常用的模块之一是`FormsModule`以及我们即将看到的`RouterModule`和`HttpModule`。
=======
  #[code #[+adjExPath('app/app.component.ts')]] with the following content:

+makeExample('app/app.component.ts')

:marked
  The QuickStart application has the same essential structure as any other Angular component:

    * **An import statement**. Importing gives your component access to
    Angular's core [`@Component` decorator function](../latest/api/core/index/Component-decorator
    .html).
    * **A @Component #{_decorator}** that associates *metadata* with the
        `AppComponent` component class:

        - a *selector* that specifies a simple CSS selector for an HTML element that represents
          the component.
        - a *template* that tells Angular how to render the component's view.
    * **A component class** that controls the appearance and behavior of a view
    through its template. Here, you only have the root component, `AppComponent`. Since you don't
    need any application logic in the simple QuickStart example, it's empty.

  You *export* the `AppComponent` class so that you can *import* it into the application that you
   just created.

  Edit the file `app/app.module.ts` to import your new `AppComponent` and add it in the
  declarations and bootstrap fields in the `NgModule` decorator:

+makeExample('app/app.module.ts', null, title='app/app.module.ts')
>>>>>>> 23ff8aac

.l-main-section
h1#main Step !{step++}: Start up your application

h2#main 步骤4: 添加#[code #[+adjExPath('main.ts')]]

block create-main
  :marked
    Now you need to tell Angular to start up your application.

    Create the file `app/main.ts` with the following content:
  
    现在，我们还需要做点什么来让Angular加载这个根组件。
    添加一个新文件#[code #[+adjExPath('app/main.ts')]]，内容如下：

+makeExample('app/main.ts')

<<<<<<< HEAD
- var _pBD_bootstrapModule = _docsFor == 'dart' ? _bootstrapModule : 'platformBrowserDynamic().bootstrapModule'
.l-verbose-section
  :marked
    We import the two things we need to launch the application:

    我们引入了两样东西来启动本应用：

    1. Angular's browser `!{_platformBrowserDynamicVsBootStrap}` function
    1. Angular的浏览器`!{_platformBrowserDynamicVsBootStrap}`函数
    1. The application !{_moduleVsRootComp}, `!{_AppModuleVsAppComp}`.
    1. 应用!{_moduleVsRootComp}, `!{_AppModuleVsAppComp}`。
=======
>>>>>>> 23ff8aac

- var _pBD_bootstrapModule = _docsFor == 'dart' ? _bootstrapModule : 'platformBrowserDynamic().bootstrapModule'

<<<<<<< HEAD
    然后，调用`bootstrap`函数，并且把`AppComponent`传进去。

    ### Bootstrapping is platform-specific
    
    ### “启动”是平台相关的
    
    Notice that we import the `!{_platformBrowserDynamicVsBootStrap}` function from `#{_angular_browser_uri}`,
    not `#{_angular_core_uri}`.
    Bootstrapping isn't core because there isn't a single way to bootstrap the app.
    True, most applications that run in a browser call the bootstrap function from
    this library.

    注意，我们是从`#{_angular_browser_uri}`中引入的`!{_platformBrowserDynamicVsBootStrap}`函数，而不是从`#{_angular_core_uri}`中。
    “引导”不是核心的一部分，因为没有单一的途径来启动应用。诚然，大部分应用都是在浏览器中调用`bootstrap`函数的。

    But it is possible to load a !{_moduleVsComp} in a different environment.
    We might load it on a mobile device with [Apache Cordova](https://cordova.apache.org/) or [NativeScript](https://www.nativescript.org/).
    We might wish to render the first page of our application on the server
    to improve launch performance or facilitate
    [SEO](http://www.google.com/webmasters/docs/search-engine-optimization-starter-guide.pdf).
    These targets require a different kind of bootstrap function that we'd import from a different library.

    但从其它环境中加载!{_moduleVsComp}也是可能的。
    可能需要通过[Apache Cordova](https://cordova.apache.org/) 或 [NativeScript](https://www.nativescript.org/) 在移动设备中加载它。
    可能希望在服务器中渲染第一个页面来提高启动效率或
    让[SEO](http://static.googleusercontent.com/media/www.google.com/en//webmasters/docs/search-engine-optimization-starter-guide.pdf)更加容易。
    要达成这些目标，我们需要从其它库中引入一个不同类型的`bootstrap`函数。

    ### Why create separate *<span ngio-ex>main.ts</span>*<span if-docs="ts">, app module</span> and app component files?
    
    ### 为什么要创建独立的*<span ngio-ex>main.ts</span>*文件<span if-docs="ts">、应用模块</span>和应用组件文件？
=======
:marked
  This code initializes the platform that your application runs in, then uses the platform to
  bootstrap your `!{_AppModuleVsAppComp}`.

  ### Why create separate *<span ngio-ex>main.ts</span>*<span if-docs="ts">, app module</span> and app component files?

  App bootstrapping is a separate concern from<span if-docs="ts"> creating a module or</span>
  presenting a view. Testing the component is much easier if it doesn't also try to run the entire application.

>>>>>>> 23ff8aac

.callout.is-helpful
  header Bootstrapping is platform-specific

<<<<<<< HEAD
    无论是<span ngio-ex>main.ts</span>还是组件的文件都非常小。
    它只是一个“快速起步”而已。
    我们本可以把这两个文件装进`app.component`文件来减少一点复杂度。

    We'd rather demonstrate the proper way to structure an Angular application.
    App bootstrapping is a separate concern from<span if-docs="ts"> creating a module or</span>
    presenting a view.
    Mixing concerns creates difficulties down the road.
    We might launch the `!{_AppModuleVsAppComp}` in multiple environments with different bootstrappers.
    Testing the component is much easier if it doesn't also try to run the entire application.
    Let's make the small extra effort to do it *the right way*.
=======
  :marked
    Because the QuickStart application runs directly in the browser, `main.ts` imports the
    `!{_platformBrowserDynamicVsBootStrap}` function from `#{_angular_browser_uri}`, not
    `#{_angular_core_uri}`. On a mobile device, you might load a !{_moduleVsComp} with
    [Apache Cordova](https://cordova.apache.org/) or
    [NativeScript](https://www.nativescript.org/), using a bootstrap function that's specific
    to that platform.
>>>>>>> 23ff8aac

    但我们应该用正确的方式组织Angular应用的文件结构。
    启动App与展现视图是两个相互分离的关注点。
    把这些关注点混在一起会增加不必要的难度。
    可以通过使用不同的引导器(bootstraper)来在不同的环境中启动`AppComponent`。
    测试组件也变得更容易，因为不需要再运行整个程序才能跑测试。
    让我们多花一点精力来用*“正确的方式”*实现它。

.l-main-section
<<<<<<< HEAD
h2#index Step !{step++}: Add #[code index.html]
h2#index 步骤5：添加#[code index.html]
=======
h1#index Step !{step++}: Define the web page that hosts the application
>>>>>>> 23ff8aac
:marked
  In the *#{_indexHtmlDir}* folder,
  create an `index.html` file and paste the following lines into it:

  在*#{_indexHtmlDirCn}*目录下创建一个`index.html`文件，并粘贴下列内容：

+makeExample('index.html')

<<<<<<< HEAD
.l-verbose-section
  :marked
    The `index.html` file defines the web page that hosts the application.

    `index.html`是存放本应用的宿主页面。

  +ifDocsFor('ts')
    :marked
      The noteworthy sections of HTML are:

      这段儿HTML值得注意的有：

      1. The JavaScript [libraries](#libraries)
      1. JavaScript [库](#libraries)
      2. Configuration file for [SystemJS](#systemjs), and a script
         where we import and run the `app` module which refers to the `main` file that we just wrote.
      2. 配置[SystemJS](#systemjs)，以便引入和运行刚才写的`main`文件。
      3. The [`<my-app>`](#my-app) tag in the `<body>` which is *where our app lives!*
      3. `<body>`中的[&lt;my-app>](#my-app)标签是*供应用程序“生活”的地方。*

    :marked
      ### Libraries
      ### 库
      We loaded the following scripts

      我们加载下列脚本：
    +makeExcerpt('index.html', 'libraries')
    :marked
      We begin with `core-js`'s ES2015/ES6 shim which monkey patches the global context (window) with essential features of ES2015 (ES6).
      Next are the polyfills for Angular2, `zone.js` and `reflect-metadata`.
      Then the [SystemJS](#systemjs) library for module loading.

      首先引入es6-shim，它会给全局对象window打上补丁，使其支持ES2015(ES6)的必备特性。
      然后是Angular 2的polyfills，以及`zone.js`和`reflect-metadata`。
      然后是用于模块加载的[SystemJS](#systemjs)库。

      We'll make different choices as we gain experience and
      become more concerned about production qualities such as
      load times and memory footprint.

      等我们变得更有经验、更关心产品质量(如加载时间、内存足迹等)时，也可以做出不同的选择。
    h3#systemjs SystemJS
    :marked
      QuickStart uses <a href="https://github.com/systemjs/systemjs" target="_blank">SystemJS</a>
      to load application and library modules. [Earlier](#add-config-files) we
      added the `systemjs.config.js` file to the project root.
      There are alternatives that work just fine including the well-regarded
      [webpack](guide/webpack.html).
      SystemJS happens to be a good choice.
      But we want to be clear that it was a *choice* and not a *preference*.

      本“快速起步”使用<a href="https://github.com/systemjs/systemjs" target="_blank">SystemJS</a>来加载应用和库模块。
      [以前](#add-config-files)我们曾把`systemjs.config.js`文件添加到项目的根目录。
      还有另一些替代方案也能很好的工作，比如备受推崇的[webpack](guide/webpack.html)。
      SystemJS是一个好的选择，但要清楚，它只是“选择之一”，而不是“首选项”。

      All module loaders require configuration and all loader configuration
      becomes complicated rather quickly as soon as the file structure diversifies and
      we start thinking about building for production and performance.

      所有loader(模块加载器)都需要配置，并且文件结构很快就会变得多样，
      loader的配置也会变得复杂，那时候就要开始考虑产品构建和性能问题了。

      We suggest becoming well-versed in the loader of your choice.
      Learn more about SystemJS configuration
      <a href="https://github.com/systemjs/systemjs/blob/master/docs/config-api.md" target="_blank">here</a>.

      建议你要精通你所选的loader。
      要学习如何配置SystemJS的更多知识，参见<a href="https://github.com/systemjs/systemjs/blob/master/docs/config-api.md" target="_blank">这里</a>。

      With those cautions in mind, what are we doing in the
      QuickStart [`systemjs.config.js` configuration file we added earlier](#config-files)?
      First, we create a map to tell SystemJS where to look when we import some module.
      Then, we register all our packages to SystemJS:
      all the project dependencies and our application package, `app`.

      把这些记在心里，再来看看加在“快速起步”中的[`systemjs.config.js`配置文件](#config-files)都做了什么。
      首先，创建了一个映射表，来告诉SystemJS当想要引入某些模块的时候，该到哪里去找。
      然后，把自己的所有包注册到SystemJS中：
      项目的所有外部依赖，以及自己的应用包`app`。

    .l-sub-section
      :marked
        Our QuickStart doesn't use all of the listed packages
        but any substantial application will want many of them
        and all of the listed packages are required by at least one of the documentation samples.

        这份“快速起步”不会用到这里列出的所有依赖包，但是大量应用都会用到它们，而且本文档的范例中至少有一个用到了这里列出的所有依赖包。

        There is no runtime harm in listing packages that we don't need as they will only be loaded when requested.

        列出那些不需要的包也不会损害应用的运行期表现，因为只有被实际用到的包才会被加载。
    :marked
      The `app` package tells SystemJS what to do when it sees a request for a
      module from the `app/` folder.

      `app`包告诉SystemJS，当有人请求`app/`目录下的某个模块时，它应该怎么做。

      Our QuickStart makes such requests when one of its
      application TypeScript files has an import statement like this:

      在“快速起步”中，当应用中的一个TypeScript文件有这样的一个导入语句时：
    +makeExcerpt('app/main.ts', 'import')
    :marked
      Notice that the module name (after `from`) does not mention a filename extension.
      In the configuration we tell SystemJS to default the extension to `js`, a JavaScript file.

      注意，模块名(`from`后面)并不包含文件的扩展名。
      `package:`配置项告诉SystemJS使用'js'扩展名，也就是加载一个JavaScript文件。

      That makes sense because we transpile TypeScript to JavaScript
      *before* running the application.

      这是因为在运行应用程序*之前*会执行从TypeScript到JavaScript的转译(transpile)。
    .l-sub-section
      :marked
        #### Transpiling in the browser
        #### 在浏览器中转译
        In the live example on plunker we transpile (AKA compile) to JavaScript in the browser
        on the fly. _That's fine for a demo_.

        在plunker上的在线例子中，我们在浏览器中随时转译(也可以叫编译)到JavaScript。对于演示来说，这足够了。

        **Do not transpile in the browser during development or for production**.

        **但不要开发环境或产品环境中使用浏览器中转译的方式**。

        We strongly recommend transpiling (AKA compiling) to JavaScript during a build phase
        before running the application for several reasons including:

        强烈建议在运行应用之前的build阶段转译(编译)到JavaScript，理由包括：

        * We see compiler warnings and errors that are hidden from us in the browser.

        * 可以看到编译器的警告和错误，但浏览器中不行。

        * Precompilation simplifies the module loading process and
        it's much easier to diagnose problems when this is a separate, external step.

        * 预编译简化了模块加载过程，而且当它成为分离、外部的步骤时，更容易诊断问题。

        * Precompilation means a faster user experience because the browser doesn't waste time compiling.

        * 预编译意味着更快的用户体验，因为浏览器不用浪费时间去编译了。

        * We iterate development faster because we only recompile changed files.
        We notice the difference as soon as the app grows beyond a handful of files.

        * 迭代开发会更快，因为只需要重新编译那些有变化的文件。当应用程序快速膨胀成一大堆文件时，你会体验到这些差异。

        * Precompilation fits into a continuous integration process of build, test, deploy.

        * 预编译更适应CI(持续集成)过程：构建、测试、部署。

    :marked
      The `System.import` call tells SystemJS to import the `main` file
      (`main.js` ... after transpiling `main.ts`, remember?);
      `main` is where we tell Angular to launch the application.
      We also catch and log launch errors to the console.

      `System.import`调用告诉SystemJS引入`main`文件。(`main.js`，从`main.ts`转译而来的，还记得吧？)
      `main`是让Angular启动应用的地方。
      还会把启动过程中的错误捕获并记录到控制台中。

      All other modules are loaded upon request
      either by an import statement or by Angular itself.

      在接下来的请求中，所有其它模块都会被加载 —— 不管是被import语句还是Angular自身。

      ### *&lt;my-app&gt;*

  a#my-app
  :marked
    When Angular calls the `!{_bootstrapModule}` function in <span ngio-ex>main.ts</span>,
    it reads the `!{_AppModuleVsAppComp}` metadata<span if-docs="ts">, sees that 
    `AppComponent` is the bootstrap component</span>,
    finds the `my-app` selector, locates an element tag named `my-app`,
    and renders our application's view between those tags.

    当Angular在<span ngio-ex>main.ts</span>中调用`bootstrap`函数时，它读取`AppComponent`的元数据，
    发现选择器是`my-app`，于是它定位到一个元素名为`my-app`的DOM元素，并且把应用加载到这个标签中。
:marked
  ### Add some style
  ### 添加一些样式
  Styles aren't essential but they're nice, and `index.html` assumes we have
  a stylesheet called `styles.css`.

  样式不是必备的，但是它让应用更漂亮。`index.html`假设有一个名叫`styles.css`的样式表。
=======

+ifDocsFor('ts')
:marked
  The noteworthy sections here are:

  * JavaScript libraries: `core-js` polyfills for older browsers, the `zone.js` and
  `reflect-metadata` libraries needed by Angular, and the `SystemJS` library for module loading.
  * Configuration file for `SystemJS`, and a script
     where you import and run the `app` module which refers to the `main` file that you just
     wrote.
  * The [`<my-app>`](#my-app) tag in the `<body>` which is *where your app lives!*


:marked
  ## Add some style
  Styles aren't essential, but they're nice, and `index.html` assumes that you have
  a stylesheet called `styles.css`.

  Create a `styles.css` file in the *#{_indexHtmlDir}* folder, and start styling,
  perhaps with the minimal styles shown below.
>>>>>>> 23ff8aac

  Create a `styles.css` file in the *#{_indexHtmlDir}* folder and start styling, perhaps with the minimal
  styles shown below.
  
  在*#{_indexHtmlDirCn}*目录下创建一个`styles.css`文件来加上样式，可能是像下面这样的最小化版本。
  
+makeExcerpt('styles.css (excerpt)', 'quickstart')

.callout.is-helpful
  :marked
    For the full set of master styles used by the documentation samples,
    see [styles.css](https://github.com/angular/angular.io/blob/master/public/docs/_examples/styles.css).
  
    要查看本文档中所用到的主样式表的完整集合，参见
    [styles.css](https://github.com/angular/angular.io/blob/master/public/docs/_examples/styles.css)

.l-main-section#build-and-run
<<<<<<< HEAD
h2 Step !{step++}: Build and run the app!
h2 步骤6：构建并运行本应用！
=======
h1 Step !{step++}: Build and run the application
>>>>>>> 23ff8aac
block run-app
  :marked
    Open a terminal window and enter this command:

    打开终端窗口，并输入如下命令：
  code-example.
    npm start
aside.is-right
  :marked
<<<<<<< HEAD
    That command runs two parallel node processes

    这个命令运行两个并行的node进程
    1. The TypeScript compiler in watch mode
    1. TypeScript编译器，运行在监视(watch)模式
    1. A static server called **lite-server** that loads `index.html` in a browser
    and refreshes the browser when application files change
    1. 一个名叫 **lite-server** 的静态服务器，它把`index.html`加载到浏览器中
      这样，当应用的文件发生变化时，它会自动刷新浏览器。

=======
    [Read more](https://github.com/angular/quickstart/blob/master/README.md#npm-scripts) about
    other useful npm scripts included in this example's `package.json`.

:marked
  That command runs the following two parallel node processes:
  * The TypeScript compiler in watch mode.
  * A static file server called _lite-server_ that loads `index.html` in a browser
  and refreshes the browser when application files change.
>>>>>>> 23ff8aac

  In a few moments, a browser tab should open and display the following:

    稍后，一个浏览器页标签就会打开并显示出来。

figure.image-display
  img(src='/resources/images/devguide/quickstart/my-first-app.png' alt="Output of QuickStart app")


  **干得好！**

block build-app
  //- Nothing for ts.

.l-main-section#make-changes
h1 Step !{step++}: Make some live changes
:marked
<<<<<<< HEAD
  ## Make some changes
  
  ## 做点改变

  Try changing the message to "My SECOND Angular 2 app".

  试着把消息内容改成“我的第二个Angular2应用”。
=======
  Try changing the message in `app/app.component.ts` to "My SECOND Angular 2 App".
>>>>>>> 23ff8aac
block server-watching
  :marked
    The TypeScript compiler and `lite-server` will detect your change, recompile the TypeScript into JavaScript,
    refresh the browser, and display your revised message.


<<<<<<< HEAD
    TypeScript编译器和`lite-server`都在监视。
    它们会检测到文件的变化，重新把这个TypeScript文件编译成JavaScript文件，刷新浏览器，并且显示修改过的消息。
    这就是我们开发应用程序的方式，多漂亮！

    We close the terminal window when we're done to terminate both the compiler and the server.
=======
    Close the terminal window when you're done to terminate both the compiler and the server.
>>>>>>> 23ff8aac

    当终止了编译器和服务器之后，可以关闭terminal窗口。
.l-main-section
h1#wrap-up Wrap up and next steps
:marked
<<<<<<< HEAD
  # Wrap up
  # 完工！

  Our final project folder structure looks like this:

  最终的项目目录结构是这样的：
=======
  The final project folder structure looks like this:
>>>>>>> 23ff8aac
block project-file-structure
  .filetree
    .file angular2-quickstart
    .children
      .file app
      .children
        .file app.component.ts
        .file app.module.ts
        .file main.ts
      .file node_modules ...
      .file typings ...
      .file index.html
      .file package.json
      .file styles.css
      .file systemjs.config.js
      .file tsconfig.json
      .file typings.json
:marked
<<<<<<< HEAD
  Here are the file contents:

  这里是这些文件的内容：

block project-files
  +makeTabs(`
      quickstart/ts/app/app.component.ts,
      quickstart/ts/app/app.module.ts,
      quickstart/ts/app/main.ts,
      quickstart/ts/index.html,
      quickstart/ts/package.1.json,
      quickstart/ts/tsconfig.1.json,
      quickstart/ts/typings.1.json,
      quickstart/ts/styles.css,
      quickstart/ts/systemjs.config.1.js`
    ,
    ',,,,,,, quickstart,',
    `app/app.component.ts,
    app/app.module.ts,
    app/main.ts,
    index.html,
    package.json,
    tsconfig.json,
    typings.json,
    styles.css (excerpt),
    systemjs.config.js`)
=======
  To see the file contents, open the <live-example></live-example>.
>>>>>>> 23ff8aac

.l-main-section
:marked
  ## What next?
<<<<<<< HEAD
  ## 下一步做什么？

  Our first application doesn't do much. It's basically "Hello, World" for Angular 2.

  第一个应用没做什么，它只是Angular 2的“Hello, World”。

  We kept it simple in our first pass: we wrote a little Angular component,
  created a simple `index.html`, and launched with a
  static file server. That's about all we'd expect to do for a "Hello, World" app.

  为了让自己的Angular 2处女航保持简单：我们写了一个小的Angular组件，添加一些JavaScript库到`index.html`，并且启动一个静态文件服务器。
  这就是通过“Hello, World”应用表现的一切。

  **We have greater ambitions!**

  **我们还有更宏伟的目标！**
  
+ifDocsFor('ts')
  :marked
    The good news is that the overhead of setup is (mostly) behind us.
    We'll probably only touch the `package.json` to update libraries.
    We'll likely open `index.html` only if we need to add a library or some css stylesheets.

    好消息是：准备阶段(几乎)已经结束了。
    将来可能只是修改`package.json`来升级依赖库。
    如果需要添加一些库或一些css样式表，可以打开`index.html`。
:marked
  We're about to take the next step and build a small application that
  demonstrates the great things we can build with Angular 2.

  我们将要开始下一步：构建一个小型应用，以示范更多有意思的Angular 2特性。

  Join us on the [Tour of Heroes Tutorial](./tutorial)!

  来吧，开始我们的[英雄指南](./tutorial)！
=======
  This first application doesn't do much. It's basically "Hello, World" for Angular 2.

  You wrote a little Angular component, created a simple `index.html`, and launched with a
  static file server.

+ifDocsFor('ts')
  :marked
    You also created the basic application setup that you'll re-use for other
    sections in this guide. From here, the changes you'll make in the
    `package.json` or `index.html` files are only minor updates to add libraries or some css
    stylesheets. You also won't need to revisit module loading again.
:marked
  To take the next step and build a small application that demonstrates real features that you can
  build with Angular, carry on to the [Tour of Heroes tutorial](./tutorial)!
>>>>>>> 23ff8aac
<|MERGE_RESOLUTION|>--- conflicted
+++ resolved
@@ -1,12 +1,8 @@
 block includes
   include _util-fns
   - var _Install = 'Install'
-<<<<<<< HEAD
   - var _InstallCn = '安装'
-  - var _prereq = 'Node.js'
-=======
   - var _prereq = 'Node.js and npm'
->>>>>>> 23ff8aac
   - var _angular_browser_uri = '@angular/platform-browser-dynamic'
   - var _angular_core_uri = '@angular/core'
   - var _stepInit = 3 // Step # after NgModule step
@@ -28,123 +24,73 @@
   header Don't want #{_Lang}?
   header 不喜欢#{_Lang}？
   p.
-<<<<<<< HEAD
-    Although we're getting started in #{_Lang}, you can also write Angular 2 apps
-    in #{_docsFor == 'ts' ? 'Dart' : 'TypeScript'} and JavaScript.
-    Just select either of those languages from the combo-box in the banner.
-  p.
-    虽然我们正在用#{_Lang}，但你也可以用#{_docsFor == 'ts' ? 'Dart' : 'TypeScript'}和JavaScript来写Angular 2应用。
-    只要从Banner区的下拉框选择想用的那种语言就可以了。
-
-:marked
-  # Try it!
-  
-  # 试试
-
-  Try the <live-example></live-example> which loads the sample app
-  <span if-docs="ts">
-    in <a href="http://plnkr.co/" title="Plunker" target="_blank">plunker</a>
-  </span>
-  and displays the simple message:
-  
-  试试这个<live-example></live-example>，它将把此范例加载到
-  <span if-docs="ts">
-    <a href="http://plnkr.co/" title="Plunker" target="_blank">plunker</a>中
-  </span>
-  ，并显示一条简单的消息：
-=======
     Although you're getting started in #{_Lang}, you can also write Angular 2 applications
     in JavaScript and #{_docsFor == 'ts' ? 'Dart' : 'TypeScript'}. Use the language selector in the
     banner to switch development languages for this guide.
+  p.
+    虽然我们正在用#{_Lang}，但你也可以用JavaScript和#{_docsFor == 'ts' ? 'Dart' : 'TypeScript'}来写Angular 2应用。
+    只要从本指南Banner区的下拉框中选择想用哪种语言就可以了。
+
 .l-main-section
 h1 Overview
-
+h1 概览
+  
 aside.is-right
   :marked
     The live example link opens the finished application in
     <a href="http://plnkr.co/" title="Plunker" target="_blank">Plunker</a> so that you can interact
     with the code. You'll find live examples at the start of most sections.
 
+    在线例子的链接会在<a href="http://plnkr.co/" title="Plunker" target="_blank">Plunker</a>中打开最终的应用，
+    以便你亲自体验代码的效果。在大多数章节的开头部分都能找到在线例子。
+    
 :marked
   The QuickStart application has the structure of a real-world Angular application and
   displays the simple message:
->>>>>>> 23ff8aac
-
+  
+  这个“快速起步”应用具有真实Angular应用的典型结构，并显示一条消息：
+  
 figure.image-display
-  img(src='/resources/images/devguide/quickstart/my-first-app.png' alt="“快速起步”应用的输出")
-
-:marked
-<<<<<<< HEAD
-  # Build this app!
-  # 构建此应用！
-
-  - [Prerequisite](#prereq): Install #{_prereq}
-  - [环境准备](#prereq): 安装#{_prereq}
-  - [Step 1](#create-and-configure): Create the app’s project folder and
-    define package dependencies and special project setup
-  - [步骤1](#create-and-configure)：创建本应用的项目文件夹，并且定义包的依赖以及特别的项目设置。
-  - [Step 2](#root-component): Create the app’s Angular root component
-  - [步骤2](#root-component): 创建本应用的Angular根组件
-  <li if-docs="ts">[Step 3](#ngmodule): Create an Angular Module</li>
-  <li if-docs="ts">[步骤3](#ngmodule): 创建一个Angular模块</li>
-  - [Step !{step++}](#main): Add <span ngio-ex>main.ts</span>, identifying the root component to Angular
-  - [步骤4](#main): 添加<span ngio-ex>main.ts</span>，用来告诉Angular哪个是根组件
-  - [Step !{step++}](#index): Add `index.html`, the web page that hosts the application
-  - [步骤5](#index): 添加`index.html`，本应用的宿主页面
-  - [Step !{step++}](#build-and-run): Build and run the app
-  - [步骤6](#build-and-run): 构建并运行本应用
-  - [Make some changes to the app](#make-some-changes)
-  - [对本应用做一些修改](#make-some-changes)
-  - [Wrap up](#wrap-up)
-  - [收工](#wrap-up)
-=======
+  img(src='/resources/images/devguide/quickstart/my-first-app.png' alt="Output of QuickStart app")
+
+:marked
   **Try it out**. Here's a link to a <live-example></live-example>.
+  
+  点<live-example></live-example>的链接来**试用一下**。
 
   You can also <a href="https://github.com/angular/quickstart/blob/master/README.md" target="_blank">
   clone the entire QuickStart application</a> from GitHub.
+  
+  你还可以去<a href="https://github.com/angular/quickstart/blob/master/README.md" target="_blank">GitHub</a>克隆这个完整的应用。
 
 h2 Build this application!
+h2 构建此应用！
 
 :marked
   - [Prerequisite](#prereq): Install #{_prereq}.
+  - [环境准备](#prereq): 安装#{_prereq}。
   - [Step 1](#create-and-configure): Create and configure the project.
+  - [步骤1](#create-and-configure): 创建并配置此项目。
   <span if-docs="ts"><li>[Step 2](#ngmodule): Create your application.</span>
+  <span if-docs="ts"><li>[步骤2](#ngmodule)：创建应用</span>
   - [Step !{step++}](#root-component): Create a component and add it to your application.
+  - [步骤3](#root-component)：创建一个组件并添加到应用程序中。
   - [Step !{step++}](#main): Start up your application.
+  - [步骤4](#main): 启动应用程序。
   - [Step !{step++}](#index): Define the web page that hosts the application.
+  - [步骤5](#index): 定义一个页面作为该应用的宿主。
   - [Step !{step++}](#build-and-run): Build and run the application.
+  - [步骤6](#build-and-run): 构建并运行此应用。
   - [Step !{step++}](#make-changes): Make some live changes.
+  - [步骤7](#make-changes)：做一些修改，并立即查看效果。
   - [Wrap up and Next Steps](#wrap-up)
->>>>>>> 23ff8aac
+  - [收工，下一步](#wrap-up)
 
 - var step = _stepInit // reinitialize step counter for headers to come
 
 .l-main-section#prereq
-<<<<<<< HEAD
-h2 Prerequisite: #{_prereq}
-h2 环境准备：#{_prereq}
-
-block setup-tooling
-  :marked
-    Install **[Node.js® and npm](https://nodejs.org/en/download/)**
-    if they are not already on your machine.
-
-    如果你的机器上还没有**[Node.js®和npm](https://nodejs.org/en/download/)**，请安装它们。
-  .l-sub-section
-    :marked
-      **Verify that you are running at least node `v4.x.x` and npm `3.x.x`**
-      by running `node -v` and `npm -v` in a terminal/console window.
-      Older versions produce errors.
-
-      **在终端窗口运行`node -v`和`npm -v`，来确认你的node版本为`v5.x.x`，npm版本为`3.x.x`**。
-      老版本会出错。
-
-.l-main-section
-.callout.is-helpful
-  header Download the source
-  header 下载源码
-=======
 h1 Prerequisite: Install #{_prereq}
+h1 环境准备：安装#{_prereq}
 
 block setup-tooling
   :marked
@@ -152,145 +98,87 @@
     target="_blank">install them</a>. Our examples require node **v5.x.x** or higher and
     npm **3.x.x** or higher. To check which version you are using, run `node -v` and `npm -v`
     in a terminal window.
+    
+    如果你的机器上还没有Node.js和npm，<a href="http://blog.npmjs.org/post/85484771375/how-to-install-npm" target="_blank">安装它们</a>。
+    我们的例子需要node **v5.x.x**或更高版本以及npm **3.x.x**或更高版本。
+    要检查你正在使用的版本，请在终端窗口中运行`node -v`和`npm -v`命令。
 
 aside.is-right
->>>>>>> 23ff8aac
   :marked
     To easily copy text from a code example, click the *Copy to Clipboard* icon (<i
     class="material-icons" style="font-size: 100%">content_copy </i>) in the upper right corner of
     the example box.
-
-    如果不想跟着这里的操作指南来一步步地做，可以从GitHub[下载“快速起步”的源码](!{_quickstartSrcURL})，这样只要注意那些操作要点就行了。
-
-.l-main-section
-<<<<<<< HEAD
-button(class="verbose off md-primary md-button md-ink-ripple", type="button", onclick="verbose(false)").
-  Hide explanations
-button(class="verbose off md-primary md-button md-ink-ripple", type="button", onclick="verbose(false)").
-  隐藏解释
-button(class="verbose on md-primary md-button md-ink-ripple", type="button", onclick="verbose(true)").
-  View explanations
-button(class="verbose on md-primary md-button md-ink-ripple", type="button", onclick="verbose(true)").
-  查看解释
-.l-verbose-section
-  :marked
-    *Explanations* describe the concepts and reasons behind the instructions.
-    Explanations have a thin border on the left like *this* block of text.
-
-    *解释*，负责描述概念和操作指南背后的理由。解释在左侧有一个细边框，就像*这块儿文字*。
-
-    Click *Hide Explanations* to show only the instructions.
-    Click *View Explanations* to see everything again.
-
-    点击*隐藏解释*按钮把*解释*隐藏掉，点击*显示解释*按钮再把它显示出来。
-
-.l-sub-section
-  :marked
-    We'll see many code blocks as we build the QuickStart app. They're all easy to copy and paste:
-
-    当构建这个“快速起步”应用时，我们会看到很多代码块。它们都很方便拷贝和粘贴：
-  code-example(format="nocode").
-    点击右侧的图标，来把代码片段拷贝到剪贴板 ==>
-
-- var _package_and_config_files = _docsFor == 'dart' ? 'pubspec.yaml' : 'package definition and configuration files'
-- var _package_and_config_filesCn = _docsFor == 'dart' ? 'pubspec.yaml' : '包定义与配置文件'
-
-.l-main-section#create-and-configure
-:marked
-  ## Step 1: Create and configure the project
-  
-  ## 步骤1：创建并配置项目
-  
-  In this step we:
-
-  在这一步，我们将：
-  * [(a) Create the project folder](#create-the-project-folder)
-  * [(a) 创建项目目录](#create-the-project-folder)
-  * [(b) Add #{_package_and_config_files}](#add-config-files)
-  * [(b) 添加#{_package_and_config_filesCn}](#add-config-files)
-  * [(c) #{_Install} packages](#install-packages)
-  * [(c) #{_InstallCn}依赖包](#install-packages)
-
-  ### (a) Create the project folder
-  ### (a) 创建项目文件夹
-  
-=======
+    
+    要想从范例代码中轻松的拷贝文本，请在范例代码框的右上角点击*拷贝到剪贴板*图标(<i
+    class="material-icons" style="font-size: 100%">content_copy </i>)。
+
+.l-main-section
 h1#create-and-configure Step 1: Create and configure the project
+h1#create-and-configure 步骤1：创建并配置本项目
 
 - var _package_and_config_files = _docsFor == 'dart' ? 'pubspec.yaml' : 'configuration files'
+- var _package_and_config_files_cn = _docsFor == 'dart' ? 'pubspec.yaml' : '配置文件'
 
 :marked
   In this step you will:
+  
+  这一步我们将：
   * [Create the project folder](#create-the-project-folder)
+  * [创建项目目录](#create-the-project-folder)
   * [Create #{_package_and_config_files}](#add-config-files)
+  * [创建#{_package_and_config_files_cn}](#add-config-files)
   * [#{_Install} packages](#install-packages)
+  * [安装包](#install-packages)
 
 h2 Create the project folder
+h2 创建项目目录
 :marked
   Using a terminal window, create a directory for the project, and change into this
   directory.
-
->>>>>>> 23ff8aac
+  
+  使用终端窗口，为项目创建目录，并进入此目录。
+
 - var _ = _docsFor == 'dart' ? '_' : '-';
 code-example(language="sh").
   mkdir angular2!{_}quickstart
   cd    angular2!{_}quickstart
 
-<<<<<<< HEAD
-h3#add-config-files (b) Add #{_package_and_config_files}
-h3#add-config-files (b) 添加#{_package_and_config_filesCn}
-=======
 h2#add-config-files Create #{_package_and_config_files}
->>>>>>> 23ff8aac
+h2#add-config-files 创建#{_package_and_config_files_cn}
 block package-and-config-files
   - var _tsconfigUri = 'guide/typescript-configuration.html#tsconfig'
 
-<<<<<<< HEAD
-  p Add the following package definition and configuration files to the project folder:
-  p 往项目目录下添加下列包定义与配置文件：
-=======
   p Our typical Angular project needs several configuration files:
->>>>>>> 23ff8aac
+  p 典型的Angular项目需要一系列配置文件
   ul
     li.
       #[b package.json] identifies npm package dependencies for the project.
     li.
-<<<<<<< HEAD
-      #[b package.json] 列出了“快速起步”应用的依赖，并定义了一些有用的脚本。
-      参见#[a(href="guide/npm-packages.html") npm包配置]了解详情。
-    li.
-      #[b tsconfig.json] is the TypeScript compiler configuration file.
-      See #[a(href="#{_tsconfigUri}") TypeScript Configuration] for details.
-    li.
-      #[b tsconfig.json]是TypeScript的编译器配置文件。
-      参见#[a(href="#{_tsconfigUri}") TypeScript配置]了解详情。
-    li.
-      #[b typings.json] identifies TypeScript definition files.
-      See #[a(href="#{_typingsUri}") TypeScript Configuration] for details.
-    li.
-      #[b typings.json]指定TypeScript定义文件。
-      参见#[a(href="#{_typingsUri}") TypeScript定义文件]了解详情
-    li.
-      #[b systemjs.config.js], the SystemJS configuration file.
-      See discussion #[a(href="#systemjs") below].
-    li.
-      #[b systemjs.config.js]是SystemJS的配置文件。
-      参见#[a(href="#systemjs") 下面的讨论]。
-=======
+      #[b package.json]用来标记出本项目所需的npm依赖包。
+    li.
       #[b tsconfig.json] defines how the TypeScript compiler generates JavaScript from the project's
       files.
     li.
+      #[b tsconfig.json]定义了TypeScript编译器如何从项目源文件生成JavaScript代码。
+    li.
       #[b typings.json] provides additional definition files for libraries that the TypeScript
       compiler doesn't natively recognize.
+    li.
+      #[b typings.json]为那些TypeScript编译器无法识别的库提供了额外的定义文件。
     li.
       #[b systemjs.config.js] provides information to a module loader about where to find
       application modules, and registers all the necessary packages. It also
       contains other packages that will be needed by later documentation examples.
+    li.
+      #[b systemjs.config.js]为模块加载器提供了该到哪里查找应用模块的信息，并注册了所有必备的依赖包。
+      它还包括文档中后面的例子需要用到的包。
 
   p.
     Create each of these files in your project directory. Populate them by pasting in text from
     the tabs in the example box below.
->>>>>>> 23ff8aac
+  
+  p.
+    在你的项目目录中创建这些文件，并从下面的例子框中拷贝粘贴文本来填充它们。
 
   a#config-files
   +makeTabs(`
@@ -305,27 +193,34 @@
       systemjs.config.js
     `)
 
-<<<<<<< HEAD
-h3#install-packages (c) #{_Install} packages
-h3#install-packages (c) #{_InstallCn}依赖包
-=======
   p.
     Learn more about these configuration files in the
     #[a(href="guide/npm-packages.html") Npm Package Configuration] guide and the
     #[a(href="#{_tsconfigUri}") TypeScript Configuration] guide.
     A detailed discussion of module loading is beyond the scope of this guide.
 
+  p.
+    要了解这些配置文件的更多知识，参见#[a(href="guide/npm-packages.html") npm包配置指南]和
+    #[a(href="#{_tsconfigUri}") TypeScript配置指南]。
+    对模块加载器的详细探讨则超出了本指南的范畴。
+  
   .callout.is-helpful
     header SystemJS or Webpack?
+    header SystemJS还是Webpack？
     p.
       Although we use SystemJS for illustrative purposes here, it's only one option for loading
       modules. Use the module loader that you prefer. For Webpack and Angular, see <a
       href="guide/webpack.html" >
       Webpack: an Introduction</a>. Or, learn more about SystemJS configuration in general <a href="https://github.com/systemjs/systemjs/blob/master/docs/config-api.md" target="_blank">here</a>.
+  
+    p.
+      虽然我们这里使用了SystemJS来达到目标，不过它也只是加载模块的选项之一。尽管用你喜欢的模块加载器吧。关于Webpack和Angular，参见
+      <a href="guide/webpack.html" >Webpack简介</a>。
+      或者到<a href="https://github.com/systemjs/systemjs/blob/master/docs/config-api.md" target="_blank">这里</a>学习关于SystemJS配置的知识。
 
 
   h2#install-packages #{_Install} packages
->>>>>>> 23ff8aac
+  h2#install-packages #{_InstallCn}依赖包
 block install-packages
   :marked
     Using npm from the command line, install the packages listed in `package.json` with the command:
@@ -335,33 +230,16 @@
   code-example(language="sh").
     npm install
 
-<<<<<<< HEAD
-  .l-sub-section
-    :marked
-      The `typings` folder could not show up after `npm install`. If so, please install them manually.
-      
-      在`npm install`之后，`typings`目录也可能不会出现。如果是这样，请手动安装它们。
-=======
   :marked
     Error messages&mdash;in red&mdash;might appear during the install, and you might see `npm WARN` messages. As long as there are no `npm ERR!` messages at the end, you can assume success.
->>>>>>> 23ff8aac
+    
+    在安装期间可能出现红色的错误信息，你还会看到`npm WARN`信息。不过不用担心，只要末尾处没有`npm ERR!`信息就算成功了。
 
   :marked
     You should now have the following structure:
-
-<<<<<<< HEAD
-  .alert.is-important
-    :marked
-      Scary <span style="color:red; font-weight: bold">error messages in red</span> may appear **during** install.
-      The install typically recovers from these errors and finishes successfully.
-
-      在安装期间，可能会出现恐怖的<span style="color:red; font-weight: bold">红色错误信息</span>。
-      别担心，安装通常都能从这些错误中自行恢复，并最终成功。
-    .l-verbose-section(class="l-verbose-inherit")
-      :marked
-        #### npm errors and warnings
-        #### npm错误与警告
-=======
+    
+    你现在应该得到了如下结构：
+
   .filetree
     .file angular2-quickstart
     .children
@@ -371,126 +249,42 @@
       .file systemjs.config.js
       .file tsconfig.json
       .file typings.json
->>>>>>> 23ff8aac
-
-
-<<<<<<< HEAD
-        只要没在*npm install*的*末尾*出现以`npm ERR!`开头儿的控制台信息，那就没事。
-        可能会出现一些`npm WARN`消息，这些都不用管。
-
-        We often see an `npm WARN` message after a series of `gyp ERR!` messages.
-        Ignore them. A package may try to recompile itself using `node-gyp`.
-        If the recompile fails, the package recovers (typically with a pre-built version)
-        and everything works.
-
-        通常会在一系列`gyp ERR!`消息后面看到一个`npm WARN`消息。忽略即可。
-        有些依赖包可能会尝试用`node-gyp`重新编译它自己。
-        如果重新编译失败了，这个包就会自行恢复(通常是下载一个预编译版本)，最终不会影响使用。
-
-        Just make sure there are no `npm ERR!` messages at the end of `npm install`.
-
-        只要确认在`npm install`输出的末尾没有`npm ERR!`消息就行了。
-
-  .l-verbose-section
-    :marked
-      #### Adding the libraries and packages we need with *npm*
-      #### 用*npm*添加需要的库和依赖包
-
-      Angular application developers rely on the _[npm](https://docs.npmjs.com)_
-      package manager to install the libraries and packages their apps require.
-      The Angular team recommends the starter-set of packages specified in the
-      `dependencies` and `devDependencies` sections.
-      See the [npm packages](guide/npm-packages.html) chapter for details.
-
-      Angular应用开发者依靠_[npm](https://docs.npmjs.com)_包管理器来安装应用所需的库和依赖包。
-      Angular开发组建议的那组初学者包是通过`dependencies`和`devDependencies`指定的。
-      要了解详情，参见[npm包](guide/npm-packages.html)一章。
-
-      #### Helpful scripts
-      #### 有用的脚本
-      We've included a number of npm scripts in our suggested `package.json` to handle common development tasks:
-
-      在推荐的这个`package.json`中，包含了几个npm脚本，用来处理常用的开发任务：
-    +makeJson('quickstart/ts/package.1.json',{ paths: 'scripts'}, 'package.json (脚本)')(format=".")
-=======
+
+
   :marked
     If the `typings` folder doesn't show up after running `npm install`, you'll need to install it manually with the command:
+    
+    如果在运行`npm install`之后没有出现`typings`目录，你就需要通过命令手动安装它：
 
   code-example(language="sh").
       npm run typings install
 
 :marked
   You're now ready to write some code!
+  
+  现在，你可以开始写代码了！
+  
 +ifDocsFor('ts')
   .l-main-section
   h1#ngmodule Step 2: Create your application
+  h1#ngmodule 步骤2：创建应用
   :marked
     You compose Angular applications into closely related blocks of functionality with
     [NgModules](guide/ngmodule.html). Angular itself is split into separate Angular Modules. This
     makes it possible for you to keep payload size small by only importing the parts of Angular
     that your application needs.
+    
+    我们用[NgModules](guide/ngmodule.html)把Angular应用组织成了一些功能相关的代码块。Angular本身也被拆成了一些独立的Angular模块。
+    这让你可以只导入你应用中所需的Angular部件，以得到较小的文件体积。
 
     Every Angular application has at least one module: the _root module_, named `AppModule` here.
->>>>>>> 23ff8aac
+    
+    每个Angular应用都至少有一个模块：_根模块_，在这里它叫做`AppModule`。
 
     **Create #{_an} #{_appDir} subfolder** off the project root directory:
-
-<<<<<<< HEAD
-      执行大多数npm脚本的方式都差不多：`npm run`后面跟着*脚本名*。
-      有些命令(比如`start`)不需要`run`关键字。
-
-      Here's what these scripts do:
-
-      这些脚本的用途如下：
-
-      * `npm start` - runs the compiler and a server  at the same time, both in "watch mode"
-
-      * `npm start` - 同时运行编译器和一个服务器，它们都工作在“监视模式”下。
-
-      * `npm run tsc` - runs the TypeScript compiler once
-
-      * `npm run tsc` - 运行一次TypeScript编译器
-
-      * `npm run tsc:w` - runs the TypeScript compiler in watch mode;
-      the process keeps running, awaiting changes to TypeScript files and recompiling when it sees them
-
-      * `npm run tsc:w` - 在“监视模式”下运行TypeScript编译器，进程持续运行，等待TypeScript文件的变化，一旦变化，就重新编译它们。
-
-      * `npm run lite` - runs the <a href="https://www.npmjs.com/package/lite-server" target="_blank">lite-server</a>,
-      a light-weight, static file server with excellent support for Angular apps that use routing
-
-      * `npm run lite` - 运行<a href="https://www.npmjs.com/package/lite-server" target="_blank">lite-server</a> —— 一个轻量级、静态的文件服务器，对使用路由的Angular应用提供了优秀的支持。
-
-      * `npm run typings` - runs the [*typings* tool](#{_typingsUri}) separately
-
-      * `npm run typings` - 单独运行[*typings*工具](#{_typingsUri})
-
-      * `npm run postinstall` - called by *npm* automatically *after* it successfully completes package installation.
-      This script installs the [TypeScript definition files](#{_typingsUri}) defined in `typings.json`
-
-      * `npm run postinstall` - 当*npm*安装完当前包时，它会被自动调用。这里的这个脚本会安装`typings.json`中定义的[TypeScript定义文件](#{_typingsUri})
-:marked
-  **We're all set.** Let's write some code.
-
-  **全部设置完了。** 来写点代码吧。
-
-.l-main-section#root-component  
-:marked
-  ## Step 2: Our first Angular component
-
-  ## 步骤2：第一个Angular组件
-
-  Let's create a folder to hold our application and add a super-simple Angular component.
-
-  创建一个文件夹，用于保存应用程序，并且添加一个超级简单的Angular组件。
-
-  **Create #{_an} #{_appDir} subfolder** off the project root directory:
-
-  在项目的根目录下**创建一个#{_appDir}子目录**：
-
-code-example.
-  mkdir #{_appDir}
-=======
+    
+    **在应用的根目录下创建一个#{_appDir}子目录：
+
   code-example.
     mkdir #{_appDir}
 
@@ -525,206 +319,10 @@
 
   Components are the basic building blocks of Angular applications. A component controls a portion
   of the screen&mdash;a *view*&mdash;through its associated template.
->>>>>>> 23ff8aac
 
 a#app-component
 p.
   #[b Create the component file]
-<<<<<<< HEAD
-  #[code #[+adjExPath('app/app.component.ts')]] (in this newly created directory) with the following content:
-p.
-  #[b 创建组件文件]
-  #[code #[+adjExPath('app/app.component.ts')]] (在新建的这个目录中)，内容如下：
-
-+makeExample('app/app.component.ts')
-
-.l-verbose-section
-  :marked
-    ### AppComponent is the root of the application
-    ### AppComponent是应用的根组件
-
-    Every Angular app has at least one **root component**, conventionally named `AppComponent`,
-    that hosts the client user experience.
-    Components are the basic building blocks of Angular applications.
-    A component controls a portion of the screen &mdash; a *view* &mdash; through its associated template.
-
-    每个Angular应用都至少有一个**根组件**，习惯上命名为`AppComponent`，它是放用户界面的容器。
-    组件是Angular应用程序中最基本的构造块儿。组件通过它所关联的模板，控制屏幕的一部分 —— 这就是 *视图* 。
-
-    This QuickStart has only one, extremely simple component.
-    But it has the essential structure of every component we'll ever write:
-
-    这个“快速起步”只有一个非常简单的组件，但麻雀虽小，五脏俱全 —— 它具备了将来写的组件的基本结构。
-
-    * One or more [import](#component-import)
-    statements to reference the things we need.
-    * 一个或多个[import](#component-import)语句来引入所需的文件。
-    * A [@Component #{_decorator}](#component-decorator)
-    that tells Angular what template to use and how to create the component.
-    * 一个[@Component #{_decoratorCn}](#component-decorator)
-    来告诉Angular，使用哪个模板，以及怎样创建这个组件。
-    * A [component class](#component-class)
-    that controls the appearance and behavior of a view through its template.
-    * 一个[组件类](#component-class)
-    来通过它的模板控制一个视图的外观和行为。
-
-  a#component-import
-  :marked
-    ### Import
-    ### 导入
-
-    Angular apps are modular. They consist of many files each dedicated to a purpose.
-    Angular itself is modular. It is a collection of library modules
-    each made up of several, related features that we'll use to build our application.
-
-    Angular应用都是模块化的。它们由很多职责明确的文件组成。
-    Angular本身也是模块化的。它包括一系列的库模块，这些模块包括了一系列相关的特性，以便拿来构建应用程序。
-
-    When we need something from a module or library, we import it.
-    Here we import the Angular 2 core so that our component code can have access to
-    the `@Component` #{_decorator}.
-
-    当需要一个模块中的某些东西时，引入(import)它。
-    在这里，我们导入了Angular 2核心库，以便组件代码访问`@Component` #{_decoratorCn}。
-  +makeExcerpt('app/app.component.ts', 'import')
-
-  h3#component-decorator @Component #{_decorator}
-  h3#component-decorator @Component #{_decoratorCn}
-  +ifDocsFor('ts')
-    :marked
-      `Component` is a *decorator function* that takes a *metadata object* as argument.
-      We apply this function to the component class by prefixing the function with the
-      **@** symbol and invoking it with a metadata object, just above the class.
-
-      `Component`是一个*装饰器函数*，它接受一个*元数据对象*作为参数。
-      通过给这个函数加上**@**前缀，并使用metadata对象调用它，可以把这个“函数调用”加到组件类的紧上方。
-  :marked
-    `@Component` is #{_a} *#{_decorator}* that allows us to associate *metadata* with the
-    component class.
-    The metadata tells Angular how to create and use this component.
-
-    `@Component` 是一个*#{_decoratorCn}*，它把*元数据*关联到组件类上。这些元数据会告诉Angular如何创建和使用组件类。
-
-  +makeExcerpt('app/app.component.ts', 'metadata')
-
-  block annotation-fields
-    :marked
-      This particular metadata object has two fields, a `selector` and a `template`.
-
-      这里的这个元数据对象有两个字段：一个`selector`，一个`template`。
-  :marked
-    The **selector** specifies a simple CSS selector for an HTML element that represents the component.
-
-    **selector**字段指定了一个简单的CSS选择器，用于指出放置此组件的HTML元素。
-
-    >The element for this component is named `my-app`.
-    Angular creates and displays an instance of our `AppComponent`
-    wherever it encounters a `my-app` element in the host HTML.
-
-    >在此组件中，这个元素被命名为`my-app`。
-    Angular创建和显示`AppComponent`组件的一个实例。
-    然后把它放在宿主页面的一个`my-app`元素中。
-
-    The **template** specifies the component's companion template,
-    written in an enhanced form of HTML that tells Angular how to render this component's view.
-
-    **template**字段指定了此组件的模板。
-    它用一种增强的HTML形式写成，用来告诉Angular如何渲染此组件的视图。
-
-    >Our template is a single line of HTML announcing "*My First Angular 2 App*".
-
-    >模板中只有一行HTML：“*My First Angular App*”。
-
-    >A more advanced template could contain data bindings to component properties
-    and might identify other application components which have their own templates.
-    These templates might identify yet other components.
-    In this way an Angular application becomes a tree of components.
-
-    >更高级的模板还可以包含到组件属性的数据绑定。还可以包含其它组件，这些组件还可以有自己的模板。
-    这些模板中还可以进一步包含其它组件。从这个意义上讲，一个Angular应用就是一棵组件树。
-
-  :marked
-    ### Component class
-    ### Component类
-    At the bottom of the file is an empty, do-nothing class named `AppComponent`.
-
-    文件的最底下，是一个空的，什么也不做的类，叫做`AppComponent`。
-  +makeExcerpt('app/app.component.ts', 'class')
-  :marked
-    When we're ready to build a substantive application,
-    we can expand this class with properties and application logic.
-    Our `AppComponent` class is empty because we don't need it to do anything in this QuickStart.
-
-    打算构建一个真实的应用时，通过添加属性和应用逻辑来扩展这个类。
-    但不需要在这个“快速起步”中做这些事，所以这里的`AppComponent`类是空的。
-  +ifDocsFor('ts')
-    :marked
-      We **export** `AppComponent` so that we can **import** it elsewhere in our application,
-      as we'll see when we create `app.module.ts`.
-
-      **导出**`AppComponent`，以便在应用的其它地方**导入**它 —— 比如创建`main.ts`时。
-      
-+ifDocsFor('ts')
-  .l-main-section#ngmodule
-  :marked
-    ## Step 3: Our own `app.module.ts`
-    ## 步骤3：创建`app.module.ts`
-
-    We compose Angular apps into closely related blocks of functionality with [Angular Modules](guide/ngmodule.html).
-    Every app requires at least one module, the _root module_, that we call `AppModule` by convention.
-    
-    我们把Angular应用通过[Angular模块](guide/ngmodule.html)组织成了一些功能紧密相关的代码块。
-    每个应用都至少需要一个模块（_根模块_），习惯上我们把它叫做`AppModule`。
-    
-  
-    Create the file `app/app.module.ts`  with the following content:
-    
-    用下列内容创建`app/app.module.ts` 文件：
-
-  +makeExample('app/app.module.ts')(format='.')
-  
-  .l-verbose-section
-    :marked
-      We're passing metadata to the `NgModule` decorator function:
-      
-      我们要把元数据传给`NgModule`装饰器函数：
-  
-      1. `imports` - the _other_ modules that export material we need in _this_ module. 
-      Almost every application's _root module_ should import the `BrowserModule`.
-      
-      1. `imports` - _其它_模块，用来导出当前模块所需的“素材”。
-      几乎每个应用的_根模块_都要导入`BrowserModule`模块。
-  
-      1. `declarations` - components and directives that belong to _this_ module.
-      
-      1. `declarations` - 从属于_当前_模块的组件和指令。
-  
-      1. `bootstrap` - identifies the _root component_ that Angular should _bootstrap_ when it starts the application. 
-      
-      1. `bootstrap` - 标记出_根组件_，在启动应用时，Angular应该通过它来进行_引导_。 
-  
-      We import our lone `app.component.ts` and add it to both the `declarations` and `bootstrap` arrays.
-      
-      我们单独导入了`app.component.ts`并把它添加到`declarations`和`bootstrap`数组中。
-  
-      ### Angular Modules import other modules
-      
-      ### Angular模块导入其它模块
-      
-      Notice that we also add the `BrowserModule` from `@angular/platform-browser` to the `imports` array. 
-      This is the Angular Module that contains all the needed Angular bits and pieces to run our app in the browser.
-      
-      注意，我们还把来自`@angular/platform-browser`的`BrowserModule`添加到了`imports`数组中。
-      该模块包含了要在浏览器中运行我们的应用时所需的一切。
-  
-      Angular itself is split into separate Angular Modules so we only need to import the ones we really use.
-      
-      Angular本身被拆分成了一组独立的模块，所以我们只要导入我们真正用到的那些就可以了。
-      
-      One of the most common ones is `FormsModule`, and soon we'll also see `RouterModule` and `HttpModule`. 
-      
-      最常用的模块之一是`FormsModule`以及我们即将看到的`RouterModule`和`HttpModule`。
-=======
   #[code #[+adjExPath('app/app.component.ts')]] with the following content:
 
 +makeExample('app/app.component.ts')
@@ -752,74 +350,25 @@
   declarations and bootstrap fields in the `NgModule` decorator:
 
 +makeExample('app/app.module.ts', null, title='app/app.module.ts')
->>>>>>> 23ff8aac
 
 .l-main-section
 h1#main Step !{step++}: Start up your application
 
-h2#main 步骤4: 添加#[code #[+adjExPath('main.ts')]]
-
 block create-main
   :marked
     Now you need to tell Angular to start up your application.
+    
+    现在，我们还需要做点什么来让Angular加载这个根组件。
 
     Create the file `app/main.ts` with the following content:
   
-    现在，我们还需要做点什么来让Angular加载这个根组件。
     添加一个新文件#[code #[+adjExPath('app/main.ts')]]，内容如下：
 
 +makeExample('app/main.ts')
 
-<<<<<<< HEAD
+
 - var _pBD_bootstrapModule = _docsFor == 'dart' ? _bootstrapModule : 'platformBrowserDynamic().bootstrapModule'
-.l-verbose-section
-  :marked
-    We import the two things we need to launch the application:
-
-    我们引入了两样东西来启动本应用：
-
-    1. Angular's browser `!{_platformBrowserDynamicVsBootStrap}` function
-    1. Angular的浏览器`!{_platformBrowserDynamicVsBootStrap}`函数
-    1. The application !{_moduleVsRootComp}, `!{_AppModuleVsAppComp}`.
-    1. 应用!{_moduleVsRootComp}, `!{_AppModuleVsAppComp}`。
-=======
->>>>>>> 23ff8aac
-
-- var _pBD_bootstrapModule = _docsFor == 'dart' ? _bootstrapModule : 'platformBrowserDynamic().bootstrapModule'
-
-<<<<<<< HEAD
-    然后，调用`bootstrap`函数，并且把`AppComponent`传进去。
-
-    ### Bootstrapping is platform-specific
-    
-    ### “启动”是平台相关的
-    
-    Notice that we import the `!{_platformBrowserDynamicVsBootStrap}` function from `#{_angular_browser_uri}`,
-    not `#{_angular_core_uri}`.
-    Bootstrapping isn't core because there isn't a single way to bootstrap the app.
-    True, most applications that run in a browser call the bootstrap function from
-    this library.
-
-    注意，我们是从`#{_angular_browser_uri}`中引入的`!{_platformBrowserDynamicVsBootStrap}`函数，而不是从`#{_angular_core_uri}`中。
-    “引导”不是核心的一部分，因为没有单一的途径来启动应用。诚然，大部分应用都是在浏览器中调用`bootstrap`函数的。
-
-    But it is possible to load a !{_moduleVsComp} in a different environment.
-    We might load it on a mobile device with [Apache Cordova](https://cordova.apache.org/) or [NativeScript](https://www.nativescript.org/).
-    We might wish to render the first page of our application on the server
-    to improve launch performance or facilitate
-    [SEO](http://www.google.com/webmasters/docs/search-engine-optimization-starter-guide.pdf).
-    These targets require a different kind of bootstrap function that we'd import from a different library.
-
-    但从其它环境中加载!{_moduleVsComp}也是可能的。
-    可能需要通过[Apache Cordova](https://cordova.apache.org/) 或 [NativeScript](https://www.nativescript.org/) 在移动设备中加载它。
-    可能希望在服务器中渲染第一个页面来提高启动效率或
-    让[SEO](http://static.googleusercontent.com/media/www.google.com/en//webmasters/docs/search-engine-optimization-starter-guide.pdf)更加容易。
-    要达成这些目标，我们需要从其它库中引入一个不同类型的`bootstrap`函数。
-
-    ### Why create separate *<span ngio-ex>main.ts</span>*<span if-docs="ts">, app module</span> and app component files?
-    
-    ### 为什么要创建独立的*<span ngio-ex>main.ts</span>*文件<span if-docs="ts">、应用模块</span>和应用组件文件？
-=======
+
 :marked
   This code initializes the platform that your application runs in, then uses the platform to
   bootstrap your `!{_AppModuleVsAppComp}`.
@@ -829,24 +378,10 @@
   App bootstrapping is a separate concern from<span if-docs="ts"> creating a module or</span>
   presenting a view. Testing the component is much easier if it doesn't also try to run the entire application.
 
->>>>>>> 23ff8aac
 
 .callout.is-helpful
   header Bootstrapping is platform-specific
 
-<<<<<<< HEAD
-    无论是<span ngio-ex>main.ts</span>还是组件的文件都非常小。
-    它只是一个“快速起步”而已。
-    我们本可以把这两个文件装进`app.component`文件来减少一点复杂度。
-
-    We'd rather demonstrate the proper way to structure an Angular application.
-    App bootstrapping is a separate concern from<span if-docs="ts"> creating a module or</span>
-    presenting a view.
-    Mixing concerns creates difficulties down the road.
-    We might launch the `!{_AppModuleVsAppComp}` in multiple environments with different bootstrappers.
-    Testing the component is much easier if it doesn't also try to run the entire application.
-    Let's make the small extra effort to do it *the right way*.
-=======
   :marked
     Because the QuickStart application runs directly in the browser, `main.ts` imports the
     `!{_platformBrowserDynamicVsBootStrap}` function from `#{_angular_browser_uri}`, not
@@ -854,7 +389,6 @@
     [Apache Cordova](https://cordova.apache.org/) or
     [NativeScript](https://www.nativescript.org/), using a bootstrap function that's specific
     to that platform.
->>>>>>> 23ff8aac
 
     但我们应该用正确的方式组织Angular应用的文件结构。
     启动App与展现视图是两个相互分离的关注点。
@@ -864,12 +398,7 @@
     让我们多花一点精力来用*“正确的方式”*实现它。
 
 .l-main-section
-<<<<<<< HEAD
-h2#index Step !{step++}: Add #[code index.html]
-h2#index 步骤5：添加#[code index.html]
-=======
 h1#index Step !{step++}: Define the web page that hosts the application
->>>>>>> 23ff8aac
 :marked
   In the *#{_indexHtmlDir}* folder,
   create an `index.html` file and paste the following lines into it:
@@ -878,196 +407,6 @@
 
 +makeExample('index.html')
 
-<<<<<<< HEAD
-.l-verbose-section
-  :marked
-    The `index.html` file defines the web page that hosts the application.
-
-    `index.html`是存放本应用的宿主页面。
-
-  +ifDocsFor('ts')
-    :marked
-      The noteworthy sections of HTML are:
-
-      这段儿HTML值得注意的有：
-
-      1. The JavaScript [libraries](#libraries)
-      1. JavaScript [库](#libraries)
-      2. Configuration file for [SystemJS](#systemjs), and a script
-         where we import and run the `app` module which refers to the `main` file that we just wrote.
-      2. 配置[SystemJS](#systemjs)，以便引入和运行刚才写的`main`文件。
-      3. The [`<my-app>`](#my-app) tag in the `<body>` which is *where our app lives!*
-      3. `<body>`中的[&lt;my-app>](#my-app)标签是*供应用程序“生活”的地方。*
-
-    :marked
-      ### Libraries
-      ### 库
-      We loaded the following scripts
-
-      我们加载下列脚本：
-    +makeExcerpt('index.html', 'libraries')
-    :marked
-      We begin with `core-js`'s ES2015/ES6 shim which monkey patches the global context (window) with essential features of ES2015 (ES6).
-      Next are the polyfills for Angular2, `zone.js` and `reflect-metadata`.
-      Then the [SystemJS](#systemjs) library for module loading.
-
-      首先引入es6-shim，它会给全局对象window打上补丁，使其支持ES2015(ES6)的必备特性。
-      然后是Angular 2的polyfills，以及`zone.js`和`reflect-metadata`。
-      然后是用于模块加载的[SystemJS](#systemjs)库。
-
-      We'll make different choices as we gain experience and
-      become more concerned about production qualities such as
-      load times and memory footprint.
-
-      等我们变得更有经验、更关心产品质量(如加载时间、内存足迹等)时，也可以做出不同的选择。
-    h3#systemjs SystemJS
-    :marked
-      QuickStart uses <a href="https://github.com/systemjs/systemjs" target="_blank">SystemJS</a>
-      to load application and library modules. [Earlier](#add-config-files) we
-      added the `systemjs.config.js` file to the project root.
-      There are alternatives that work just fine including the well-regarded
-      [webpack](guide/webpack.html).
-      SystemJS happens to be a good choice.
-      But we want to be clear that it was a *choice* and not a *preference*.
-
-      本“快速起步”使用<a href="https://github.com/systemjs/systemjs" target="_blank">SystemJS</a>来加载应用和库模块。
-      [以前](#add-config-files)我们曾把`systemjs.config.js`文件添加到项目的根目录。
-      还有另一些替代方案也能很好的工作，比如备受推崇的[webpack](guide/webpack.html)。
-      SystemJS是一个好的选择，但要清楚，它只是“选择之一”，而不是“首选项”。
-
-      All module loaders require configuration and all loader configuration
-      becomes complicated rather quickly as soon as the file structure diversifies and
-      we start thinking about building for production and performance.
-
-      所有loader(模块加载器)都需要配置，并且文件结构很快就会变得多样，
-      loader的配置也会变得复杂，那时候就要开始考虑产品构建和性能问题了。
-
-      We suggest becoming well-versed in the loader of your choice.
-      Learn more about SystemJS configuration
-      <a href="https://github.com/systemjs/systemjs/blob/master/docs/config-api.md" target="_blank">here</a>.
-
-      建议你要精通你所选的loader。
-      要学习如何配置SystemJS的更多知识，参见<a href="https://github.com/systemjs/systemjs/blob/master/docs/config-api.md" target="_blank">这里</a>。
-
-      With those cautions in mind, what are we doing in the
-      QuickStart [`systemjs.config.js` configuration file we added earlier](#config-files)?
-      First, we create a map to tell SystemJS where to look when we import some module.
-      Then, we register all our packages to SystemJS:
-      all the project dependencies and our application package, `app`.
-
-      把这些记在心里，再来看看加在“快速起步”中的[`systemjs.config.js`配置文件](#config-files)都做了什么。
-      首先，创建了一个映射表，来告诉SystemJS当想要引入某些模块的时候，该到哪里去找。
-      然后，把自己的所有包注册到SystemJS中：
-      项目的所有外部依赖，以及自己的应用包`app`。
-
-    .l-sub-section
-      :marked
-        Our QuickStart doesn't use all of the listed packages
-        but any substantial application will want many of them
-        and all of the listed packages are required by at least one of the documentation samples.
-
-        这份“快速起步”不会用到这里列出的所有依赖包，但是大量应用都会用到它们，而且本文档的范例中至少有一个用到了这里列出的所有依赖包。
-
-        There is no runtime harm in listing packages that we don't need as they will only be loaded when requested.
-
-        列出那些不需要的包也不会损害应用的运行期表现，因为只有被实际用到的包才会被加载。
-    :marked
-      The `app` package tells SystemJS what to do when it sees a request for a
-      module from the `app/` folder.
-
-      `app`包告诉SystemJS，当有人请求`app/`目录下的某个模块时，它应该怎么做。
-
-      Our QuickStart makes such requests when one of its
-      application TypeScript files has an import statement like this:
-
-      在“快速起步”中，当应用中的一个TypeScript文件有这样的一个导入语句时：
-    +makeExcerpt('app/main.ts', 'import')
-    :marked
-      Notice that the module name (after `from`) does not mention a filename extension.
-      In the configuration we tell SystemJS to default the extension to `js`, a JavaScript file.
-
-      注意，模块名(`from`后面)并不包含文件的扩展名。
-      `package:`配置项告诉SystemJS使用'js'扩展名，也就是加载一个JavaScript文件。
-
-      That makes sense because we transpile TypeScript to JavaScript
-      *before* running the application.
-
-      这是因为在运行应用程序*之前*会执行从TypeScript到JavaScript的转译(transpile)。
-    .l-sub-section
-      :marked
-        #### Transpiling in the browser
-        #### 在浏览器中转译
-        In the live example on plunker we transpile (AKA compile) to JavaScript in the browser
-        on the fly. _That's fine for a demo_.
-
-        在plunker上的在线例子中，我们在浏览器中随时转译(也可以叫编译)到JavaScript。对于演示来说，这足够了。
-
-        **Do not transpile in the browser during development or for production**.
-
-        **但不要开发环境或产品环境中使用浏览器中转译的方式**。
-
-        We strongly recommend transpiling (AKA compiling) to JavaScript during a build phase
-        before running the application for several reasons including:
-
-        强烈建议在运行应用之前的build阶段转译(编译)到JavaScript，理由包括：
-
-        * We see compiler warnings and errors that are hidden from us in the browser.
-
-        * 可以看到编译器的警告和错误，但浏览器中不行。
-
-        * Precompilation simplifies the module loading process and
-        it's much easier to diagnose problems when this is a separate, external step.
-
-        * 预编译简化了模块加载过程，而且当它成为分离、外部的步骤时，更容易诊断问题。
-
-        * Precompilation means a faster user experience because the browser doesn't waste time compiling.
-
-        * 预编译意味着更快的用户体验，因为浏览器不用浪费时间去编译了。
-
-        * We iterate development faster because we only recompile changed files.
-        We notice the difference as soon as the app grows beyond a handful of files.
-
-        * 迭代开发会更快，因为只需要重新编译那些有变化的文件。当应用程序快速膨胀成一大堆文件时，你会体验到这些差异。
-
-        * Precompilation fits into a continuous integration process of build, test, deploy.
-
-        * 预编译更适应CI(持续集成)过程：构建、测试、部署。
-
-    :marked
-      The `System.import` call tells SystemJS to import the `main` file
-      (`main.js` ... after transpiling `main.ts`, remember?);
-      `main` is where we tell Angular to launch the application.
-      We also catch and log launch errors to the console.
-
-      `System.import`调用告诉SystemJS引入`main`文件。(`main.js`，从`main.ts`转译而来的，还记得吧？)
-      `main`是让Angular启动应用的地方。
-      还会把启动过程中的错误捕获并记录到控制台中。
-
-      All other modules are loaded upon request
-      either by an import statement or by Angular itself.
-
-      在接下来的请求中，所有其它模块都会被加载 —— 不管是被import语句还是Angular自身。
-
-      ### *&lt;my-app&gt;*
-
-  a#my-app
-  :marked
-    When Angular calls the `!{_bootstrapModule}` function in <span ngio-ex>main.ts</span>,
-    it reads the `!{_AppModuleVsAppComp}` metadata<span if-docs="ts">, sees that 
-    `AppComponent` is the bootstrap component</span>,
-    finds the `my-app` selector, locates an element tag named `my-app`,
-    and renders our application's view between those tags.
-
-    当Angular在<span ngio-ex>main.ts</span>中调用`bootstrap`函数时，它读取`AppComponent`的元数据，
-    发现选择器是`my-app`，于是它定位到一个元素名为`my-app`的DOM元素，并且把应用加载到这个标签中。
-:marked
-  ### Add some style
-  ### 添加一些样式
-  Styles aren't essential but they're nice, and `index.html` assumes we have
-  a stylesheet called `styles.css`.
-
-  样式不是必备的，但是它让应用更漂亮。`index.html`假设有一个名叫`styles.css`的样式表。
-=======
 
 +ifDocsFor('ts')
 :marked
@@ -1088,13 +427,7 @@
 
   Create a `styles.css` file in the *#{_indexHtmlDir}* folder, and start styling,
   perhaps with the minimal styles shown below.
->>>>>>> 23ff8aac
-
-  Create a `styles.css` file in the *#{_indexHtmlDir}* folder and start styling, perhaps with the minimal
-  styles shown below.
-  
-  在*#{_indexHtmlDirCn}*目录下创建一个`styles.css`文件来加上样式，可能是像下面这样的最小化版本。
-  
+
 +makeExcerpt('styles.css (excerpt)', 'quickstart')
 
 .callout.is-helpful
@@ -1106,12 +439,7 @@
     [styles.css](https://github.com/angular/angular.io/blob/master/public/docs/_examples/styles.css)
 
 .l-main-section#build-and-run
-<<<<<<< HEAD
-h2 Step !{step++}: Build and run the app!
-h2 步骤6：构建并运行本应用！
-=======
 h1 Step !{step++}: Build and run the application
->>>>>>> 23ff8aac
 block run-app
   :marked
     Open a terminal window and enter this command:
@@ -1121,18 +449,6 @@
     npm start
 aside.is-right
   :marked
-<<<<<<< HEAD
-    That command runs two parallel node processes
-
-    这个命令运行两个并行的node进程
-    1. The TypeScript compiler in watch mode
-    1. TypeScript编译器，运行在监视(watch)模式
-    1. A static server called **lite-server** that loads `index.html` in a browser
-    and refreshes the browser when application files change
-    1. 一个名叫 **lite-server** 的静态服务器，它把`index.html`加载到浏览器中
-      这样，当应用的文件发生变化时，它会自动刷新浏览器。
-
-=======
     [Read more](https://github.com/angular/quickstart/blob/master/README.md#npm-scripts) about
     other useful npm scripts included in this example's `package.json`.
 
@@ -1141,65 +457,35 @@
   * The TypeScript compiler in watch mode.
   * A static file server called _lite-server_ that loads `index.html` in a browser
   and refreshes the browser when application files change.
->>>>>>> 23ff8aac
 
   In a few moments, a browser tab should open and display the following:
 
-    稍后，一个浏览器页标签就会打开并显示出来。
+  稍后，一个浏览器页标签就会打开并显示出来。
 
 figure.image-display
   img(src='/resources/images/devguide/quickstart/my-first-app.png' alt="Output of QuickStart app")
 
 
-  **干得好！**
-
 block build-app
   //- Nothing for ts.
 
 .l-main-section#make-changes
 h1 Step !{step++}: Make some live changes
 :marked
-<<<<<<< HEAD
-  ## Make some changes
-  
-  ## 做点改变
-
-  Try changing the message to "My SECOND Angular 2 app".
-
-  试着把消息内容改成“我的第二个Angular2应用”。
-=======
   Try changing the message in `app/app.component.ts` to "My SECOND Angular 2 App".
->>>>>>> 23ff8aac
 block server-watching
   :marked
     The TypeScript compiler and `lite-server` will detect your change, recompile the TypeScript into JavaScript,
     refresh the browser, and display your revised message.
 
 
-<<<<<<< HEAD
-    TypeScript编译器和`lite-server`都在监视。
-    它们会检测到文件的变化，重新把这个TypeScript文件编译成JavaScript文件，刷新浏览器，并且显示修改过的消息。
-    这就是我们开发应用程序的方式，多漂亮！
-
-    We close the terminal window when we're done to terminate both the compiler and the server.
-=======
     Close the terminal window when you're done to terminate both the compiler and the server.
->>>>>>> 23ff8aac
 
     当终止了编译器和服务器之后，可以关闭terminal窗口。
 .l-main-section
 h1#wrap-up Wrap up and next steps
 :marked
-<<<<<<< HEAD
-  # Wrap up
-  # 完工！
-
-  Our final project folder structure looks like this:
-
-  最终的项目目录结构是这样的：
-=======
   The final project folder structure looks like this:
->>>>>>> 23ff8aac
 block project-file-structure
   .filetree
     .file angular2-quickstart
@@ -1218,77 +504,11 @@
       .file tsconfig.json
       .file typings.json
 :marked
-<<<<<<< HEAD
-  Here are the file contents:
-
-  这里是这些文件的内容：
-
-block project-files
-  +makeTabs(`
-      quickstart/ts/app/app.component.ts,
-      quickstart/ts/app/app.module.ts,
-      quickstart/ts/app/main.ts,
-      quickstart/ts/index.html,
-      quickstart/ts/package.1.json,
-      quickstart/ts/tsconfig.1.json,
-      quickstart/ts/typings.1.json,
-      quickstart/ts/styles.css,
-      quickstart/ts/systemjs.config.1.js`
-    ,
-    ',,,,,,, quickstart,',
-    `app/app.component.ts,
-    app/app.module.ts,
-    app/main.ts,
-    index.html,
-    package.json,
-    tsconfig.json,
-    typings.json,
-    styles.css (excerpt),
-    systemjs.config.js`)
-=======
   To see the file contents, open the <live-example></live-example>.
->>>>>>> 23ff8aac
 
 .l-main-section
 :marked
   ## What next?
-<<<<<<< HEAD
-  ## 下一步做什么？
-
-  Our first application doesn't do much. It's basically "Hello, World" for Angular 2.
-
-  第一个应用没做什么，它只是Angular 2的“Hello, World”。
-
-  We kept it simple in our first pass: we wrote a little Angular component,
-  created a simple `index.html`, and launched with a
-  static file server. That's about all we'd expect to do for a "Hello, World" app.
-
-  为了让自己的Angular 2处女航保持简单：我们写了一个小的Angular组件，添加一些JavaScript库到`index.html`，并且启动一个静态文件服务器。
-  这就是通过“Hello, World”应用表现的一切。
-
-  **We have greater ambitions!**
-
-  **我们还有更宏伟的目标！**
-  
-+ifDocsFor('ts')
-  :marked
-    The good news is that the overhead of setup is (mostly) behind us.
-    We'll probably only touch the `package.json` to update libraries.
-    We'll likely open `index.html` only if we need to add a library or some css stylesheets.
-
-    好消息是：准备阶段(几乎)已经结束了。
-    将来可能只是修改`package.json`来升级依赖库。
-    如果需要添加一些库或一些css样式表，可以打开`index.html`。
-:marked
-  We're about to take the next step and build a small application that
-  demonstrates the great things we can build with Angular 2.
-
-  我们将要开始下一步：构建一个小型应用，以示范更多有意思的Angular 2特性。
-
-  Join us on the [Tour of Heroes Tutorial](./tutorial)!
-
-  来吧，开始我们的[英雄指南](./tutorial)！
-=======
   This first application doesn't do much. It's basically "Hello, World" for Angular 2.
 
   You wrote a little Angular component, created a simple `index.html`, and launched with a
@@ -1302,5 +522,4 @@
     stylesheets. You also won't need to revisit module loading again.
 :marked
   To take the next step and build a small application that demonstrates real features that you can
-  build with Angular, carry on to the [Tour of Heroes tutorial](./tutorial)!
->>>>>>> 23ff8aac
+  build with Angular, carry on to the [Tour of Heroes tutorial](./tutorial)!
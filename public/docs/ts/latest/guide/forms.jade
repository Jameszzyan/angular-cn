include ../_util-fns

:marked
  We’ve all used a form to log in, submit a help request, place an order, book a flight,
  schedule a meeting and perform countless other data entry tasks.
  Forms are the mainstay of business applications.

  我们全都用过表单来执行登录、求助、下单、预订机票、发起会议，以及不计其数的其它数据录入任务。
  表单是商业应用的主体。
  
  Any seasoned web developer can slap together an HTML form with all the right tags.
  It's more challenging to create a cohesive data entry experience that guides the
  user efficiently and effectively through the workflow behind the form.

  不管什么样的Web开发者，都能使用适当的标签“捏”出一个HTML。
  但是，要想做出一个优秀的表单，让它具有贴心的数据输入体验，以指导用户明晰、高效的通过表单完成背后的工作流程，这个挑战就大多了。
  
  *That* takes design skills that are, to be frank, well out of scope for this chapter.
  
  *这当中*所需要的设计技能，坦白讲，确实超出了本章的范围。

  It also takes framework support for
  **two-way data binding, change tracking, validation, and error handling**
  ... which we shall cover in this chapter on Angular forms.
  
  但是，它也需要框架支持，来实现**双向数据绑定、变更跟踪、有效性验证和错误处理**……
  这些Angular表单相关的内容，属于本章的范围。

  We will build a simple form from scratch, one step at a time. Along the way we'll learn how to
  
  我们将从零构建一个简单的表单，把它简化到一次一步。通过这种方式，我们将学到如何：

  - build an Angular form with a component and template
  
  - 使用组件和模板构建一个Angular表单

  - two-way data bind with `[(ngModel)]` syntax for reading and writing values to input controls
  
  - 使用`[(ngModel)]`语法实现双向数据绑定，以便于读取和写入输入控件的值

  - track the change state and validity of form controls using `ngModel` in combination with a form 
  
  - 结合表单来使用`ngModel`，能让我们跟踪状态的变化并对表单控件做验证

  - provide strong visual feedback using special CSS classes that track the state of the controls
  
  - 使用特殊的CSS类来跟踪控件状态，并提供强烈的视觉反馈

  - display validation errors to users and enable/disable form controls
  
  - 向用户显示有效性验证的错误提示，以及禁用/启用表单控件

  - use [template reference variables](./template-syntax.html#ref-vars) for sharing information among HTML elements

  - 通过模板引用变量，在控件之间共享信息
  
  Run the <live-example></live-example>.
  
  运行<live-example>在线例子</live-example>

.l-main-section
:marked
  ## Template-Driven Forms
  
  ## 模板驱动的表单

  Many of us will build forms by writing templates in the Angular [template syntax](./template-syntax.html) with
  the form-specific directives and techniques described in this chapter.
  
  我们大多数都可以使用表单特有的指令和本章所描述的技术，在模板中按照Angular[模板语法](./template-syntax.html)来构建表单。
  
.l-sub-section
  :marked
    That's not the only way to create a form but it's the way we'll cover in this chapter.
    
    这不是创建表单的唯一方式，但它是我们将在本章中使用的方式。(译注：Angular支持的另一种方式叫做模型驱动表单Model-Driven Forms)
    
:marked
  We can build almost any form we need with an Angular template &mdash; login forms, contact forms ... pretty much any business forms.
  We can lay out the controls creatively, bind them to data, specify validation rules and display validation errors,
  conditionally enable or disable specific controls, trigger built-in visual feedback, and much more.
  
  利用Angular模板，我们可以构建几乎所有表单 —— 登录表单、联系人表单…… 大量的各种商务表单。
  我们可以创造性的摆放各种控件、把它们绑定到数据、指定校验规则、显示校验错误、有条件的禁用/启用特定的控件、触发内置的视觉反馈等等，不胜枚举。

  It will be pretty easy because Angular handles many of the repetitive, boiler plate tasks we'd
  otherwise wrestle with ourselves.
  
  它的确很简单，这是因为Angular帮我们处理了大多数重复、单调的任务，这让我们可以不必亲自操刀、身陷其中。

  We'll discuss and learn to build the following template-driven form:
  
  我们将讨论和学习构建如下的“模板驱动”表单：

figure.image-display
  img(src="/resources/images/devguide/forms/hero-form-1.png" width="400px" alt="Clean Form")

:marked
  Here at the *Hero Employment Agency* we use this form to maintain personal information about the
  heroes in our stable. Every hero needs a job. It's our company mission to match the right hero with the right crisis!
  
  这里是*英雄管理局*，我们使用这个表单来维护候选英雄们的个人信息。每个英雄都需要一份工作。我们公司的任务就是让适当的英雄去解决他/她所擅长应对的危机！

  Two of the three fields on this form are required. Required fields have a green bar on the left to make them easy to spot.
  
  这个表单中的三个字段都是必填的。这些必填的字段在左侧会有一个绿色的竖条，让它们更容易看出来。

  If we delete the hero name, the form displays a validation error in an attention grabbing style:
  
  如果我们删除了英雄的名字，表单就会用一种引人注目的样式把验证错误显示出来。

figure.image-display
  img(src="/resources/images/devguide/forms/hero-form-2.png" width="400px" alt="无效！名字是必填项")

:marked
  Note that the submit button is disabled and the "required" bar to the left of the input control changed from green to red.
  
  注意，提交按钮被禁用了，而且输入控件左侧的“必填”条从绿色变为了红色。

.l-sub-section
  p We'll customize the colors and location of the "required" bar with standard CSS.
  
  p 我们将使用标准CSS来定制“必填”条的颜色和位置。

:marked
  We will build this form in the following sequence of small steps
  
  我们将按照一系列很小的步骤来构建此表单：

  1. Create the `Hero` model class
  
  1. 创建`Hero`模型类
  
  1. Create the component that controls the form
  
  1. 创建控制此表单的组件
  
  1. Create a template with the initial form layout
  
  1. 创建具有初始表单布局的模板
  
  1. Bind data properties to each form input control with the `ngModel` two-way data binding syntax
  
  1. 使用`ngModel`双向数据绑定语法把数据属性绑定到每个表单输入控件
  
  1. Add the `name` attribute to each form input control
  
  1. 往每个表单输入控件上添加`name`属性(Attribute)
  
  1. Add custom CSS to provide visual feedback
  
  1. 添加自定义CSS来提供视觉反馈
  
  1. Show and hide validation error messages
  
  1. 显示和隐藏有效性验证的错误信息
  
  1. Handle form submission with **ngSubmit**
  
  1. 使用**ngSubmit**处理表单提交
  
  1. Disable the form’s submit button until the form is valid
  
  1. 禁用此表单的提交按钮，直到表单变为有效

:marked
  ## Setup
<<<<<<< HEAD
  
  ## 搭建
  
  Create a new project folder (`angular2-forms`) and follow the steps in the [QuickStart](../quickstart.html).
  
  创建一个新的项目文件夹(`angular2-forms`)，并且完成[“快速起步”](../quickstart.html)中的步骤。
=======
  Create a new project folder (`angular-forms`) and follow the steps in the [QuickStart](../quickstart.html).
>>>>>>> c348e833

include ../_quickstart_repo
:marked
  ## Create the Hero Model Class
  
  ## 创建一个Hero模型类

  As users enter form data, we capture their changes and update an instance of a model.
  We can't layout the form until we know what the model looks like.
  
  当用户输入表单数据时，我们要捕获他们的变化，并更新到模型的一个实例中。
  除非我们知道模型里有什么，否则无法设计表单。

  A model can be as simple as a "property bag" that holds facts about a thing of application importance.
  That describes well our `Hero` class with its three required fields (`id`, `name`, `power`)
  and one optional field (`alterEgo`).
  
  最简单的模型就是一个“属性包”，用来存放应用中一件事物的事实。
  这里我们使用三个必备字段(`id`、`name`、`power`)，和一个可选字段(`alterEgo`，译注：中文含义：第二人格，比如X战警中的Jean/黑凤凰)。

  Create a new file in the app folder called `hero.ts` and give it the following class definition:
  
  在应用文件夹中创建一个`hero.ts`文件，并且写入下列类定义内容：

+makeExample('forms/ts/app/hero.ts', null, 'app/hero.ts')

:marked
  It's an anemic model with few requirements and no behavior. Perfect for our demo.
  
  这是一个少量需求和零行为的贫血模型。对我们的演示来说很完美。

  The TypeScript compiler generates a public field for each `public` constructor parameter and
  assigns the parameter’s value to that field automatically when we create new heroes.
  
  TypeScript编译器为构造函数中每个标为`public`的参数创建一个公有字段，并在创建新的英雄实例时，把参数值自动赋给这些公有字段。
  
  The `alterEgo` is optional and the constructor lets us omit it; note the (?) in `alterEgo?`.
  
  `alterEgo`是可选的，构造函数允许我们省略它，注意`alterEgo?`中的问号(?)。

  We can create a new hero like this:
  
  我们可以像这样创建一个新英雄：
code-example(format="").
  let myHero =  new Hero(42, 'SkyDog',
                         'Fetch any object at any distance',
                         'Leslie Rollover');
  console.log('My hero is called ' + myHero.name); // "My hero is called SkyDog"
:marked

.l-main-section
:marked
  ## Create a Form component
  
  ## 创建一个表单组件

  An Angular form has two parts: an HTML-based template and a code-based Component to handle data and user interactions.
  
  每个Angular表单分为两部分：一个基于HTML的模板，和一个基于代码的组件，它用来处理数据和用户交互。

  We begin with the Component because it states, in brief, what the Hero editor can do.
  
  我们从组件开始，是因为它能够简要说明英雄编辑器能做什么。

  Create a new file called `hero-form.component.ts` and give it the following definition:
  
  创建一个名叫`hero-form.component.ts`的文件，并且放进下列定义：

+makeExample('forms/ts/app/hero-form.component.ts', 'first', 'app/hero-form.component.ts')

:marked
  There’s nothing special about this component, nothing form-specific, nothing to distinguish it from any component we've written before.
  
  本组件没有什么特别的地方：没有表单相关的东西，也没有任何地方能把它和我们以前写过的那些组件区分开。

  Understanding this component requires only the Angular concepts we’ve learned in previous chapters
  
  只需要用到前面章节中已经学过的那些概念，就可以完全理解这个组件：

  1. We import the `Component` decorator from the Angular library as we usually do.
  
  1. 像往常一样，我们从Angular库中导入`Component`装饰器。

  1. We import the `Hero` model we just created.

  1. 导入刚刚创建的`Hero`模型

  1. The `@Component` selector value of "hero-form" means we can drop this form in a parent template with a `<hero-form>` tag.  
  
  1. `@Component`选择器"hero-form"表示我们可以通过一个`<hero-form>`标签，把此表单扔进父模板中。

  1. The `templateUrl` property points to a separate file for the template HTML called `hero-form.component.html`.
  
  1. `templateUrl`属性指向一个独立的HTML模板文件，名叫`hero-form.component.html`。

  1. We defined dummy data for `model` and `powers` as befits a demo.
  Down the road, we can inject a data service to get and save real data
  or perhaps expose these properties as [inputs and outputs](./template-syntax.html#inputs-outputs) for binding to a
  parent component. None of this concerns us now and these future changes won't affect our form.
  
  1. 我们为`model`和`powers`定义了供演示用的假数据。
  接下来，我们可以注入一个用于获取和保存真实数据的服务，
  或者把这些属性暴露为[输入与输出属性](./template-syntax.html#inputs-outputs)，以绑定到父组件上。
  我们目前不关心这些，因为将来这些变化不会影响到我们的表单。

  1. We threw in a `diagnostic` property at the end to return a JSON representation of our model.
  It'll help us see what we're doing during our development; we've left ourselves a cleanup note to discard it later.
  
  1. 我们在最后增加一个`diagnostic`属性，它返回这个模型的JSON形式。
  它会帮我们看清开发过程中发生的事，等最后做清理时我们会丢弃它。

  Why don't we write the template inline in the component file as we often do
  elsewhere in the Developer Guide?
  
  这次我们为什么不像在开发指南中的其它地方那样，以内联的方式把模板放到组件文件呢？

  There is no “right” answer for all occasions. We like inline templates when they are short.
  Most form templates won't be short. TypeScript and JavaScript files generally aren't the best place to
  write (or read) large stretches of HTML and few editors are much help with files that have a mix of HTML and code.
  We also like short files with a clear and obvious purpose like this one.
  
  没有什么答案在所有场合都总是“正确”的。当内联模板足够短的时候，我们更喜欢用它。
  但大多数的表单模板都不短。普遍来讲，TypeScript和JavaScript文件不是写大型HTML的好地方(也不好读)。
  而且没有几个编辑器能对混写的HTML和代码提供足够的帮助。
  我们还是喜欢写成像这个一样清晰明确的短文件。

  We made a good choice to put the HTML template elsewhere.
  We'll write that template in a moment. Before we do, we'll take a step back
  and revise the `app.module.ts` and `app.component.ts` to make use of our new `HeroFormComponent`.
  
  把HTML模板放在别处是一个好的选择。
  我们一会儿就去写那个模板。在这之前，我们先回来修改`app.module.ts`和`app.component.ts`文件，来让它用上我们新的`HeroFormComponent`组件。

.l-main-section
:marked
  ## Revise the *app.module.ts*
  
  ## 修改 *app.module.ts**

  `app.module.ts` defines the application's root module. In it we identify the external modules we'll use in our application
  and declare the components that belong to this module, such as our `HeroFormComponent`.
  
  `app.module.ts`定义了应用的根模块。在那里，我们指出了即将用到的外部模块，并且声明了属于本模块中的组件，比如`HeroFormComponent`。

  Because template-driven forms are in their own module, we need to add the `FormsModule` to the array of
  `imports` for our application module before we can use forms.
  
  因为模板驱动的表单有它们自己的模块，所以我们得把`FormsModule`添加到本应用的`imports`数组中，这样我们才能使用表单。

  Replace the contents of the "QuickStart" version with the following:
  
  把“快速起步”版的文件替换为如下内容：
  
+makeExample('forms/ts/app/app.module.ts', null, 'app/app.module.ts')

:marked
.l-sub-section
  :marked
    There are three changes:
    
    有三处更改：

    1. We import `FormsModule` and our new `HeroFormComponent`.
    
    1. 我们导入了`FormsModule`以及新组件`HeroFormComponent`。

    1. We add the `FormsModule` to the list of `imports` defined in the `ngModule` decorator. This gives our application
    access to all of the template-driven forms features, including `ngModel`.
    
    1. 我们把`FormsModule`添加到`ngModule`装饰器的`imports`列表中。这会让我们的应用能使用模板驱动表单的所有特性，包括`ngModel`。

    1. We add the `HeroFormComponent` to the list of `declarations` defined in the `ngModule` decorator. This makes
    the `HeroFormComponent` component visible throughout this module.
    
    1. 我们把`HeroFormComponent`添加到`ngModule`装饰器的`declarations`列表中。这让`HeroFormComponent`组件在本模块中随处都可访问。

.alert.is-important
  :marked
    If a component, directive, or pipe belongs to a module in the `imports` array, _DON'T_ declare it in the `declarations` array.
    If you wrote it and it should belong to this module, _DO_ declare it in the `declarations` array.
    
    如果一个组件、指令或管道出现在模块的`imports`数组中，就说明它是外来模块，_不要_再到`declarations`数组中声明它们。
    如果你自己写的它，并且它属于当前模块，_就要_把它声明在`declarations`数组中。

.l-main-section
:marked
  ## Revise the *app.component.ts*
  
  ## 修改*app.component.ts*文件

  `app.component.ts` is the application's root component. It will host our new `HeroFormComponent`.
  
  `app.component.ts`是本应用的根组件，我们的`HeroFormComponent`将被放在其中。

  Replace the contents of the "QuickStart" version with the following:
  
  把"快速起步"的版本内容替换成下列代码：
+makeExample('forms/ts/app/app.component.ts', null, 'app/app.component.ts')

:marked
.l-sub-section
  :marked
    There is only one changes:
    
    仅有的一处修改是：

    1. The `template` is simply the new element tag identified by the component's `selector` property.
    This will display the hero form when the application component is loaded.
    
    1. 直接把`template`的内容改成`HeroFormComponent`的`selector`属性中指定的新元素标签。
    于是当应用组件被加载时，将显示这个英雄表单。

.l-main-section
:marked
  ## Create an initial HTML Form Template
  
  ## 创建一个初始HTML表单模板

  Create a new template file called `hero-form.component.html` and give it the following definition:
  
  创建一个新的模板文件，命名为`hero-form.component.html`，并且填写如下内容：

+makeExample('forms/ts/app/hero-form.component.html', 'start', 'app/hero-form.component.html')

:marked
  That is plain old HTML 5. We're presenting two of the `Hero` fields, `name` and `alterEgo`, and
  opening them up for user input in input boxes.
  
  这只是一段普通的旧式HTML 5代码。这里出现了两个`Hero`字段，`name`和`alterEgo`，让用户可以在输入框中输入，修改他们。

  The *Name* `<input>` control has the HTML5 `required` attribute;
  the *Alter Ego* `<input>` control does not because `alterEgo` is optional.
  
  *Name*`<input>`控件具有HTML5的`required`属性；但 *Alter Ego* `<input>`控件没有，因为`alterEgo`字段是可选的。

  We've got a *Submit* button at the bottom with some classes on it for styling.
  
  我们在底部有一个*Submit*按钮，它有一些用来添加样式的CSS类。

  **We are not using Angular yet**. There are no bindings. No extra directives. Just layout.
  
  **我们还没有用到Angular**。没有绑定。没有额外的指令。只做了个布局。

  The `container`, `form-group`, `form-control`, and `btn` classes
  come from [Twitter Bootstrap](http://getbootstrap.com/css/). Purely cosmetic.
  We're using Bootstrap to gussy up our form.
  Hey, what's a form without a little style!
  
  `container`、`form-group`、`form-control`和`btn`类来自[Twitter Bootstrap](http://getbootstrap.com/css/)。纯粹是装饰。
  我们使用Bootstrap来打扮我们的表单。
  嘿，一点样式都没有的表单算个啥！

.callout.is-important
  header Angular Forms Do Not Require A Style Library
  
  header Angular表单不需要任何样式库
  
  :marked
    Angular makes no use of the `container`, `form-group`, `form-control`, and `btn` classes or
    the styles of any external library. Angular apps can use any CSS library
    ... or none at all.
    
    Angular不需要`container`、`form-group`、`form-control`和`btn`类，或者来自任何第三方库的任何样式，Angular应用可以使用任何CSS库 …… 或者啥都不用。

:marked
  Let's add the stylesheet.
  
  我们来添加样式表。

ol
  li Open a terminal window in the application root folder and enter the command:
  
  li 在应用的根目录下打开一个终端窗口，敲如下命令：
    code-example(language="html" escape="html").
      npm install bootstrap --save
  li Open <code>index.html</code> and add the following link to the <code>&lt;head></code>.
  
  li 打开<code>index.html</code>文件并且把下列链接添加到<code>&lt;head></code>中。
      +makeExample('forms/ts/index.html', 'bootstrap')(format=".")
      
:marked
.l-main-section
:marked
  ## Add Powers with ***ngFor**
  
  ## 用***ngFor***添加超能力
  
  Our hero may choose one super power from a fixed list of Agency-approved powers.
  We maintain that list internally (in `HeroFormComponent`).
  
  我们的英雄可以从由英雄管理局认证过的固定列表中选择一项超能力。
  我们先在`HeroFormComponent`中内部维护这个列表。

  We'll add a `select` to our
  form and bind the options to the `powers` list using `ngFor`,
  a technique we might have seen before in the [Displaying Data](./displaying-data.html) chapter.
  
  我们将添加一个`select`到表单中，并且用`ngFor`把`powers`列表绑定到`option`中。
  前面我们应该在[显示数据](./displaying-data.html)一章中见过`ngFor`。

  Add the following HTML *immediately below* the *Alter Ego* group.
  
  在*Alter Ego*的紧下方添加如下HTML：
  
+makeExample('forms/ts/app/hero-form.component.html', 'powers', 'app/hero-form.component.html (节选)')(format=".")

:marked
  We are repeating the `<options>` tag for each power in the list of Powers.
  The `p` template input variable is a different power in each iteration;
  we display its name using the interpolation syntax with the double-curly-braces.
  
  我们为列表中的每一项超能力渲染出一个`<option>`标签。
  模板输入变量`p`在每个迭代中都代表一个不同的超能力，我们使用双花括号插值表达式语法来显示它的名称。

<a id="ngModel"></a>
.l-main-section
:marked
  ## Two-way data binding with **ngModel**
  
  ## 使用**ngModel**进行双向数据绑定
  
  Running the app right now would be disappointing.
  
  如果立即运行此应用，你将会失望。

figure.image-display
  img(src="/resources/images/devguide/forms/hero-form-3.png" width="400px" alt="没有数据绑定的早期表单")
:marked
  We don't see hero data because we are not binding to the `Hero` yet.
  We know how to do that from earlier chapters.
  [Displaying Data](./displaying-data.html) taught us Property Binding.
  [User Input](./user-input.html) showed us how to listen for DOM events with an
  Event Binding and how to update a component property with the displayed value.
  
  我们没有看到英雄的数据，这是因为还没有绑定到`Hero`。
  从以前的章节中，我们知道该怎么解决。
  [显示数据](./displaying-data.html)教会我们属性绑定。
  [用户输入](./user-input.html)告诉我们如何通过事件绑定来监听DOM事件，以及如何用所显示的值更新组件的属性。

  Now we need to display, listen, and extract at the same time.
  
  现在，我们需要同时进行显示、监听和提取。

  We could use those techniques again in our form.
  Instead we'll introduce something new, the `[(ngModel)]` syntax, that
  makes binding our form to the model super-easy.
  
  虽然可以在表单中再次使用这些技术。
  但是，这里我们将引入一个新东西 —— `[(ngModel)]`语法，它使用一种超简单的方式把我们的表单绑定到模型。

  Find the `<input>` tag for the "Name" and update it like this
  
  找到“Name”对应的`<input>`标签，并且像这样修改它：

+makeExample('forms/ts/app/hero-form.component.html', 'ngModel-1','app/hero-form.component.html (节选)')(format=".")

.l-sub-section
  :marked
    We appended a diagnostic interpolation after the input tag
    so we can see what we're doing.
    We left ourselves a note to throw it away when we're done.
    
    我们在input标签后添加一个诊断用的插值表达式，以看清正在发生什么事。
    我们给自己留下了一个备注，提醒我们完成后移除它。
    

:marked
  Focus on the binding syntax: `[(ngModel)]="..."`.
  
  聚焦到绑定语法`[(ngModel)]="..."`上。

  If we ran the app right now and started typing in the *Name* input box,
  adding and deleting characters, we'd see them appearing and disappearing
  from the interpolated text.
  At some point it might look like this.
  
  如果我们现在运行这个应用，并且开始在*姓名*输入框中键入，添加和删除字符，我们将看到它们从插值结果中显示和消失。
  某一瞬间，它看起来可能是这样：
  
figure.image-display
  img(src="/resources/images/devguide/forms/ng-model-in-action.png" width="400px" alt="操作中的ngModel")
:marked
  The diagnostic is evidence that we really are flowing values from the input box to the model and
  back again. **That's two-way data binding!**
  
  诊断信息是一个证据，用来表明数据从输入框流动到模型，再反向流动回来的过程。**这就是双向数据绑定！** 

  Notice that we also added a `name` attribute to our `<input>` tag and set it to "name"
  which makes sense for the hero's name. Any unique value will do, but using a descriptive name is helpful.
  Defining a `name` attribute is a requirement when using `[(ngModel)]` in combination with a form.
  
  注意，我们还往`<input>`标签上添加了一个`name`属性(Attribute)并且把它设置为"name"，这表示英雄的名字。使用任何唯一的值都可以，但使用具有描述性的名字会更有帮助。
  当在表单中使用`[(ngModel)]`时，必须要定义`name`属性。

.l-sub-section
  :marked
    Internally Angular creates `FormControls` and registers them with an `NgForm` directive that Angular
    attached to the `<form>` tag. Each `FormControl` is registered under the name we assigned to the `name` attribute.
    We'll talk about `NgForm` [later in this chapter](#ngForm).

:marked
  Let's add similar `[(ngModel)]` bindings and `name` attributes to *Alter Ego* and *Hero Power*.
  We'll ditch the input box binding message
  and add a new binding at the top to the component's `diagnostic` property.
  Then we can confirm that two-way data binding works *for the entire Hero model*.
  
  让我们用类似的方式把`[(ngModel)]`绑定添加到*第二人格*和*超能力*属性。
  我们将抛弃输入框的绑定消息，并在组件顶部添加一个到`diagnostic`的新绑定。
  这样我们能确认双向数据绑定*在整个Hero模型上*都能正常工作了。

  After revision the core of our form should have three `[(ngModel)]` bindings and `name` attributes that
  look much like this:
  
  修改之后的表单，其核心是三个`[(ngModel)]`绑定，看起来像这样：

+makeExample('forms/ts/app/hero-form.component.html', 'ngModel-2', 'app/hero-form.component.html (节选)')

.l-sub-section
  :marked
    - Each input element has an `id` property that is used by the `label` element's `for` attribute
    to match the label to it's input control.

    - 每一个input元素都有一个`id`属性，它被`label`元素的`for`属性用来把标签匹配到对应的`input`。

    - Each input element has a `name` property that is required by Angular Forms to register the control with the form.

    - 每一个input元素都有一个`name`属性，Angular的表单模块需要使用它为表单注册控制器。
    
:marked
  If we ran the app right now and changed every Hero model property, the form might display like this:
  
  如果现在我们运行本应用，并且修改Hero模型的每一个属性，表单看起来像这样：
  
figure.image-display
  img(src="/resources/images/devguide/forms/ng-model-in-action-2.png" width="400px" alt="ngModel in super action")
:marked
  The diagnostic near the top of the form
  confirms that all of our changes are reflected in the model.
  
  表单顶部的诊断信息反映出了我们所做的一切更改。

  **Delete** the `{{diagnostic}}` binding at the top as it has served its purpose.
  
  表单顶部的`{{diagnostic}}`绑定表达式已经完成了它的使命，**删除**它。

.l-sub-section
  :marked
    ### Inside [(ngModel)]
    
    ### [(ngModel)]内幕
    
    *This section is an optional deep dive into [(ngModel)]. Not interested? Skip ahead!*
    
    *本节是对[(ngModel)]的深入剖析，它是可选的。不感兴趣？跳过它！*
    
    The punctuation in the binding syntax, <span style="font-family:courier"><b>[()]</b></span>, is a good clue to what's going on.
    
    绑定语法中的<span style="font-family:courier"><b>[()]</b></span>是一个很好的线索。

    In a Property Binding, a value flows from the model to a target property on screen.
    We identify that target property by surrounding its name in brackets, <span style="font-family:courier"><b>[]</b></span>.
    This is a one-way data binding **from the model to the view**.
    
    在属性绑定中，一个值从模型中传到屏幕上的目标属性。
    我们通过把名字括在方括号中来标记出目标属性，<span style="font-family:courier"><b>[]</b></span>。
    这是一个**从模型到视图**的单向数据绑定。

    In an Event Binding, we flow the value from the target property on screen to the model.
    We identify that target property by surrounding its name in parentheses, <span style="font-family:courier"><b>()</b></span>.
    This is a one-way data binding in the opposite direction **from the view to the model**.
    
    在事件绑定中，值从屏幕上的目标属性传到模型中。
    我们通过把名字括在圆括号中来标记出目标属性，<span style="font-family:courier"><b>()</b></span>。
    这是一个**从视图到模型**的反向单向数据绑定。

    No wonder Angular chose to combine the punctuation as <span style="font-family:courier"><b>[()]</b></span>
    to signify a two-way data binding and a **flow of data in both directions**.
    
    不出所料，Angular选择了组合标点 <span style="font-family:courier"><b>[()]</b></span> 来标记出双向数据绑定和双向数据流。

    In fact, we can break the `NgModel` binding into its two separate modes
    as we do in this re-write of the "Name" `<input>` binding:
    
    事实上，我们可以把`NgModel`绑定拆成两个独立的绑定，就像我们重写的“Name”`<input>`绑定一样：
    
  +makeExample('forms/ts/app/hero-form.component.html', 'ngModel-3','app/hero-form.component.html (节选)')(format=".")

  :marked
    <br>The Property Binding should feel familiar. The Event Binding might seem strange.
    
    <br>这个属性绑定看起来很眼熟，但事件绑定看起来有点怪。

    The `ngModelChange` is not an `<input>` element event.
    It is actually an event property of the `NgModel` directive.
    When Angular sees a binding target in the form <span style="font-family:courier">[(x)]</span>,
    it expects the `x` directive to have an `x` input property and an `xChange` output property.
    
    `ngModelChange`并不是`<input>`元素的事件。
    它实际上是一个来自`ngModel`指令的事件属性。
    当Angular在表单中看到一个<span style="font-family:courier">[(x)]</span>的绑定目标时，
    它会期待这个`x`指令有一个名为`x`的输入属性，和一个名为`xChange`的输出属性。

    The other oddity is the template expression, `model.name = $event`.
    We're used to seeing an `$event` object coming from a DOM event.
    The `ngModelChange` property doesn't produce a DOM event; it's an Angular `EventEmitter`
    property that returns the input box value when it fires &mdash; which is precisely what
    we should assign to the model's `name` property.
    
    模板表达式中的另一个古怪之处是`model.name = $event`。
    我们以前看到的`$event`变量是来自DOM事件的。
    但`ngModelChange`属性不会生成DOM事件 —— 它是一个Angular `EventEmitter`类型的属性，当它触发时，
    它返回的是输入框的值 —— 它恰好和我们希望赋给模型上`name`属性的值一样。

    Nice to know but is it practical? We almost always prefer `[(ngModel)]`.
    We might split the binding if we had to do something special in
    the event handling such as debounce or throttle the key strokes.
    
    很高兴知道这些，但是这样现实吗？实践上我们几乎总是优先使用`[(ngModel)]`形式的双向绑定。
    只有当我们不得不在事件处理函数中做一些特别的事情(比如合并或限制按键频率)时，才需要拆分出独立的事件处理函数。

    Learn more about `NgModel` and other template syntax in the
    [Template Syntax](./template-syntax.html) chapter.
    
    要学习关于`ngModel`和其它模板语法的更多知识，请参见
    [模板语法](./template-syntax.html)一章。

.l-main-section
:marked
  ## Track change-state and validity with **ngModel**
  
  ## 通过**ngModel**跟踪修改状态与有效性验证

  A form isn't just about data binding. We'd also like to know the state of the controls on our form.
  
  表单不仅是关于数据绑定的。我们还希望知道表单中各个控件的状态。

  Using `ngModel` in a form gives us more than just two way data binding. It also tells us if the user touched the control, if the value changed, or if the value became invalid.
  
  在表单中使用`ngModel`能让我们比仅使用双向数据绑定获得更多的控制权。它还会告诉我们很多信息：用户碰过此控件吗？它的值变化了吗？数据变得无效了吗？

  The *NgModel* directive doesn't just track state; it updates the control with special Angular CSS classes that reflect the state.
  We can leverage those class names to change the appearance of the
  control and make messages appear or disappear.
  
  *NgModel*指令不仅仅跟踪状态。它还使用三个CSS类来更新控件，以便反映当前状态。
  我们可以通过定制这些CSS类的样式来更改控件的外观，以及让消息被显示或隐藏。
  
table
  tr
    th 
      p State
      p 状态
    th 
      p Class if true
      p 为真时的CSS类
    th 
      p Class if false
      p 为假时的CSS类
  tr
    td 
      p Control has been visited
      p 控件已经被访问过
    td 
      p <code>ng-touched</code>
      p <code>ng-touched</code>
    td 
      p <code>ng-untouched</code>
  tr
    td 
      p Control's value has changed
      p 控件值已经变化
    td 
      p <code>ng-dirty</code>
      p <code>ng-dirty</code>
    td 
      p <code>ng-pristine</code>
      p <code>ng-pristine</code>
  tr
    td 
      p Control's value is valid
      p 控件值是有效的
    td 
      p <code>ng-valid</code>
      p <code>ng-valid</code>
    td 
      p <code>ng-invalid</code>
:marked
  Let's add a temporary [template reference variable](./template-syntax.html#ref-vars) named **spy**
  to the "Name" `<input>` tag and use the spy to display those classes.
  
  我们往姓名`<input>`标签上添加一个名叫**spy**的临时[模板引用变量](./template-syntax.html#local-vars)，然后用这个spy来显示它上面的所有css类。

+makeExample('forms/ts/app/hero-form.component.html', 'ngModelName-2','app/hero-form.component.html (excerpt)')(format=".")

:marked
  Now run the app and focus on the *Name* input box.
  Follow the next four steps *precisely*
  
  现在，运行本应用，并让*姓名*输入框获得焦点。
  然后严格按照下面四个步骤来做：

  1. Look but don't touch
  
  1. 查看输入框，但别碰它
  
  1. Click in the input box, then click outside the text input box
  
  1. 点击输入框，然后点击输入框外面
  
  1. Add slashes to the end of the name
  
  1. 在名字的末尾添加一个斜杠
  
  1. Erase the name
  
  1. 删除名字

  The actions and effects are as follows:
  
  动作和它对应的效果如下：
  
figure.image-display
  img(src="/resources/images/devguide/forms/control-state-transitions-anim.gif"  alt="控件状态转换")
:marked
  We should be able to see the following four sets of class names and their transitions:
  
  我们应该能看到下列四组类名以及它们的变迁：
  
figure.image-display
  img(src="/resources/images/devguide/forms/ng-control-class-changes.png" width="400px" alt="控件状态转换")

:marked
  The (`ng-valid` | `ng-invalid`) pair are most interesting to us. We want to send a
  strong visual signal when the data are invalid and we want to mark required fields.
  So we add custom CSS for visual feedback.
  
  (`ng-valid` | `ng-invalid`)这一对是我们最感兴趣的。当数据变得无效时，我们希望发出一个强力的视觉信号。我们还希望标记出必填字段。
  于是我们加入自定义CSS来提供视觉反馈。

  **Delete** the `#spy` template reference variable and `TODO` as they have served their purpose.
  
  也**删除**模板引用变量`#spy`以及`TODO`，因为它们已经完成了使命。

.l-main-section
:marked
  ## Add Custom CSS for Visual Feedback
  
  ## 添加自定义CSS，以提供视觉反馈
  
  We realize we can mark required fields and invalid data at the same time with a colored bar
  on the left of the input box:
  
  我们意识到，只要在输入框的左侧添加一个带颜色的竖条，就可以同时做到标记出必填字段和无效输入：

figure.image-display
  img(src="/resources/images/devguide/forms/validity-required-indicator.png" width="400px" alt="无效表单")

:marked
  We achieve this effect by adding two styles to a new `forms.css` file
  that we add to our project as a sibling to `index.html`.
  
  在新建的`forms.css`文件中，添加两个样式的定义就达到了预期效果。我们把这个文件添加到项目中，和`index.html`相邻。

+makeExample('forms/ts/forms.css',null,'forms.css')(format=".")
:marked
  These styles select for the two Angular validity classes and the HTML 5 "required" attribute.
  
  这些样式的选择器是这两个Angular有效性类和HTML5的“required” 属性。

  We update the `<head>` of the `index.html` to include this style sheet.
  
  我们更新`index.html`中的`<head>`标签来包含这个样式表。
  
+makeExample('forms/ts/index.html', 'styles', 'index.html (节选)')(format=".")
:marked
  ## Show and Hide Validation Error messages
  
  ## 显示和隐藏有效性校验的错误信息

  We can do better.
  
  我们能做的更好。

  The "Name" input box is required. Clearing it turns the bar red. That says *something* is wrong but we
  don't know *what* is wrong or what to do about it.
  We can leverage the `ng-invalid` class to reveal a helpful message.
  
  “Name”输入框是必填的，清空它会让左侧的条变红。这表示*某些东西*是错的，但我们不知道错在哪里，或者如何纠正。
  我们可以借助`ng-invalid`类来给出一个更有用的消息。

  Here's the way it should look when the user deletes the name:
  
  当用户删除姓名时，显示方式应该是这样的：
  
figure.image-display
  img(src="/resources/images/devguide/forms/name-required-error.png" width="400px" alt="必须填写姓名")

:marked
  To achieve this effect we extend the `<input>` tag with
  
  要达到这个效果，我们得通过下列方式扩展`<input>`标签：
  
  1. a [template reference variable](./template-syntax.html#ref-vars)
  
  1. 一个[模板引用变量](./template-syntax.html#ref-vars)
  
  1. the "*is required*" message in a nearby `<div>` which we'll display only if the control is invalid.
  
  1. 将“is required”的消息放在附近的一个`<div>`元素中，只有当控件无效时，我们才显示它。

  Here's how we do it for the *name* input box:
  
  下面是我们应该对*Name*输入框所要做的：
  
+makeExample('forms/ts/app/hero-form.component.html', 
  'name-with-error-msg', 
  'app/hero-form.component.html (节选)')(format=".")
:marked
  We need a template reference variable to access the input box's Angular control from within the template.
  Here we created a variable called `name` and gave it the value "ngModel".
  
  我们需要一个模板引用变量来访问模板中输入框的Angular控件。
  这里，我们创建了一个名叫`name`的变量，并且把它赋值为"ngModel"。
  
.l-sub-section
  :marked
    Why "ngModel"?
    A directive's [exportAs](../api/core/index/DirectiveMetadata-class.html#!#exportAs-anchor) property
    tells Angular how to link the reference variable to the directive.
    We set `name` to `ngModel` because the `ngModel` directive's `exportAs` property happens to be "ngModel".
    
    为什么是"ngModel"？
    指令的[exportAs](../api/core/index/DirectiveMetadata-class.html#!#exportAs)属性告诉Angular如何把模板引用变量链接到指令中。
    这里我们把`name`设置为`ngModel`就是因为`ngModel`指令的`exportAs`属性设置成了“ngModel”。

    Now we can control visibility of the "name" error message by binding properties of the `name` control to the message `<div>` element's `hidden` property.

    现在，通过把`div`元素的`hidden`属性绑定到`name`控件的属性，我们就可以控制“姓名”字段错误信息的可见性了。
    
+makeExample('forms/ts/app/hero-form.component.html', 
  'hidden-error-msg', 
  'app/hero-form.component.html (节选)')
:marked
  In this example, we hide the message when the control is valid or pristine; 
  pristine means the user hasn't changed the value since it was displayed in this form. 
  
  这个范例中，当控件是有效或全新(pristine)的时，我们要隐藏消息。“全新”意味着从它被显示在表单中开始，用户还从未修改过它的值。
  
  This user experience is the developer's choice. Some folks want to see the message at all times.
  If we ignore the `pristine` state, we would hide the message only when the value is valid.
  If we arrive in this component with a new (blank) hero or an invalid hero,
  we'll see the error message immediately, before we've done anything.
  
  这种用户体验取决于开发人员的选择。有些人会希望任何时候都显示这条消息。
  如果忽略了`pristine`状态，我们就会只在值有效时隐藏此消息。
  如果往这个组件中传入一个全新(空白)的英雄，或者一个无效的英雄，我们将立刻看到错误信息 —— 虽然我们还啥都没做。
   
  Some folks find that behavior disconcerting. They only want to see the message when the user makes an invalid change.
  Hiding the message while the control is "pristine" achieves that goal.
  We'll see the significance of this choice when we [add a new hero](#new-hero) to the form.
  
  有些人会为这种行为感到不安。他们希望只有在用户做出一个无效的更改时才显示这个消息。如果当控件是“全新”状态时也隐藏消息，就能达到这个目的。
  在往表单中[添加一个新英雄](#new-hero)时，我们将看到这种选择的重要性。

  The Hero *Alter Ego* is optional so we can leave that be.
  
  英雄的*第二人格*是可选项，所以我们不填它。

  Hero *Power* selection is required.
  We can add the same kind of error handling to the `<select>` if we  want
  but it's not imperative because the selection box already constrains the
  power to valid value.
  
  英雄的*超能力*选项是必填的。
  只要愿意，我们可以往`<select>`上添加相同的错误处理。
  但是这没有那么迫切，因为这个选择框已经足够把“超能力”约束成有效值了。
  
<a id="new-hero"></a>
<a id="reset"></a>
.l-main-section
:marked
  ## Add a hero and reset the form
  
  ## 添加一个英雄，并且重置表单
  
  We'd like to add a new hero in this form. 
  We place a "New Hero" button at the bottom of the form and bind its click event to a component method.
  
  我们希望在这个表单中添加一个新的英雄。
  我们在表单的底部放一个“新增英雄”按钮，并且把它的点击事件绑定到一个组件方法上。
  
+makeExample('forms/ts/app/hero-form.component.html', 
  'new-hero-button', 
  'app/hero-form.component.html (新增英雄按钮)')
:marked
+makeExample('forms/ts/app/hero-form.component.ts', 
  'new-hero-v1', 
  'app/hero-form.component.ts (新增英雄方法 - v1)')(format=".")
:marked
  Run the application again, click the *New Hero* button, and the form clears.
  The *required* bars to the left of the input box are red, indicating invalid `name` and `power` properties.
  That's understandable as these are required fields.
  The error messages are hidden because the form is pristine; we haven't changed anything yet.
  
  再次运行应用，点击*新增英雄*按钮，表单被清空了。
  输入框左侧的*必填项*竖条是红色的，表示`name`和`power`属性是无效的。
  对三个必填字段来说，这种方式清晰易懂。
  错误信息是隐藏的，这是因为表单还是全新的，我们还没有修改任何东西。
  
  Enter a name and click *New Hero* again.
  This time we see an error message! Why? We don't want that when we display a new (empty) hero.
  
  输入一个名字，并再次点击*新增英雄*按钮。
  这次，我们看到了错误信息！为什么？当我们显示一个新(空白)的英雄时，我们不希望如此。
  
  Inspecting the element in the browser tools reveals that the *name* input box is no longer pristine.
  Replacing the hero *did not restore the pristine state* of the control.
  
  使用浏览器工具审查这个元素就会发现，这个*name*输入框并不是全新的。
  更换了英雄*并不会重置控件的“全新”状态*。
  
.l-sub-section
  :marked
    Upon reflection, we realize that Angular cannot distinguish between
    replacing the entire hero and clearing the `name` property programmatically.
    Angular makes no assumptions and leaves the control in its current, dirty state.
    
    这反映出，在这种实现方式下，Angular没办法区分是替换了整个英雄数据还是用程序单独清除了`name`属性。
    Angular不能作出假设，因此只好让控件保留当前状态 —— 脏状态。
    
:marked
  We'll have to reset the form controls manually with a small trick.
  We add an `active` flag to the component, initialized to `true`. When we add a new hero,
  we toggle `active` false and then immediately back to true with a quick `setTimeout`.
  
  我们不得不使用一个小花招来重置表单控件。
  我们给组件添加一个`active`标记，把它初始化为`true`。当我们添加一个新的英雄时，它把`active`标记设置为`false`，
  然后通过一个快速的`setTimeout`函数迅速把它设置回`true`。
  
+makeExample('forms/ts/app/hero-form.component.ts', 
  'new-hero', 
  'app/hero-form.component.ts (新增英雄 - 最终版)')(format=".")
:marked
  Then we bind the form element to this `active` flag.
  
  然后，我们把form元素绑定到这个`active`标志上。
  
+makeExample('forms/ts/app/hero-form.component.html', 
  'form-active', 
  'app/hero-form.component.html (Form标签)')
:marked
  With `NgIf` bound to the `active` flag,
  clicking "New Hero" removes the form from the DOM and recreates it in a blink of an eye.
  The re-created form is in a pristine state. The error message is hidden.
  
  在通过`NgIf`绑定到`active`标志之后，点击“新增英雄”将从DOM中移除这个表单，并在一眨眼的功夫重建它。
  重新创建的表单处于“全新”状态。错误信息被隐藏了。
  
.l-sub-section
  :marked
    This is a temporary workaround while we await a proper form reset feature.
    
    这只是一个临时的变通方案，将来我们还会有一个更合适的方案来重置表单。
:marked

.l-main-section
:marked
  ## Submit the form with **ngSubmit**
  
  ## 通过**ngSubmit**来提交表单
  
  The user should be able to submit this form after filling it in.
  The Submit button at the bottom of the form
  does nothing on its own but it will
  trigger a form submit because of its type (`type="submit"`).
  
  在填表完成之后，用户还应该能提交这个表单。
  “提交”按钮位于表单的底部，它自己不会做任何事，但因为具有特殊的type值(`type="submit"`)，所以它会触发表单提交。

  A "form submit" is useless at the moment.
  To make it useful, we'll update the `<form>` tag with another Angular directive, `NgSubmit`,
  and bind it to the `HeroFormComponent.submit()` method with an  event binding
  
  仅仅触发“表单提交”在目前是没用的。
  要让它有用，我们还要用另一个Angular指令更新`<form>`标签 —— `NgSubmit`，
  并且通过事件绑定机制把它绑定到`HeroFormComponent.submit()`方法上。
  
+makeExample('forms/ts/app/hero-form.component.html', 'ngSubmit')(format=".")

:marked
  We slipped in something extra there at the end!  We defined a
  template reference variable, **`#heroForm`**, and initialized it with the value, "ngForm".
  
  最后，我们发现了一些额外的东西！我们定义了一个模板引用变量**`#heroForm`**，并且把它初始化为"ngForm"。

  The variable `heroForm` is now a reference to the `NgForm` directive that governs the form as a whole.
  
  这个`heroForm`变量现在引用的是`NgForm`指令，它代表的是表单的整体。
  
<a id="ngForm"></a>
.l-sub-section
  :marked
    ### The NgForm directive
    
    ### NgForm指令
    
    What `NgForm` directive? We didn't add an [NgForm](../api/common/index/NgForm-directive.html) directive!
    
    什么`NgForm`指令？我们没有添加过[NgForm](../api/common/index/NgForm-directive.html)指令啊！
    
    Angular did. Angular creates and attaches an `NgForm` directive to the `<form>` tag automatically.
    
    Angular替我们做了。Angular自动创建了`NgForm`指令，并且把它附加到`<form>`标签上。

    The `NgForm` directive supplements the `form` element with additional features.
    It holds the controls we created for the elements with `ngModel` directive and `name` attribute
    and monitors their properties including their validity.
    It also has its own `valid` property which is true only *if every contained
    control* is valid.
    
    `NgForm`指令为普通的`form`元素扩充了额外的特性。
    它持有我们通过`ngModel`指令和`name`属性为各个元素创建的那些控件类，并且监视它们的属性变化，包括有效性。
    它还有自己的`valid`属性，只有当*每一个被包含的控件*都有效时，它才有效。
    
:marked
  Later in the template we bind the button's `disabled` property to the form's over-all validity via
  the `heroForm` variable. Here's that bit of markup:
  
  模板中稍后的部分，通过`heroForm`变量，我们把按钮的`disabled`属性绑定到了表单的全员有效性。这里是那点HTML：
  
+makeExample('forms/ts/app/hero-form.component.html', 'submit-button')
:marked
  Re-run the application. The form opens in a valid state and the button is enabled.
  
  重新运行应用。表单打开时，状态是有效的，按钮是可用的。

  Now delete the *Name*. We violate the "name required" rule which
  is duly noted in our error message as before. And now the Submit button is also disabled.
  
  现在，删除*姓名*。我们违反了“必填姓名”规则，它还是像以前那样显示了错误信息来提醒我们。同时，“提交”按钮也被禁用了。
  

  Not impressed?  Think about it for a moment. What would we have to do to
  wire the button's enable/disabled state to the form's validity without Angular's help?
  
  没想明白？再想一会儿。如果没有Angular `NgForm`的帮助，我们又该怎么让按钮的禁用/启用状态和表单的有效性关联起来呢？

  For us, it was as simple as
  
  有了Angular，它就是这么简单：
  
  1. Define a template reference variable on the (enhanced) form element
  
  1. 定义一个模板引用变量，放在(强化过的)form元素上
  
  2. Reference that variable in a button some 50 lines away.
  
  2. 从50行之外的按钮上引用这个变量。

.l-main-section
:marked
  ## Toggle two form regions (extra credit)
  
  ## 切换两个表单区域(额外的荣誉)
  
  Submitting the form isn't terribly dramatic at the moment.
  
  现在就提交表单还不够激动人心。
  
.l-sub-section
  :marked
    An unsurprising observation for a demo. To be honest,
    jazzing it up won't teach us anything new about forms.
    But this is an opportunity to exercise some of our newly won
    binding skills.
    If you're not interested, you can skip to the chapter's conclusion
    and not miss a thing.
    
    对演示来说，这是一个平淡的收场。老实说，即使让它更出彩，也无法教给我们任何关于表单的新知识。
    但这是一个锻炼我们新学到的绑定技能的好机会。
    如果你不感兴趣，可以跳过本章的下面这部分，而不用担心错失任何东西。
    
:marked
  Let's do something more strikingly visual.
  Let's hide the data entry area and display something else.
  
  我们来实现一些更明显的视觉效果吧。
  隐藏掉数据输入框，并且显示一些别的东西。

  Start by wrapping the form in a `<div>` and bind
  its `hidden` property to the `HeroFormComponent.submitted` property.
  
  先把表单包裹进`<div>`中，并且把它的`hidden`属性绑定到`HeroFormComponent.submitted`属性上。

+makeExample('forms/ts/app/hero-form.component.html', 'edit-div', 'app/hero-form.component.html (节选)')(format=".")

:marked
  The main form is visible from the start because the
  the `submitted` property is false until we submit the form,
  as this fragment from the `HeroFormComponent` reminds us:
  
  主表单从一开始就是可见的，因为`submitted`属性是false，直到我们提交了这个表单。来自`HeroFormComponent`的代码片段告诉了我们这一点：

+makeExample('forms/ts/app/hero-form.component.ts', 'submitted')(format=".")

:marked
  When we click the Submit button, the `submitted` flag becomes true and the form disappears
  as planned.

  当我们点击提交按钮时，`submitted`标志会变成true，并且表单像预想中一样消失了。

  Now we need to show something else while the form is in the submitted state.
  Add the following block of HTML below the `<div>` wrapper we just wrote:
  
  现在，当表单处于已提交状态时，我们需要显示一些别的东西。
  在我们刚刚写的`<div>`包装下方，添加下列HTML块：
  
+makeExample('forms/ts/app/hero-form.component.html', 'submitted', 'app/hero-form.component.html (节选)')

:marked
  There's our hero again, displayed read-only with interpolation bindings.
  This slug of HTML only appears while the component is in the submitted state.
  
  我们的英雄又来了，它通过插值表达式绑定显示为只读内容。
  这一小段HTML只在组件处于已提交状态时才会显示。

  We added an Edit button whose click event is bound to an expression
  that clears the `submitted` flag.

  我们添加了一个“编辑”按钮，它的click事件被绑定到了一个表达式，它会清除`submitted`标志。
  
  When we click it, this block disappears and the editable form reappears.
  
  当我们点它时，这个只读块消失了，可编辑的表单重新出现了。

  That's as much drama as we can muster for now.
  
  现在，它比我们那个刚好够用的版本好玩多了。

.l-main-section
:marked
  ## Conclusion
  
  ## 结论

  The Angular form techniques discussed in this chapter take
  advantage of the following framework features to provide support for data modification, validation and more:
  
  本章讨论的Angular表单技术利用了下列框架特性来支持数据修改、验证和更多操作：

  - An Angular HTML form template.
  
  - Angular HTML表单模板。
  
  - A form component class with a `Component` decorator.
  
  - 带有`Component`装饰器的组件类。
  
  - The `ngSubmit` directive for handling the form submission.
  
  - 用来处理表单提交的`ngSubmit`指令。
  
  - Template reference variables such as `#heroForm`, `#name` and `#power`.
  
  - 模板引用变量，如`#heroForm`、`#name`和`#power`。
  
  - The `[(ngModel)]` syntax and a `name` attribute for two-way data binding, validation and change tracking. 
  
  - 用于双向数据绑定、数据验证和变化追踪的`[(ngModel)]`语法和`name`属性。
  
  - The reference variable’s `valid` property on input controls to check if a control is valid and show/hide error messages.
  
  - 指向input控件的引用变量上的`valid`属性，可用于检查控件是否有效、是否显示/隐藏错误信息。
  
  - Controlling the submit button's enabled state by binding to `NgForm` validity.
  
  - 通过绑定到`NgForm`的有效性状态，控制提交按钮的禁用状态。
  
  - Custom CSS classes that provide visual feedback to users about invalid controls.
  
  - 对无效控件，定制CSS类来给用户提供视觉反馈。

  Our final project folder structure should look like this:
  
  我们最终的项目目录结构看起来是这样：
  
.filetree
  .file angular-forms
  .children
    .file app
    .children
      .file app.component.ts
      .file app.module.ts
      .file hero.ts
      .file hero-form.component.html
      .file hero-form.component.ts
      .file main.ts
    .file node_modules ...
    .file typings ...
    .file index.html
    .file package.json
    .file tsconfig.json
    .file typings.json
:marked
  Here’s the final version of the source:
  
  这里是源码的最终版本：

+makeTabs(
  `forms/ts/app/hero-form.component.ts,
   forms/ts/app/hero-form.component.html,
   forms/ts/app/hero.ts,
   forms/ts/app/app.module.ts,
   forms/ts/app/app.component.ts,
   forms/ts/app/main.ts,
   forms/ts/index.html,
   forms/ts/forms.css`,
  'final, final,,,,,',
  `hero-form.component.ts,
   hero-form.component.html,
   hero.ts,
   app.module.ts,
   app.component.ts,
   main.ts,
   index.html,
   forms.css`)
:marked<|MERGE_RESOLUTION|>--- conflicted
+++ resolved
@@ -165,16 +165,12 @@
 
 :marked
   ## Setup
-<<<<<<< HEAD
   
   ## 搭建
   
-  Create a new project folder (`angular2-forms`) and follow the steps in the [QuickStart](../quickstart.html).
-  
-  创建一个新的项目文件夹(`angular2-forms`)，并且完成[“快速起步”](../quickstart.html)中的步骤。
-=======
   Create a new project folder (`angular-forms`) and follow the steps in the [QuickStart](../quickstart.html).
->>>>>>> c348e833
+  
+  创建一个新的项目文件夹(`angular-forms`)，并且完成[“快速起步”](../quickstart.html)中的步骤。
 
 include ../_quickstart_repo
 :marked

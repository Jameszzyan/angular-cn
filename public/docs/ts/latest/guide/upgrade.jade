--- conflicted
+++ resolved
@@ -2371,19 +2371,17 @@
   that use WebDriver's generic URL APIs instead. The first of these is
   the redirection spec:
 
-<<<<<<< HEAD
   同样，我们的测试代码中有两个Protractor API调用内部使用了`$location`。该服务没有了，
   我们就得把这些调用用一个WebDriver的通用URL API代替。第一个API是“重定向(redirect)”规约：
 
-+makeExample('upgrade-phonecat-3-final/e2e-spec.ts', 'redirect', 'e2e-tests/scenarios.ts')
-=======
 .alert.is-important
   :marked
     This guide is still in the process of being updated to RC5 and it's samples
     may not work correctly.
+    
+    本指南还在更新中，例子暂时不工作。
 
 //- +makeExample('upgrade-phonecat-3-final/e2e-spec.ts', 'redirect', 'e2e-tests/scenarios.ts')
->>>>>>> c348e833
 
 :marked
   And the second is the phone links spec:
@@ -2393,13 +2391,9 @@
     This guide is still in the process of being updated to RC5 and it's samples
     may not work correctly.
 
-<<<<<<< HEAD
-  第二个是“电话链接(phone links)”规约：
-
-+makeExample('upgrade-phonecat-3-final/e2e-spec.ts', 'links', 'e2e-tests/scenarios.ts')
-=======
+    第二个是“电话链接(phone links)”规约：
+
 //- +makeExample('upgrade-phonecat-3-final/e2e-spec.ts', 'links', 'e2e-tests/scenarios.ts')
->>>>>>> c348e833
 
 
 

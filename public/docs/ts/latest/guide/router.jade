--- conflicted
+++ resolved
@@ -464,7 +464,6 @@
       p.
         当HTML元素上或元素内的routerLink变为激活或非激活状态时，该指令为这个HTML元素添加或移除CSS类。
   tr
-<<<<<<< HEAD
     td 
       p <code>RouterState</code>
       
@@ -473,17 +472,10 @@
     td
       p.
         The current state of the router including a tree of the currently activated
-        activated routes in our application along with the URL query params, fragment
+        routes in our application along with the URL query params, fragment
         and convenience methods for traversing the route tree.
       p.
         路由器的当前状态包含了一棵由程序中激活的路由构成的树。它包含URL查询参数、片段和用于遍历路由树的快捷方法。
-=======
-    td <code>RouterState</code>
-    td.
-      The current state of the router including a tree of the currently activated
-      routes in our application along with the URL query params, fragment
-      and convenience methods for traversing the route tree.
->>>>>>> fc1a9a60
   tr
     td 
       p <code><i>Link Parameters Array</i></code>

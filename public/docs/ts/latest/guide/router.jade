--- conflicted
+++ resolved
@@ -229,17 +229,13 @@
     We pass the configuration array to the `provideRouter()` function which returns
     (among other things) a configured *Router* [service provider](dependency-injection.html#!#injector-providers).
 
-<<<<<<< HEAD
     我们将把这份配置数组传给`provideRouter()`函数，它返回一个经过配置的*Router*[服务提供商](dependency-injection.html#!#injector-providers)（以及别的东西）。
 
-    Finally, we export this provider in the `APP_ROUTER_PROVIDERS` array
-=======
     Finally, we export this provider in the `appRouterProviders` array
->>>>>>> 08d051d2
     so we can simplify registration of router dependencies later in `main.ts`.
     We don't have any other providers to register right now. But we will.
 
-    最后，我们通过`APP_ROUTER_PROVIDERS`数组导出这个提供商，以便我们以后将来在`main.ts`中简单的注册路由器依赖。
+    最后，我们通过`appRouterProviders`数组导出这个提供商，以便我们以后将来在`main.ts`中简单的注册路由器依赖。
     目前我们还没有注册任何别的提供商，但很快就会这么做了！
 
 :marked
@@ -745,17 +741,13 @@
   Our first configuration defines an array of two routes with simple paths leading to the
   `CrisisListComponent` and `HeroListComponent` components.
 
-<<<<<<< HEAD
   我们的第一个配置中定义了由两个路由构成的数组，它们分别通过路径(path)导航到了`CrisisListComponent`和`HeroListComponent`组件。
 
-  Each definition translates to a [Route](../api/router/index/Route-class.html) object which has a
-=======
   Each definition translates to a [Route](../api/router/index/Route-interface.html) object which has a
->>>>>>> 08d051d2
   `path`, the URL path segment for this route, and a
   `component`, the component associated with this route.
 
-  每个定义都被翻译成了一个[Route](../api/router/index/Route-class.html)对象。该对象有一个`path`字段，表示该路由中的URL路径部分，和一个`component`字段，表示与该路由相关联的组件。
+  每个定义都被翻译成了一个[Route](../api/router/index/Route-interface.html)对象。该对象有一个`path`字段，表示该路由中的URL路径部分，和一个`component`字段，表示与该路由相关联的组件。
 
   The router draws upon its registry of such route definitions when the browser URL changes
   or when our code tells the router to navigate along a route path.
@@ -790,17 +782,13 @@
 :marked
   We add the `provideRouter` array to an `appRouterProviders` array and export it.
 
-<<<<<<< HEAD
   我们把`provideRouter`数组加进一个`APP_ROUTER_PROVIDERS`数组，并导出它。
 
-  We could add *additional* service providers to `APP_ROUTER_PROVIDERS` &mdash;
-=======
   We could add *additional* service providers to `appRouterProviders` &mdash;
->>>>>>> 08d051d2
   providers that are specific to our routing configuration.
   We don't have any yet. We will have some later in this chapter.
 
-  我们还可以往`APP_ROUTER_PROVIDERS`中添加一些*额外的*提供商，这取决于路由的具体配置。
+  我们还可以往`appRouterProviders`中添加一些*额外的*提供商，这取决于路由的具体配置。
   虽然目前还一个都没有呢，不过稍后就会看到了。
 
 .l-sub-section
@@ -818,17 +806,13 @@
   Our app launches from the `main.ts` file in the `/app` folder.
   It's short and not much different from the default `main.ts`.
 
-<<<<<<< HEAD
   本应用的启动点位于`/app`目录下的`main.ts`文件中。
   这个文件很短，并且和默认的`main.ts`没有什么不同。
 
-  The important difference: we import the `APP_ROUTER_PROVIDERS` array
-=======
   The important difference: we import the `appRouterProviders` array
->>>>>>> 08d051d2
   and pass it as the second parameter of the `bootstrap` function.
 
-  最重要的不同点是：这里我们导入了`APP_ROUTER_PROVIDERS`数组，并且把它作为第二个参数传给了`bootstrap`函数。
+  最重要的不同点是：这里我们导入了`appRouterProviders`数组，并且把它作为第二个参数传给了`bootstrap`函数。
 
 +makeExample('router/ts/app/main.1.ts','all', 'main.ts')(format=".")
 
@@ -2373,14 +2357,10 @@
 +makeExample('router/ts/app/crisis-center/crisis-center.routes.4.ts', '', 'crisis-center.routes.ts')
 
 :marked
-<<<<<<< HEAD
-  We also need to add the `Guard` to our main `APP_ROUTER_PROVIDERS` so the `Router` can inject it during the navigation process.
-
-  我们还要把这个`Guard`添加到主文件的`APP_ROUTER_PROVIDERS`中去，以便`Router`可以在导航过程中注入它。
-
-=======
   We also need to add the `Guard` to our main `appRouterProviders` so the `Router` can inject it during the navigation process.
->>>>>>> 08d051d2
+
+  我们还要把这个`Guard`添加到主文件的`appRouterProviders`中去，以便`Router`可以在导航过程中注入它。
+  
 +makeExample('router/ts/app/app.routes.ts', '', 'app.routes.ts')
 
 :marked

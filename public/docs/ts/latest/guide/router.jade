--- conflicted
+++ resolved
@@ -88,13 +88,13 @@
   * 在用户点击绑定到数据的[RouterLink](#router-link)时进行导航
 
   * navigating under [program control](#navigate)
-<<<<<<< HEAD
 
   * 在[程序的控制下](#navigate)进行导航
 
-=======
   * toggling css classes for the [active router link](#router-link-active)
->>>>>>> 66984d5f
+  
+  * 利用[`router-link-active`指令]切换CSS类(#router-link-active)
+  
   * embedding critical information in the URL with [route parameters](#route-parameters)
 
   * 用[路由参数](#route-parameters)把重要信息嵌入URL
@@ -112,24 +112,25 @@
   * 借助[守卫函数](#guards)确认或取消导航
 
     * [CanActivate](#can-activate-guard) to prevent navigation to a route
-<<<<<<< HEAD
 
     * 用[CanActivate](#can-activate-guard)阻止进入某路由的导航
     
-    * [CanDeactivate](#can-deactivate-deactivate) to prevent navigation away from the current route
-
-    * 用[CanDeactivate](#can-deactivate-deactivate)阻止离开当前路由的导航
+    * [CanDeactivate](#can-deactivate-guard) to prevent navigation away from the current route
+
+    * 用[CanDeactivate](#can-deactivate-guard)阻止离开当前路由的导航
 
   * passing optional information in [query parameters](#query-parameters)
 
   * 用[查询参数](#query-parameters)传入可选信息
   
-=======
-    * [CanDeactivate](#can-deactivate-guard) to prevent navigation away from the current route
-  * passing optional information in [query parameters](#query-parameters)
   * persisting information across routes with [global query parameters](#global-query-parameters)
+  
+  * 使用[全局查询参数](#global-query-parameters)在各路由之间持久化信息
+  
   * jumping to anchor elements using a [fragment](#fragment)
->>>>>>> 66984d5f
+  
+  * 使用[fragment](#fragment)跳转到其它元素
+  
   * choosing the "HTML5" or "hash" [URL style](#browser-url-styles)
 
   * 选择"HTML5"或"hash"[URL风格](#browser-url-styles)
@@ -207,17 +208,13 @@
   A router has no routes until we configure it.
   The preferred way is to bootstrap our application with an array of routes using the **`provideRouter`** function.
 
-<<<<<<< HEAD
   需要先配置路由器，才会有路由信息。
   首选方案是用带有“路由数组”的**`provideRouter`**工厂函数（`[provideRouter(routes)]`）来启动此应用。
 
-  In the following example, we configure our application with three route definitions.
-
-  在下面的例子中，我们用三个路由定义配置了本应用的路由器。
-
-=======
   In the following example, we configure our application with four route definitions.
->>>>>>> 66984d5f
+
+  在下面的例子中，我们用四个路由定义配置了本应用的路由器。
+
 +makeExample('router/ts/app/app.routes.1.ts','route-config','app/app.routes.ts')(format='.')
 
 .l-sub-section
@@ -239,13 +236,13 @@
     will use that value to find and present the hero whose `id` is 42.
     We'll learn more about route parameters later in this chapter.
 
-<<<<<<< HEAD
     第三个路由中的`:id`是一个路由参数的令牌(Token)。比如`/hero/42`这个URL中，“42”就是`id`参数的值。此URL对应的`HeroDetailComponent`组件将据此查找和展现`id`为42的英雄。在本章中稍后的部分，我们将会学习关于路由参数的更多知识。
-=======
+
     The `**` in the fourth route denotes a **wildcard** path for our route. The router will match this route
     if the URL requested doesn't match any paths for routes defined in our configuration. This is useful for
     displaying a 404 page or redirecting to another route.
->>>>>>> 66984d5f
+    
+    第四个路由中的`**`代表该路由是一个**通配符**路径。如果当前URL无法匹配上我们配置过的任何一个路由中的路径，路由器就会匹配上这一个。当需要显示404页面或者重定向到其它路由时，该特性非常有用。
 
     We pass the configuration array to the `provideRouter()` function which returns
     (among other things) a configured *Router* [service provider](dependency-injection.html#!#injector-providers).
@@ -291,27 +288,26 @@
   But most of the time we navigate as a result of some user action such as the click of
   an anchor tag.
 
-<<<<<<< HEAD
   现在，我们已经有了配置好的一些路由，还找到了渲染它们的地方，但又该如何导航到它呢？固然，从浏览器的地址栏直接输入URL也能做到，但是大多数情况下，导航是某些用户操作的结果，比如点击一个A标签。
 
-  We add a **`RouterLink`** directive to the anchor tag and bind it to a template expression that
-  returns an array of route link parameters (the **link parameters array**). The router ultimately resolves that array
-  into a URL and a component view.
-
-  我们把一个**`RouterLink`**指令添加到这个A标签上，并把该指令绑定到一个能返回路由链接数组（**链接参数数组**）的模板表达式上。
-  路由器最终会把此数组解析成一个URL和一个组件视图。
-=======
   We add a **`RouterLink`** directive to the anchor tag. Since
   we know our link doesn't contain any dynamic information, we can use a one-time binding to our route *path*.
+  
+  我们往A标签上添加了**`RouterLink`**指令。由于我们知道链接中不包含任何动态信息，因此我们使用一次性绑定的方式把它绑定到我们路由中的*path*值。
 
   If our `RouterLink` needed to be more dynamic we could bind to a template expression that
   returns an array of route link parameters (the **link parameters array**). The router ultimately resolves that array
   into a URL and a component view.
 
+  如果`RouterLink`需要动态信息，我们就可以把它绑定到一个能返回路由链接数组（**链接参数数组**）的模板表达式上。
+  路由器最终会把此数组解析成一个URL和一个组件视图。
+
   We also add a **`RouterLinkActive`** directive to each anchor tag to add or remove CSS classes to the
   element when the associated *RouterLink* becomes active. The directive can be added directly on the element
   or on its parent element.
->>>>>>> 66984d5f
+  
+  我们还往每个A标签上添加了一个**`RouterLinkActive`**指令，用于在相关的*RouterLink*被激活时为所在元素添加或移除CSS类。
+  该指令可以直接添加到该元素上，也可以添加到其父元素上。
 
   We see such bindings in the following `AppComponent` template:
 
@@ -326,32 +322,40 @@
    We bind each `RouterLink` to a string containing the path of a route.
    '/crisis-center' and '/heroes' are the paths of the `Routes` we configured above.
 
-<<<<<<< HEAD
    我们用`RouterLink`指令添加了两个A标签。每个`RouterLink`都绑定到了一个包含路由路径的数组上。
    '/crisis-center'和'/heroes'都是我们前面配置过的`Routes`中的路径。
 
-   We'll learn to write more complex link expressions &mdash; and why they are arrays &mdash;
-   [later](#link-parameters-array) in the chapter.
-
-   在本章的[后面](#link-parameters-array)，我们还将学到如何写更复杂的链接表达式，以及了解它们为什么是数组。
-=======
    We'll learn to write link expressions &mdash; and why they are arrays &mdash;
    [later](#link-parameters-array) in the chapter.
+
+   在本章的[后面](#link-parameters-array)，我们还将学到如何写链接表达式，以及了解它们为什么是数组。
 
    We define `active` as the CSS class we want toggled to each `RouterLink` when they become
    the current route using the `RouterLinkActive ` directive. We could add multiple classes to
    the `RouterLink` if we so desired.
+   
+   利用`RouterLinkActive`指令，我们把`active`作为当路由被激活时为`RouterLink`切换的CSS类。
+   必要时，还可以为`RouterLink`添加多个类。
+   
 :marked
   ### Router State
+  
+  ### 路由器状态
+  
   After the end of each successful navigation lifecycle, the router builds a tree of `ActivatedRoute`s,
   which make up the current state of the router. We can access the current `RouterState` from anywhere in our
   application using the `Router` service and the `routerState` property.
+  
+  在导航时的每个生命周期成功完成时，路由器会构建出一个`ActivatedRoute`组成的树，它表示路由器的当前状态。
+  我们可以在应用中的任何地方用`Router`服务及其`routerState`属性来访问当前的`RouterState`值。
 
   The router state provides us with methods to traverse up and down the route tree from any activated route
   to get information we may need from parent, child and sibling routes. It also contains the URL *fragment*
   and *query parameters* which are **global** to all routes. We'll use the `RouterState` to access
   [Query Parameters](#query-parameters).
->>>>>>> 66984d5f
+  
+  路由器状态为我们提供了从任意激活路由开始向上或向下遍历路由树的一种方式，以获得关于父、子、兄弟路由的信息。它还包含了URL*片段（Fragment）*和
+  *查询参数*等所有路由都能访问的**全局**信息。以后我们还将使用`RouterState`来访问[查询参数](#query-parameters)。
 
 :marked
   ### Let's summarize
@@ -432,7 +436,6 @@
       p 该指令（<code>&lt;router-outlet></code>）用来标记出路由器该在哪里显示视图。
 
   tr
-<<<<<<< HEAD
     td 
       p <code>RouterLink</code>
 
@@ -444,26 +447,35 @@
         a route. Clicking an anchor tag with a <code>routerLink</code> directive
         that is bound to a <i>Link Parameters Array</i> triggers a navigation.
 
-      p 该指令用来把一个可点击的HTML元素绑定到路由。点击带有绑定了<i>链接参数数组</i>的<code>routerLink</code>指令的A标签就会触发一次导航。
-
-=======
-    td <code>RouterLink</code>
-    td.
-      The directive for binding a clickable HTML element to
-      a route. Clicking an anchor tag with a <code>routerLink</code> directive
-      that is bound to a <i>string</i> or a <i>Link Parameters Array</i> triggers a navigation.
+      p. 
+        该指令用来把一个可点击的HTML元素绑定到路由。
+        点击带有绑定到<i>字符串</i>或<i>链接参数数组</i>的<code>routerLink</code>指令的A标签就会触发一次导航。
+
   tr
-    td <code>RouterLinkActive</code>
-    td.
-      The directive for adding/removing classes from an HTML element when an associated
-      routerLink contained on or inside the element becomes active/inactive.
+    td 
+      p <code>RouterLinkActive</code>
+      
+      p <code>RouterLinkActive</code>（活动路由链接）
+      
+    td
+      p.
+        The directive for adding/removing classes from an HTML element when an associated
+        routerLink contained on or inside the element becomes active/inactive.
+      p.
+        TODO: 翻译完。当HTML元素的相关routerLink。
   tr
-    td <code>RouterState</code>
-    td.
-      The current state of the router including a tree of the currently activated
-      activated routes in our application along with the URL query params, fragment
-      and convenience methods for traversing the route tree.
->>>>>>> 66984d5f
+    td 
+      p <code>RouterState</code>
+      
+      p <code>RouterState</code>（路由器状态）
+      
+    td
+      p.
+        The current state of the router including a tree of the currently activated
+        activated routes in our application along with the URL query params, fragment
+        and convenience methods for traversing the route tree.
+      p.
+        路由器的当前状态包含了一棵由程序中激活的路由构成的树。它包含URL查询参数、片段和用于遍历路由树的快捷方法。
   tr
     td 
       p <code><i>Link Parameters Array</i></code>
@@ -949,43 +961,23 @@
 
 :marked
   Above the outlet, within the anchor tags, we see [Property Bindings](template-syntax.html#property-binding) to
-<<<<<<< HEAD
-  the `RouterLink` directive that look like `[routerLink]="[...]"`. We imported `RouterLink` from the router library.
+  the `RouterLink` directive that look like `routerLink="..."`. We imported `RouterLink` from the router library.
 
   在插座上方的A标签中，有一个绑定`RouterLink`指令的[属性绑定](template-syntax.html#property-binding)，就像这样：`[routerLink]="[...]"`。我们从路由库中导入了`RouterLink`。
-
-  The template expression to the right of the equals (=) returns a *link parameters array*.
-
-  等号（=）右侧的模板表达式返回一个*链接参数数组*。
-
-  A link parameters array holds the ingredients for router navigation:
-
-  链接参数数组中存放导航时所需的那些要素：
-
-  * the *path* of the route to the destination component
-
-  * 指向目标组件的路由中的*path*属性
-
-  * optional route and query parameters that go into the route URL
-
-  * 可选的路由参数和查询参数，它们会被编入到该路由的URL中
-
-  The arrays in this example each have a single string parameter, the path of a route that
-  we configured earlier. We don't have route parameters yet.
-
-  这个例子中的数组都只有一个字符串参数，也就是我们以前配置过的路由中的`path`部分。目前还没有用到路由参数。
-
-=======
-  the `RouterLink` directive that look like `routerLink="..."`. We imported `RouterLink` from the router library.
 
   The links in this example each have a string path, the path of a route that
   we configured earlier. We don't have route parameters yet.
+  
+  例子中的每个链接都有一个字符串型的路径，也就是我们以前配置过的路由路径，但还没有指定路由参数。
 
   We can also add more contextual information to our `RouterLink` by providing query string parameters
   or a URL fragment for jumping to different areas on our page. Query string parameters
   are provided through the `[queryParams]` binding which takes an object (e.g. `{ name: 'value' }`), while the URL fragment
   takes a single value bound to the `[fragment]` input binding.
->>>>>>> 66984d5f
+  
+  我们还可以通过提供查询字符串参数为`RouterLink`提供更多情境信息，或提供一个URL片段（Fragment或hash）来跳转到本页面中的其它区域。
+  查询字符串可以由`[queryParams]`绑定来提供，它需要一个对象型参数（如`{ name: 'value' }`），而URL片段需要一个绑定到`[fragment]`的单一值。
+  
 .l-sub-section
 
   :marked
@@ -1043,17 +1035,13 @@
   我们已经学会了如何：
 
   * load the router library
-<<<<<<< HEAD
 
   * 加载路由库
 
-  * add a nav bar to the shell template with anchor tags and `routerLink` directives
-
-  * 往壳组件的模板中添加一个导航条，导航条中有一些A标签和`routerLink`指令
-
-=======
   * add a nav bar to the shell template with anchor tags, `routerLink`  and `routerLinkActive` directives
->>>>>>> 66984d5f
+
+  * 往壳组件的模板中添加一个导航条，导航条中有一些A标签、`routerLink`指令和`routerLinkActive`指令
+
   * added a `router-outlet` to the shell template where views will be displayed
 
   * 往壳组件的模板中添加一个`router-outlet`指令，视图将会被显示在那里
@@ -1901,15 +1889,11 @@
   它有自己的`RouterOutlet`和自己的子路由。
 
   We create a `crisis-center.routes.ts` file as we did the `heroes.routes.ts` file.
-<<<<<<< HEAD
-  But this time we define **child routes** *within* the parent `/crisis-center` route.
+  But this time we define **child routes** *within* the parent `crisis-center` route.
 
   像`heroes.routes.ts`文件一样，我们也创建一个`crisis-center.routes.ts`。
-  但这次，我们要把**子路由**定义在父路由`/crisis-center`中。
-
-=======
-  But this time we define **child routes** *within* the parent `crisis-center` route.
->>>>>>> 66984d5f
+  但这次，我们要把**子路由**定义在父路由`crisis-center`中。
+
 +makeExample('router/ts/app/crisis-center/crisis-center.routes.1.ts', 'routes', 'app/crisis-center/crisis-center.routes.ts (Routes)' )(format='.')
 
 :marked
@@ -2197,15 +2181,11 @@
   We intend to extend the Crisis Center with some new *administrative* features.
   Those features aren't defined yet. So we add the following placeholder component.
 
-<<<<<<< HEAD
   我们准备扩展“危机中心”，添加一些新的*管理类*特性。
   这些特性还没有定义过，所以我们先只添加一个占位组件：
 
-+makeExample('router/ts/app/crisis-center/crisis-admin.component.ts', '', 'crisis-admin.component.ts')(format=".")
-
-=======
 +makeExample('router/ts/app/crisis-center/crisis-admin.component.1.ts', '', 'crisis-admin.component.ts')(format=".")
->>>>>>> 66984d5f
+
 :marked
   Next, we add a child route to the `crisis-center.routes` with the path, `/admin`.
 
@@ -2220,16 +2200,17 @@
 
 +makeExample('router/ts/app/app.component.4.ts', 'template', 'app/app.component.ts (template)')(format=".")
 
-<<<<<<< HEAD
-=======
 .l-sub-section
   :marked
     Since our admin `RouterLink` is a child route of our `Crisis Center`, we only want the `Crisis Center`
     link to be active when we visit that route. We've added an additional binding to our `/crisis-center` routerLink,
     `[routerLinkActiveOptions]="{ exact: true }"` which will only mark the `/crisis-center` link as active when
     we navigate the to `/crisis-center` URL and not when we navigate to one its child routes.
-
->>>>>>> 66984d5f
+    
+    由于管理区的`RouterLink`也都是`Crisis Center`的子路由，所以我们会希望`Crisis Center`路由只在访问该路由时才被激活。
+    于是我们往`/crisis-center`这个routerLink下添加了额外的绑定值`[routerLinkActiveOptions]="{ exact: true }"`，
+    这样，只有当所访问的URL是`/crisis-center`时，`/crisis-center`链接才会被标记为激活状态，而导航到它的某个子路由时却不会。
+
 :marked
   #### Guard the admin feature
 
@@ -2255,15 +2236,10 @@
 
   At the moment we're interested in seeing how guards work so our first version does nothing useful.
   It simply logs to console and `returns` true immediately, allowing navigation to proceed:
-<<<<<<< HEAD
 
   此刻，我们的兴趣在于看看守卫是如何工作的，所以我们第一个版本没做什么有用的事情。它只是往控制台写日志，并且立即返回`true`，让导航继续：
 
-+makeExample('router/ts/app/auth.guard.1.ts', '', 'app/auth.guard.ts')(format=".")
-
-=======
 +makeExample('router/ts/app/auth-guard.service.1.ts', '', 'app/auth-guard.service.ts')(format=".")
->>>>>>> 66984d5f
 :marked
   Next we open `crisis-center.routes.ts `, import the `AuthGuard` class, and
   update the admin route with a `CanActivate` guard property that references it:
@@ -2304,15 +2280,11 @@
   它的`login`方法会仿真一个对外部服务的API调用，返回一个可观察对象（observable）。在短暂的停顿之后，这个可观察对象就会解析成功。
 
   Let's revise our `AuthGuard` to call it.
-<<<<<<< HEAD
 
   我们这就修改`AuthGuard`来调用它。
 
-+makeExample('router/ts/app/auth.guard.ts', '', 'app/auth.guard.ts (v.2)')(format=".")
-
-=======
 +makeExample('router/ts/app/auth-guard.service.2.ts', '', 'app/auth-guard.service.ts (v.2)')(format=".")
->>>>>>> 66984d5f
+
 :marked
   Notice that we *inject* the `AuthService` and the `Router` in the constructor.
   We haven't provided the `AuthService` yet but it's good to know that we can inject helpful services into our routing guards.
@@ -2323,37 +2295,31 @@
   This guard returns a synchronous boolean result.
   If the user is logged in, it returns true and the navigation continues.
 
-<<<<<<< HEAD
   该守卫返回一个同步的布尔值。如果用户已经登录，它就返回`true`，导航会继续。
-
-  If the user is not logged in, we tell the router to navigate to a login page &mdash; a page we haven't created yet.
-  This secondary navigation automatically  cancels the current navigation; we return `false` just to be clear about that.
-=======
+  
   The `ActivatedRouteSnapshot` contains the _future_ route that will be activated and the `RouterStateSnapshot`
   contains the _future_ `RouterState` of our application, should we pass through our guard check.
+  
+  这个`ActivatedRouteSnapshot`包含了_即将_被激活的路由，而`RouterStateSnapshot`包含了该应用_即将_到达的状态。
+  它们要通过我们的守卫进行检查。
 
   If the user is not logged in, we store the attempted URL the user came from using the `RouterStateSnapshot.url` and
   tell the router to navigate to a login page &mdash; a page we haven't created yet.
   This secondary navigation automatically cancels the current navigation; we return `false` just to be clear about that.
->>>>>>> 66984d5f
-
-  如果用户还没有登录，我们就告诉路由器导航到登录页（尚未创建该页）。
-  这间接导致路由器自动中止了这次导航，我们返回`false`并不是必须的，但这样可以更清楚的表达这一点。
+  
+  如果用户还没有登录，我们会用`RouterStateSnapshot.url`保存用户来自的URL并让路由器导航到登录页（我们尚未创建该页）。
+  这间接导致路由器自动中止了这次导航，我们返回`false`并不是必须的，但这样可以更清楚的表达意图。
 
   #### Add the *LoginComponent*
-<<<<<<< HEAD
 
   #### 添加*LoginComponent*
 
-  We need a `LoginComponent` for the user to log in to the app.
-=======
   We need a `LoginComponent` for the user to log in to the app. After logging in, we'll redirect
   to our stored URL if available, or use the default URL.
->>>>>>> 66984d5f
   There is nothing new about this component or the way we wire it into the router configuration.
   Here is the pertinent code, offered without comment:
 
-  我们需要一个`LoginComponent`来让用户登录进这个应用。
+  我们需要一个`LoginComponent`来让用户登录进这个应用。在登录之后，我们跳转到前面保存的URL，如果没有，就跳转到默认URL。
   该组件没有什么新内容，我们把它放进路由配置的方式也没什么新意。
   这里是相关代码，不带注释：
 
@@ -2485,15 +2451,11 @@
   We create a `Guard` that will check for the presence of a `canDeactivate` function in our component, in this
   case being `CrisisDetailComponent`. We don't need to know the details of how our `CrisisDetailComponent` confirms deactivateion.
   This makes our guard reusable, which is an easy win for us.
-<<<<<<< HEAD
 
   我们创建了一个`Guard`，它将检查这个组件中`canDeactivate`函数的工作现场，在这里，它就是`CrisisDetailComponent`。我们并不需要知道`CrisisDetailComponent`确认退出激活状态的详情。这让我们的守卫可以被复用，这是一次轻而易举的胜利。
 
-+makeExample('router/ts/app/interfaces.ts', '', 'interfaces.ts')
-
-=======
 +makeExample('router/ts/app/can-deactivate-guard.service.ts', '', 'can-deactivate-guard.service.ts')
->>>>>>> 66984d5f
+
 :marked
   Looking at our `CrisisDetailComponent`, we have implemented our confirmation workflow for unsaved changes.
 
@@ -2695,17 +2657,15 @@
   Now we have a reason. We'd like to send the id of the current hero with the navigation request so that the
   `HeroListComponent` can highlight that hero in its list.
 
-<<<<<<< HEAD
   现在，我们“终于”找到了一个理由。我们希望让导航请求中带上当前英雄的id，以便让`HeroListComponent`组件可以在它的列表中把该英雄高亮显示。
 
-  We do that with a `NavigationExtras` object with `queryParams`.
-=======
   We do that with an object that contains our optional `id` parameter.
->>>>>>> 66984d5f
   We also defined a junk parameter (`foo`) that the `HeroListComponent` should ignore.
   Here's the revised navigation statement:
 
-  我们通过一个带`queryParams`的`NavigationExtras`对象来做到这一点。
+  我们通过一个包含可选`id`参数的对象来做到这一点。
+  我们还定义了一个假参数（`foo`），`HeroListComponent`会忽略它。
+  下面是修改后的导航语句：
 
 +makeExample('router/ts/app/heroes/hero-detail.component.ts','gotoHeroes-navigate')(format=".")
 
@@ -2732,44 +2692,39 @@
  你看到的东西应该类似这样，具体取决于你在哪里运行它：
 
 code-example(format="." language="bash").
-<<<<<<< HEAD
-  localhost:3000/heroes?id=15&foo=foo
-
-=======
   localhost:3000/heroes;id=15;foo=foo
->>>>>>> 66984d5f
 :marked
   The `id` value appears in the query string (`;id=15;foo=foo`), not in the URL path.
   The path for the "Heroes" route doesn't have an `:id` token.
-<<<<<<< HEAD
-
+  
   `id`值出现在查询字符串中（`?id=15&foo=foo`）而不是URL路径中。“英雄”路由的路径中并没有出现`:id`令牌。
 
-.alert.is-helpful
-
-  :marked
-    The router replaces route path tokens with corresponding values from the route parameters object.
-    **Every parameter _not_ consumed by a route path goes in the query string.**
-
-    路由器把路由的路径替换成了路由参数对象中相应的值。**路由参数对象中每个没有被路由路径用到的参数都会出现在查询字符串中。**
-=======
 :marked
   The query string parameters are not separated by "?" and "&".
   They are **separated by semicolons (;)**
   This is *matrix URL* notation &mdash; something we may not have seen before.
+
+  这些查询字符串参数不再使用“？”和“&”进行分隔了。
+  它们被**用分号（;）分隔开了**，这叫做*矩阵URL*标记法 —— 我们以前从未见过。
+  
 .l-sub-section
   :marked
     *Matrix URL* notation is an idea first floated
     in a [1996 proposal](http://www.w3.org/DesignIssues/MatrixURIs.html) by the founder of the web, Tim Berners-Lee.
-
+    
+    *矩阵URL*标记法的概念首先出现在[1996年的提案](http://www.w3.org/DesignIssues/MatrixURIs.html)中，提出者是Web的奠基人Tim Berners-Lee。
+    
     Although matrix notation never made it into the HTML standard, it is legal and
     it became popular among browser routing systems as a way to isolate parameters
     belonging to parent and child routes. The Angular Component Router is such a system.
-
+    
+    虽然矩阵标记法从未成为HTML标准的一部分，但它是合法的，并成了各种“浏览器路由系统”中用来隔离父子路由参数时的一种理想方式。Angular的组件路由器就是其中之一。
+    
     The syntax may seem strange to us but users are unlikely to notice or care
     as long as the URL can be emailed and pasted into a browser address bar
     as this one can.
->>>>>>> 66984d5f
+    
+    对我们来说，这种语法看起来可能有点奇怪。但是只要这种URL能被邮件出去或传到浏览器地址栏，用户不大可能注意到或关心这一点，这种方法恰巧可以。
 
 :marked
   ### Query parameters in the *ActivatedRoute* service
@@ -2854,93 +2809,22 @@
 
 :marked
   The `foo` query string parameter is harmless and continues to be ignored.
-
-<<<<<<< HEAD
-  `foo`查询字符串参数没带来任何麻烦，并且仍旧被忽略了。
-
-  ### Child Routers and Query Parameters
-
-  ### 子路由与查询参数
-
-  We can define query parameters for child routers too.
-
-  我们还能为子路由定义查询参数。
-
-  The technique is precisely the same.
-  In fact, we made exactly the same changes to the *Crisis Center* feature.
-  Confirm the similarities in these *Hero* and *CrisisCenter* components,
-  arranged side-by-side for easy comparison:
-
-  这项技巧和“英雄”特性区用过的完全一样。
-  事实上，我们对*危机中心*特性区所做的修改也完全一样。
-  为了确认这些*英雄*和*危机中心*组件的相似之处，我们把它们进行逐项对比：
-
-+makeTabs(
-    `router/ts/app/heroes/hero-list.component.ts,
-    router/ts/app/crisis-center/crisis-list.component.ts,
-    router/ts/app/heroes/hero-detail.component.ts,
-    router/ts/app/crisis-center/crisis-detail.component.ts
-    `,
-    null,
-    `hero-list.component.ts,
-    crisis-list.component.ts,
-    hero-detail.component.ts,
-    crisis-detail.component.ts
-    `)
-
-:marked
-  When we navigate back from a `CrisisDetailComponent` that is showing the *Asteroid* crisis,
-  we see that crisis properly selected in the list like this:
-
-  当我们从`CrisisDetailComponent`中导航回来时，它正在显示的是*小行星*危机，我们也确实看到在列表中此项危机被正确的选中了，就像这样：
-
-figure.image-display
-  img(src='/resources/images/devguide/router/selected-crisis.png' alt="Selected crisis" )
-
-:marked
-  **Look at the browser address bar again**. It's *different*. It looks something like this:
-
-  **再次看看浏览器的地址栏**。它*不一样了*，它看上去是这样的：
-
-code-example(format="." language="bash").
-  localhost:3000/crisis-center/;id=3;foo=foo
-
-:marked
-  The query string parameters are no longer separated by "?" and "&".
-  They are **separated by semicolons (;)**
-  This is *matrix URL* notation &mdash; something we may not have seen before.
-
-  这些查询字符串参数不再使用“？”和“&”进行分隔了。
-  它们被**用分号（;）分隔开了**，这叫做*矩阵URL*标记法 —— 我们以前从未见过。
-
-.l-sub-section
-
-  :marked
-    *Matrix URL* notation is an idea first floated
-    in a [1996 proposal](http://www.w3.org/DesignIssues/MatrixURIs.html) by the founder of the web, Tim Berners-Lee.
-
-    *矩阵URL*标记法的概念首先出现在[1996年的提案](http://www.w3.org/DesignIssues/MatrixURIs.html)中，提出者是Web的奠基人Tim Berners-Lee。
-
-    Although matrix notation never made it into the HTML standard, it is legal and
-    it became popular among browser routing systems as a way to isolate parameters
-    belonging to parent and child routes. The Angular Component Router is such a system.
-
-    虽然矩阵标记法从未成为HTML标准的一部分，但它是合法的，并成了各种“浏览器路由系统”中用来隔离父子路由参数时的一种理想方式。Angular的组件路由器就是其中之一。
-
-    The syntax may seem strange to us but users are unlikely to notice or care
-    as long as the URL can be emailed and pasted into a browser address bar
-    as this one can.
-
-    对我们来说，这种语法看起来可能有点奇怪。但是只要这种URL能被邮件出去或传到浏览器地址栏，用户不大可能注意到或关心这一点，这种方法恰巧可以。
-=======
+  
+  `foo`查询字符串参数没带来任何麻烦，并且仍然被忽略了。
+
 <a id="global-query-parameters"></a>
 <a id="fragment"></a>
 :marked
   ### Global Query parameters and Fragments
+  
+  ### 全局查询参数与片段
+  
 :marked
   In our [query parameters](#query-parameters) example, we only dealt with parameters specific to
   our route, but what if we wanted optional parameters available to all routes? This is where our
   query parameters come into play and serve a special purpose in our application.
+  
+  TODO: 翻译
 
   Traditional query string parameters (?name=value) **persist** across route navigations. This means we can pass these query params
   around without having to specify them in each navigation method whether it be declaratively or imperatively.
@@ -2976,7 +2860,6 @@
   we have been redirected to the `Crisis Admin` page with our `query params` and `fragment` still intact. We can use
   these persistent bits of information for things that need to be provided with every page interaction like
   authentication tokens or session ids.
->>>>>>> 66984d5f
 
 <a id="final-app"></a>
 
@@ -3021,20 +2904,11 @@
 
   We've mentioned the *Link Parameters Array* several times. We've used it several times.
 
-<<<<<<< HEAD
-  我们曾多次提到*链接参数数组*，并多次用过。
-
-  We've bound the `RouterLink` directive to such an array like this:
-
-  我们把`RouterLink`指令绑定到这样一个数组，就像这样：
-
-=======
   A link parameters array holds the ingredients for router navigation:
   * the *path* of the route to the destination component
   * required route parameters and optional query parameters that go into the route URL
 
   We can bind the `RouterLink` directive to such an array like this:
->>>>>>> 66984d5f
 +makeExample('router/ts/app/app.component.3.ts', 'h-anchor')(format=".")
 
 :marked
@@ -3103,16 +2977,13 @@
   * 数组中的第二个条目（'/:id'）用来标记出到指定危机的详情页的子路由。
 
   * The details child route requires an `id` route parameter
-<<<<<<< HEAD
 
   * 详细的子路由需要一个`id`路由参数。
 
   * We add `id` of the *Dragon Crisis* as the third item in the array (`1`)
-=======
   * We add `id` of the *Dragon Crisis* as the second item in the array (`1`)
->>>>>>> 66984d5f
-
-  * 我们把*巨龙危机*的`id`添加为该数组中的第三个条目（`1`）。
+
+  * 我们把*巨龙危机*的`id`添加为该数组中的第二个条目（`1`）。
 
   It looks like this!
 

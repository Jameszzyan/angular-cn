--- conflicted
+++ resolved
@@ -786,17 +786,12 @@
 - var decorator = lang == 'dart' ? 'annotation' : 'decorator'
 - var decoratorCn = lang == 'dart' ? '注解' : '装饰器'
 :marked
-<<<<<<< HEAD
-  #{rewrite} the constructor with the `@Optional()` #{decorator} preceding the private `_logger` parameter.
-  That tells the injector that `_logger` is optional.
-  
-  #{rewriteCn}使用`@Optional`#{decoratorCn}前缀重写构造函数的`private _logger`参数就可以了。
-  它就会告诉注入器`_logger`是可选的。
-  
-=======
   #{rewrite} the constructor with the `@Optional()` #{decorator} preceding the private `logger` parameter.
   That tells the injector that `logger` is optional.
->>>>>>> 31fe01e0
+
+  #{rewriteCn}使用`@Optional`#{decoratorCn}前缀重写构造函数的`private logger`参数就可以了。
+  它就会告诉注入器`logger`是可选的。
+  
 // #enddocregion logger-service-5
 +makeExample('dependency-injection/ts/app/providers.component.ts','provider-10-ctor')(format='.')
 // #docregion logger-service-6

--- conflicted
+++ resolved
@@ -596,19 +596,13 @@
 
   We don't need much configuration to run unit tests.
   We don't need the loaders and plugins that we declared for our development and production builds.
-<<<<<<< HEAD
-  We probably don't need to load and process `css` files for unit tests and doing so would slow us down;
-  we'll use the `null` loader for all CSS.
+  We probably don't need to load and process the application-wide styles files for unit tests and doing so would slow us down;
+  we'll use the `null` loader for those CSS.
 
   我们并不需要使用很多配置项来运行单元测试。
   也不需要在开发环境和产品环境下引入的那些加载器和插件。
-  如果有可能拖慢执行速度，甚至都不需要在单元测试中加载和处理`css`文件，所以我们用一个`null`加载器来处理所有CSS。
-
-=======
-  We probably don't need to load and process the application-wide styles files for unit tests and doing so would slow us down;
-  we'll use the `null` loader for those CSS.
-  
->>>>>>> fcaf8fa3
+  如果有可能拖慢执行速度，甚至都不需要在单元测试中加载和处理应用全局样式文件，所以我们用一个`null`加载器来处理所有CSS。
+
   We could merge our test configuration into the `webpack.common` configuration and override the parts we don't want or need.
   But it might be simpler to start over with a completely fresh configuration.
 

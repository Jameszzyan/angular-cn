include ../_util-fns

:marked
  [**Webpack**](https://webpack.github.io/) is a popular module bundler,
  a tool for bundling application source code in convenient _chunks_
  and for loading that code from a server into a browser.

  [**Webpack**](https://webpack.github.io/)是一个广受欢迎的模块打包器，
  这个工具用来把程序源码打包到一些方便易用的_块儿_中，以便把这些代码从服务器加载到浏览器中。

  It's an excellent alternative to the *SystemJS* approach we use throughout the documentation.
  In this guide we get a taste of Webpack and how to use it with Angular 2 applications.

  这是我们在文档中到处使用的这个*SystemJS*的一个优秀替代品。这篇指南会带我们尝尝Webpack的滋味，并学习如何在Angular 2程序中使用它。

  <a id="top"></a>
  ## Table of contents
  ## 目录

  [What is Webpack?](#what-is-webpack)

  [什么是Webpack？](#what-is-webpack)

    * [Entries and outputs](#entries-outputs)

    * [入口与输出](#entries-outputs)

    * [Loaders](#loaders)

    * [加载器](#loaders)

    * [Plugins](#plugins)

    * [插件](#plugins)

  [Configuring Webpack](#configure-webpack)

  [配置Webpack](#configure-webpack)

    * [Common configuration](#common-configuration)

    * [公共配置](#common-configuration)

    * [Development configuration](#development-configuration)

    * [开发环境配置](#development-configuration)

    * [Production configuration](#production-configuration)

    * [生产环境配置](#production-configuration)

    * [Test configuration](#test-configuration)

    * [测试环境配置](#test-configuration)

  [Trying it out](#try)

  [试一下](#try)

  [Conclusions](#conclusions)

  [总结](#conclusions)

.l-main-section
<a id="what-is-webpack"></a>
:marked
  ## What is Webpack?

  ## 什么是Webpack？

  Webpack is a powerful module bundler.
  A _bundle_ is a JavaScript file that incorporate _assets_ that *belong* together and
  should be served to the client in a response to a single file request.
  A bundle can include JavaScript, CSS styles, HTML, and almost any other kind of file.

  Webpack是一个强力的模块打包器。
  所谓_包儿(bundle)_就是一个JavaScript文件，它把一堆_资源(assets)_合并在一起，以便它们可以在同一个文件请求中发回给客户端。
  包儿中可以包含JavaScript、CSS样式、HTML以及很多其它类型的文件。

  Webpack roams over your application source code,
  looking for `import` statements, building a dependency graph, and emitting one (or more) _bundles_.
  With plugin "loaders" Webpack can preprocess and minify different non-JavaScript files such as TypeScript, SASS, and LESS files.

  Webpack会遍历你应用中的所有源码，查找`import`语句，构建出依赖图谱，并产出一个(或多个)_包儿_。
  通过“加载器(loaders)”插件，Webpack可以对各种非JavaScript文件进行预处理和最小化(Minify)，比如TypeScript、SASS和LESS文件等。

  We determine what Webpack does and how it does it with a JavaScript configuration file, `webpack.config.js`.

  我们通过一个JavaScript配置文件`webpack.config.js`来决定Webpack做什么以及如何做。

a(id="entries-outputs")
.l-main-section
:marked
  ### Entries and outputs

  ### 入口与输出

  We feed Webpack with one or more *entry* files and let it find and incorporate the dependencies that radiate from those entries.
  In this example, we start from the application's root file, `src/app.ts`:

  我们给Webpack提供一个或多个*入口*文件，来让它查找与合并那些从这些入口点发散出去的依赖。
  在下面这个例子中，我们的入口点是该应用的根文件`src/app.ts`：

+makeExample('webpack/ts-snippets/webpack.config.snippets.ts', 'one-entry', 'webpack.config.js (single entry)')(format=".")

:marked
  Webpack inspects that file and traverses its `import` dependencies recursively.

  Webpack探查那个文件，并且递归遍历它的`import`依赖。

+makeExample('webpack/ts-snippets/webpack.config.snippets.ts', 'app-example', 'src/app.ts')(format=".")

:marked
  Here it sees that we're importing *@angular/core* so it adds that to its dependency list for (potential) inclusion in the bundle.
  It opens *@angular/core* and follows _its_ network of `import` statements until it has build the complete dependency graph from `app.ts` down.

  这里，它看到我们正在导入*@angular/core*，于是它把这个文件加入它的依赖列表里，为(有可能)把它打进包儿中做准备。
  它打开*@angular/core*并追踪由_它的_`import`语句构成的网络，直到构建出从`app.ts`往下的整个依赖图谱。

  Then it **outputs** these files to the `app.js` _bundle file_ designated in configuration:

  然后它把这些文件**输出**到当前配置所指定的_包儿文件_`app.js`中：

+makeExample('webpack/ts-snippets/webpack.config.snippets.ts', 'one-output', 'webpack.config.js (single output)')(format=".")

:marked
  This `app.js` output bundle is a single JavaScript file that contains our application source and its dependencies.
  We'll load it later with a &lt;script&gt; tag in our index.html.

  这个`app.js`输出包儿是个单一的JavaScript文件，它包含我们程序的源码以及它的所有依赖。
  后面我们将在`index.html`中用`&lt;script&gt;`标签来加载它。

  #### Multiple bundles

  #### 多重包儿

  We probably do not want one giant bundle of everything.
  We'll likely prefer to separate our volatile application app code from comparatively stable vendor code modules.

  我们可能不会希望得到一个打进所有东西的巨型包儿。
  我们可能更喜欢把多变的应用代码从相对稳定的第三方供应商模块中分离出来。

  We change the configuration so that we have two entry points, `app.ts` and `vendor.ts`:

  我们修改配置，来获得两个入口点：`app.ts`和`vendor.ts`：

+makeExample('webpack/ts-snippets/webpack.config.snippets.ts', 'two-entries','webpack.config.js (two entries)')(format=".")
:marked
  Webpack constructs two separate dependency graphs
  and emits *two* bundle files, one called `app.js` containing only our application code and
  another called `vendor.js` with all the vendor dependencies.

  Webpack会构造出两个独立的依赖图谱，并产出*两个*包儿文件：一个叫做`app.js`，它只包含我们的应用代码；另一个叫做`vendor.js`，它包含所有的供应商依赖。

.l-sub-section
  :marked
    The `[name]` in the output name is a Webpack *placeholder* that is replaced with the entry names.
    `app` and `vendor` respectively.

    输出文件名中出现的`[name]`是一个Webpack的*占位符*，它将被替换为入口点的名字，分别是`app`和`vendor`。

    We need a plugin to make this work; we'll [cover that later](#commons-chunk-plugin) in the chapter.

    我们需要一个插件来完成此项工作，本章[后面](#commons-chunk-plugin)的部分会覆盖它。

:marked
  We met `app.ts` earlier. We wrote `vendor.ts` such that it imports the vendor modules we need:

  我们以前遇到过`app.ts`，就重复了。我们还要再写一个`vendor.ts`，让它导入所需的那些供应商模块：

+makeExample('webpack/ts/src/vendor.ts', null,'src/vendor.ts')(format=".")


a(id="loaders")
.l-main-section
:marked
  ### Loaders

  ### 加载器(Loader)

  Webpack can bundle any kind of file: JavaScript, TypeScript, CSS, SASS, LESS, images, html, fonts, whatever.
  Webpack itself doesn't know what to do with a non-JavaScript file.
  We teach it to process such files into JavaScript with *loaders*.
  Here we configure loaders for TypeScript and CSS:

  Webpack可以打包任何类型的文件：JavaScript、TypeScript、CSS、SASS、LESS、图片、HTML以及字体文件等等。
  Webpack本身并不知道该如何处理这些非JavaScript文件。
  我们要通过*加载器*来教它如何把这些文件处理成JavaScript文件。
  这里我们为TypeScript和CSS文件配置了加载器。

+makeExample('webpack/ts-snippets/webpack.config.snippets.ts', 'loaders', 'webpack.config.js (two entries)')(format=".")

:marked
  As Webpack encounters `import` statements like these ...

  当Webpack遇到像这样的`import`语句时……

+makeExample('webpack/ts-snippets/webpack.config.snippets.ts', 'imports')(format=".")

:marked
  ... it applies the `test` RegEx patterns. When a pattern matches the filename, Webpack processes the file with the associated loader.

  ……它会使用`test`正则表达式进行模式匹配。如果一个模式匹配上文件名，Webpack就用它所关联的加载器处理这个文件。

  The first `import` file matches the `.ts` pattern so Webpack processes it with the `ts` (TypeScript) loader.
  The imported file doesn't match the second pattern so its loader is ignored.

  第一个`import`文件匹配上了`.ts`模式，于是Webpack就用`ts`(TypeScript)加载器处理它。
  导入的文件没有匹配上第二个模式，于是它的加载器就被忽略了。

  The second `import` matches the second `.css` pattern for which we have *two* loaders chained by the (!) character.
  Webpack applies chained loaders *right to left* so it applies
  the `css` loader first (to flatten CSS `@import` and `url(...)` statements) and
   then the `style` loader (to append the css inside *&lt;style&gt;* elements on the page).

  第二个`import`匹配上了第二个`.css`模式，在它上面我们有两个用(!)字符串联起来的加载器。
  Webpack会*从右到左*逐个应用串联的加载器，于是它先应用了`css`加载器(用来平面化`@import`和`url(...)`语句)，
  然后应用了`style`加载器(用来把css追加到页面上的*&lt;style&gt;*元素中)。

a(id="plugins")
.l-main-section
:marked
  ### Plugins

  ### 插件

  Webpack has a build pipeline with well-defined phases.
  We tap into that pipeline with plugins such as the `uglify` minification plugin:

  Webpack有一条划分成多个良好定义的阶段(phase)的构建流水线。
  我们可以把插件（比如`uglify`代码最小化插件）挂到流水线上：

+makeExample('webpack/ts-snippets/webpack.config.snippets.ts', 'plugins')(format=".")

a(id="configure-webpack")
.l-main-section
:marked
  ## Configure Webpack
  ## 配置Webpack

  After that brief orientation, we are ready to build our own Webpack configuration for Angular 2 apps.

  在简短的培训之后，我们准备为Angular 2应用构建一份自己的Webpack配置了。

  Begin by setting up the development environment.

  从设置开发环境开始。

  Create a **new project folder**

  创建一个**新的项目文件夹**

code-example(format="").
  mkdir angular2-webpack
  cd    angular2-webpack

:marked
  Add these files to the root directory:

  把下列文件添加到根目录下：

+makeTabs(
  `webpack/ts/package.webpack.json,
  webpack/ts/typings.1.json,
  webpack/ts/tsconfig.1.json,
  webpack/ts/webpack.config.js,
  webpack/ts/karma.webpack.conf.js,
  webpack/ts/config/helpers.js`,
  null,
  `package.json,
  typings.json,
  tsconfig.json,
  webpack.config.js,
  karma.conf.js,
  config/helpers.js`
)
.l-sub-section
  :marked
    Many of these files and much of their content should be familiar from other Angular 2 documentation chapters.

    这些文件及其内容多数都在其它Angular 2文档中见过，应该比较熟悉了。

    Learn about the `package.json` in the [npm packages](../guide/npm-packages.html) chapter.
    We require packages for Webpack use in addition to the ones listed in that chapter.

    要了解`package.json`，请到[npm包](../guide/npm-packages.html)一章。
    除了那一章列出的包之外，我们还需要用到Webpack的包。

    Learn about `tsconfig.json` and `typings.json` in the [Typescript configuration](../guide/typescript-configuration.html) chapter.

    要了解`tsconfig.json`和`typings.json`，请到[Typescript配置](../guide/typescript-configuration.html)一章。

:marked
  Open a terminal/console window and install the *npm* packages with `npm install`.

  打开终端/控制台窗口，并通过`npm install`命令安装这些*npm*包。


a(id="common-configuration")
.l-main-section
:marked
  ### Common Configuration
  ### 公共配置

  We will define separate configurations for development, production, and test environments.
  All three have some configuration in common.
  We'll gather that common configuration in a separate file called `webpack.common.js`.

  我们可以为开发、产品和测试环境定义分别各自的配置文件。
  但三者总有一些公共配置。
  我们把那些公共的配置收集到一个名叫`webpack.common.js`的独立文件中。

  Let's see the entire file and then walk through it a section at a time:

  让我们看下入口文件，用一个小节的时间了解下它的内容：

+makeExample('webpack/ts/config/webpack.common.js', null, 'config/webpack.common.js')(format=".")

:marked
  Webpack is a NodeJS-based tool so its configuration is a JavaScript _commonjs_ module file
  that begins with `require` statements as such files do.

  Webpack是一个基于NodeJS的工具，所以它的配置文件就是一个JavaScript的_CommonJS_模块文件，像常规的写法一样，它开始于`require`语句。

  The configuration exports several objects, beginning with the *entries* described earlier:

  这个配置项导出了几个对象，从前面说过的*入口点(entry)*开始：

+makeExample('webpack/ts/config/webpack.common.js', 'entries', 'config/webpack.common.js')(format=".")
:marked
  We are splitting our application into three bundles:

  我们正在把应用拆成三个包儿：

  * polyfills - the standard polyfills we require to run Angular 2 applications in most modern browsers.

  * polyfills - 我们在大多数现代浏览器中运行Angular 2程序时需要的标准填充物。

  * vendor - the vendor files we need: Angular 2, lodash, bootstrap.css...

  * vendor - 我们需要的供应商文件：Angular 2、Lodash、bootstrap.css……

  * app - our application code.

  * app - 我们的应用代码。

.callout.is-critical
  header Loading polyfills
  header 加载填充物(polyfills)
  :marked
    Load Zone.js early, immediately after the other ES6 and metadata shims.

    早点加载Zone.js，紧跟在其它ES6和metadata垫片(shim)之后。

:marked
  Our app will `import` dozens if not hundreds of JavaScript and TypeScript files.
  We _might_ write `import` statements with explicit extensions as in this example:

  我们的程序将需要`import`十多个(如果不是上百个的话)JavaScript和TypeScript文件。
  我们_可能_会带着明确的扩展名来写这些`import`语句，就像下面的例子中这样：

+makeExample('webpack/ts-snippets/webpack.config.snippets.ts', 'single-import')(format=".")

:marked
  But most of our `import` statements won't mention the extension at all.
  So we  tell Webpack to _resolve_ module file requests by looking for matching files with
<<<<<<< HEAD

  但是大多数`import`语句完全不会去引用扩展名。
  所以我们要告诉Webpack如何通过查找匹配的文件来_解析_模块文件的加载请求：

  * an explicit extention (signified by the empty extension string, `''`) or
  * 一个明确的扩展名(通过一个空白的扩展名字符串`''`标记出来)，或者
  * `.js` extension (for regular JavaScript files and pre-compiled TypeScript files) or
  * `.js`扩展名(为了查找标准的JavaScript文件和预编译过的TypeScript文件)，或者
=======
  
  * an explicit extension (signified by the empty extension string, `''`) or 
  * `.js` extension (for regular JavaScript files and pre-compiled TypeScript files) or 
>>>>>>> 301aaddd
  * `.ts` extension.
  * `.ts`扩展名。

+makeExample('webpack/ts/config/webpack.common.js', 'resolve', 'config/webpack.common.js')(format=".")
.l-sub-section
  :marked
    We could add  `.css` and `.html` later if we want Webpack to resolve extension-less files with _those_ extension too.

    我们后面还可能添加`.css`和`.html` —— 如果我们希望Webpack也用无扩展名的方式去解析_那些_扩展名的话。

:marked
  Next we specify the loaders:

  接下来我们开始指定加载器：

+makeExample('webpack/ts/config/webpack.common.js', 'loaders', 'config/webpack.common.js')(format=".")

:marked
  * ts - a loader to transpile our Typescript code to ES5, guided by the `tsconfig.json` file
  * ts - 一个用于把TypeScript代码转译成ES5的加载器，它会由`tsconfig.json`文件提供指导
  * html - for component templates
  * html - 为组件模板准备的加载器
  * images/fonts - Images and fonts are bundled as well.
  * images/fonts - 图片和字体文件也能被打包。
  * css - The pattern matches application-wide styles; the second handles component-scoped styles (the ones specified in a component's `styleUrls` metadata property).
  * css - 这个模式匹配应用级样式，第二个处理组件局部样式(就是在组件元数据的`styleUrls`属性中指定的那些)。
.l-sub-section
  :marked
    The first pattern excludes `.css` files within the `/src/app` directories where our component-scoped styles sit.
    It includes only `.css` files located at or above `/src`; these are the application-wide styles.
    The `ExtractTextPlugin` (described below) applies the `style` and `css` loaders to these files.

    第一个模式排除了`/src/app`目录下的`.css`文件，因为那里放着我们的组件局部样式。
    它只包含了那些位于`/src`及其上级目录的`.css`文件，那里是应用级样式。
    `ExtractTextPlugin`(后面会讲到)使用`style`和`css`加载器来处理这些文件。

    The second pattern filters for component-scoped styles and loads them as strings via the `raw` loader &mdash;
    which is what Angular expects to do with styles specified in a `styleUrls` metadata property.

    第二个模式过滤器是给组件局部样式的，并通过`raw`加载器把它们加载成字符串 —— 那是Angular期望通过元数据的`styleUrls`属性来指定样式的形式。

:marked
  Finally we add two plugins:

  最后我们来添加两个插件：

+makeExample('webpack/ts/config/webpack.common.js', 'plugins', 'config/webpack.common.js')(format=".")

a(id="commons-chunk-plugin")
:marked
  #### *CommonsChunkPlugin*

  We want the `app.js` bundle to contain only app code and the `vendor.js` bundle to contain only the vendor code.

  我们希望`app.js`包儿中只包含应用代码，而`vendor.js`包中只包含供应商代码。

  Our application code `imports` vendor code. Webpack is not smart enough to keep the vendor code out of the `app.js` bundle.
  We rely on the `CommonsChunkPlugin` to do that job.

  我们的应用代码`import`了供应商代码。Webpack还没有智能到自动把供应商代码排除在`app.js`包儿之外。
  我们依靠`CommonsChunkPlugin`来完成此工作。

.l-sub-section
  :marked
    It identifies the hierarchy among three _chunks_: `app` -> `vendor` -> `polyfills`.
    Where Webpack finds that `app` has shared dependencies with `vendor`, it removes them from `app`.
    It would do the same if `vendor` and `polyfills` had shared dependencies (which they don't).

    这里标记出了三个_块儿_之间的等级体系：`app` -> `vendor` -> `polyfills`。
    当Webpack发现`app`与`vendor`有共享依赖时，就把它们从`app`中移除。
    在`vendor`和`polyfills`之间有共享依赖时也同样如此(虽然它们没啥可共享的)。

a(id="html-webpack-plugin")
:marked
  #### *HtmlWebpackPlugin*

  Webpack generates a number of js and css files.
  We _could_ insert them into our `index.html` _manually_. That would be tedious and error-prone.
  Webpack can inject those scripts and links for us with the `HtmlWebpackPlugin`.

  Webpack生成了一些js和css文件。
  我们_可以__手动_把它们插入到`index.html`中。那样既枯燥又容易出错。
  Webpack可以通过`HtmlWebpackPlugin`自动为我们注入那些`script`和`link`标签。

a(id="environment-configuration")
.l-main-section
:marked
  ### Environment-specific configuration

  ### 环境相关的配置

  The `webpack.common.js` configuration file does most of the heavy lifting.
  We create separate, environment-specific configuration files that build on `webpack.common`
  by merging into it the peculiarities particular to their target environments.

  `webpack.common.js`配置中做了大部分繁重的工作。
  通过合并它们特有的配置，我们可以基于`webpack.common`为目标环境创建独立的、环境相关的配置文件。

  These files tend to be short and simple.

  这些文件越小越简单越好。

a(id="development-configuration")
.l-main-section
:marked
  ### Development Configuration

  ### 开发环境配置

  Here is the development configuration file, `webpack.dev.js`

  下面是开发环境的而配置文件`webpack.dev.js`：

+makeExample('webpack/ts/config/webpack.dev.js', null, 'config/webpack.dev.js')(format=".")

:marked
  The development build relies on the Webpack development server which we configure near the bottom of the file.

  开发环境下的构建依赖于Webpack的开发服务器，我们在靠近文件底部的地方配置了它。

  Although we tell Webpack to put output bundles in the `dist` folder,
  the dev server keeps all bundles in memory; it doesn't write them to disk.
  So we won't find any files in the `dist` folder (at least not any generated from `this development build`).

  虽然我们告诉Webpack把输出包儿放到`dist`目录，但实际上开发服务器把这些包儿都放在了内存里，而不会把它们写到硬盘中。
  于是我们在`dist`目录下将找不到任何文件(至少现在这个开发环境下构建时没有)。


  The `HtmlWebpackPlugin` (added in `webpack.common.js`) use the *publicPath* and the *filename* settings to generate
  appropriate &lt;script&gt; and &lt;link&gt; tags into the `index.html`.

  `HtmlWebpackPlugin`(添加自`webpack.common.js`)插件使用*`publicPath`*和*`filename`*设置来
  向`index.html`中插入适当的&lt;script&gt;和&lt;link&gt;标签。

  Our CSS are buried inside our Javascript bundles by default. The `ExtractTextPlugin` extracts them into
  external `.css` files that the `HtmlWebpackPlugin` inscribes as &lt;link&gt; tags into the `index.html`.
<<<<<<< HEAD

  我们这些CSS默认情况下被埋没在JavaScript包儿中。`ExtractTextPlugin`会把它们提取成外部`.css`文件，
  这样`HtmlWebpackPlugin`插件就会转而把一个&lt;link&gt;标签写进`index.html`了。

  Refer to the Webpack documentation for details on these and other configuation options in this file

  要了解本文件中这些以及其它配置项的详情，请参阅Webpack文档。

=======
  
  Refer to the Webpack documentation for details on these and other configuration options in this file
  
>>>>>>> 301aaddd
  Grab the app code at the end of this guide and try:

  抓取本指南底部的应用代码，并试一试：

code-example(format="").
  npm start

a(id="production-configuration")
.l-main-section
:marked
  ### Production Configuration

  ### 产品环境配置

  Configuration of a *production* build resembles *development* configuration ... with a few key changes.

  *产品环境*下的配置和*开发环境*下的配置很相似……除了一些关键的改动。

+makeExample('webpack/ts/config/webpack.prod.js', null, 'config/webpack.prod.js')(format=".")

:marked
  We don't use a development server. We're expected to deploy the application and its dependencies to a real production server.

  我们不会使用开发服务器，而是希望把应用程序及其依赖部署到一个真实的产品服务器中。

  This time the output bundle files are physically placed in the `dist` folder.

  这次，输出的包儿文件就被真的放到`dist`目录下了。

  Webpack generates file names with cache-busting hash.
  Thanks to the `HtmlWebpackPlugin` we don't have to update the `index.html` file when the hashes changes.

  Webpack生成的文件名中带有“缓存无效哈希(cache-busting hash)”。
  感谢`HtmlWebpackPlugin`插件，当这些哈希值变化时，我们不用去更新`index.html`了。

  There are additional plugins:

  还有一些额外的插件：

  * **NoErrorsPlugin** - stops the build if there is any error.
  * **NoErrorsPlugin** - 如果出现任何错误，就终止构建。
  * **DedupePlugin** - detects identical (and nearly identical) files and removes them from the output.
  * **DedupePlugin** - 检测完全相同(以及几乎完全相同)的文件，并把它们从输出中移除。
  * **UglifyJsPlugin** - minifies the bundles.
  * **UglifyJsPlugin** - 最小化(minify)生成的包儿。
  * **ExtractTextPlugin** - extracts embedded css as external files, adding cache-busting hash to the filename.
  * **ExtractTextPlugin** - 把内嵌的css抽取成外部文件，并为其文件名添加“缓存无效哈希”。
  * **DefinePlugin** - use to define environment variables that we can reference within our application.
  * **DefinePlugin** - 用来定义环境变量，以便我们在自己的程序中引用它。

  Thanks to the *DefinePlugin* and the `ENV` variable defined at top, we can enable Angular 2 production mode like this:

  感谢*DefinePlugin*和顶部定义的`ENV`变量，我们可以像这样启用Angular 2的产品模式了：

+makeExample('webpack/ts/src/main.ts', 'enable-prod')(format=".")

:marked
  Grab the app code at the end of this guide and try:

  抓取本指南底部的应用代码，并试一试：

code-example(format="").
  npm run build

a(id="test-configuration")
.l-main-section
:marked
  ### Test Configuration

  ### 测试环境配置

  We don't need much configuration to run unit tests.
  We don't need the loaders and plugins that we declared for our development and production builds.
  We probably don't need to load and process `css` files for unit tests and doing so would slow us down;
  we'll use the `null` loader for all CSS.

  我们并不需要很多配置来运行单元测试。
  我们不需要在开发环境和产品环境下引入的那些加载器和插件。
  我们可能还不需要在单元测试中加载和处理`css`文件，如果那么做就会拖慢我们的速度；所以我们用一个`null`加载器来处理所有CSS。

  We could merge our test configuration into the `webpack.common` configuration and override the parts we don't want or need.
  But it might be simpler to start over with a completely fresh configuration.

  我们可以把测试环境的配置合并到`webpack.common`配置中去，并且改写我们不想要或不需要的部分。
  但是从一个全新的配置开始可能更简单。

+makeExample('webpack/ts/config/webpack.test.js', null, 'config/webpack.test.js')(format=".")

:marked
  Here's our karma configuration:

  这里是我们的Karma配置：

+makeExample('webpack/ts/config/karma.conf.js', null, 'config/karma.conf.js')(format=".")

:marked
  We're telling Karma to use webpack to run the tests.

  我们告诉Karma使用Webpack来运行测试。

  We don't precompile our TypeScript; Webpack transpiles our Typescript files on the fly, in memory, and feeds the emitted JS directly to Karma.
  There are no temporary files on disk.

  我们不用预编译TypeScript，Webpack随时在内存中转译我们的TypeScript文件，并且把产出的JS直接反馈给Karma。
  硬盘上没有任何临时文件。

  The `karma-test-shim` tells Karma what files to pre-load and
  primes the Angular test framework with test versions of the providers that every app expects to be pre-loaded.

  `karma-test-shim`告诉Karma那些文件需要预加载，首要的是：带有“测试版供应商”的Angular测试框架是每个应用都希望预加载的。

+makeExample('webpack/ts/config/karma-test-shim.js', null, 'config/karma-test-shim.js')(format=".")

:marked
  Notice that we do _not_ load our application code explicitly.
  We tell Webpack to find and load our test files (the files ending in `.spec.ts`).
  Each spec file imports all &mdash; and only &mdash; the application source code that it tests.
  Webpack loads just _those_ specific application files and ignores the other files that we aren't testing.

  注意，我们_并没有_明确加载我们的应用代码。
  我们只告诉Webpack查找并加载我们的测试文件(文件名以`.spec.ts`结尾)。
  每个规约(spec)文件都导入了所有(也只有)它测试所需的应用源码。
  Webpack只加载_那些_特定的应用文件，而忽略所有其它我们不会测试到的。

:marked
  Grab the app code at the end of this guide and try:

  抓取本指南底部的应用代码，并试一试：

code-example(format="").
  npm test

<a id="try"></a>
:marked
  ## Trying it out

  ## 试一试

  Here is the source code for a small application that we can bundle with the
  Webpack techniques we learned in this chapter.

  这里是一个小型应用的全部源码，我们可以用本章中学到的Webpack技术打包它们。

+makeTabs(
  `webpack/ts/src/index.html,
  webpack/ts/src/main.ts,
  webpack/ts/public/css/styles.css`,
  null,
  `src/index.html,
  src/main.ts,
  public/css/styles.css`
)

+makeTabs(
  `webpack/ts/src/app/app.component.ts,
  webpack/ts/src/app/app.component.html,
  webpack/ts/src/app/app.component.css,
  webpack/ts/src/app/app.component.spec.ts`,
  null,
  `src/app/app.component.ts,
  src/app/app.component.html,
  src/app/app.component.css,
  src/app/app.component.spec.ts`
)


p.
  The <code>app.component.html</code> displays this downloadable Angular logo
  <a href="https://raw.githubusercontent.com/angular/angular.io/master/public/resources/images/logos/angular2/angular.png" target="_blank">
  <img src="https://raw.githubusercontent.com/angular/angular.io/master/public/resources/images/logos/angular2/angular.png" height="40px" title="download Angular logo"></a>.

p.
  <code>app.component.html</code>显示了这个可下载的Angular Logo
  <a href="https://raw.githubusercontent.com/angular/angular.io/master/public/resources/images/logos/angular2/angular.png" target="_blank">
  <img src="https://raw.githubusercontent.com/angular/angular.io/master/public/resources/images/logos/angular2/angular.png" height="40px" title="download Angular logo"></a>。

+makeTabs(
  `webpack/ts/src/vendor.ts,
  webpack/ts/src/polyfills.ts`,
  null,
  `src/vendor.ts,
  src/polyfills.ts`
)
:marked
  ### Highlights:

  ### 重点：

  * There are no &lt;script&gt; or &lt;link&gt; tags in the `index.html`.
    The `HtmlWebpackPlugin` inserts them dynamically at runtime.

  * 在`index.html`中没有&lt;script&gt;或&lt;link&gt;标签。
    `HtmlWebpackPlugin`会在运行时动态插入它们。

  * The `AppComponent` in `app.component.ts` imports the application-wide css with a simple `import` statement.

  * `app.component.ts`中的`AppComponent`类使用一个简单的`import`语句导入了应用级css。

  * The `AppComponent` itself has its own html template and css files which we load with the `require()` method
    supplied by Webpack. Webpack stashes those component-scoped files in the `app.js` bundle too.

  * `AppComponent`组件本身有它自己的HTML模板和CSS文件，我们用Webpack提供的`require()`方法加载它们。Webpack还把那些组件内部文件打包进了`app.js`中。

  * The `vendor.ts` consists of vendor dependency `import` statements that drive the `vendor.js` bundle.
    The application imports these modules too; they'd be duplicated in the `app.js` bundle
    if the `CommonsChunkPlugin` hadn't detected the overlap and removed them from `app.js`.

  * `vendor.ts`由`import`供应商依赖的语句组成，它最终决定了`vender.js`的内容。
    本应用也导入这些模块，如果没有`CommonsChunkPlugin`插件检测出这种重叠，并且把它们从`app.js`中移除，它们就会同时出现在`app.js`包中。

<a id="conclusions"></a>
:marked
  ## Conclusions
  ## 总结

  We've learned just enough Webpack to configurate development, test and production builds
  for a small Angular application.

  我们学到了刚好够用来在开发、测试、产品环境下构建一个小型Angular应用的Webpack配置知识。

  _We could always do more_. Search the web for expert advice and expand your Webpack knowledge.

  _我们还能做得更多_。搜索互联网来获得专家的建议，并扩展你对Webpack的认识。

  [Back to top](#top)

  [回到顶部](#top)<|MERGE_RESOLUTION|>--- conflicted
+++ resolved
@@ -364,20 +364,14 @@
 :marked
   But most of our `import` statements won't mention the extension at all.
   So we  tell Webpack to _resolve_ module file requests by looking for matching files with
-<<<<<<< HEAD
 
   但是大多数`import`语句完全不会去引用扩展名。
   所以我们要告诉Webpack如何通过查找匹配的文件来_解析_模块文件的加载请求：
 
-  * an explicit extention (signified by the empty extension string, `''`) or
+  * an explicit extension (signified by the empty extension string, `''`) or
   * 一个明确的扩展名(通过一个空白的扩展名字符串`''`标记出来)，或者
   * `.js` extension (for regular JavaScript files and pre-compiled TypeScript files) or
   * `.js`扩展名(为了查找标准的JavaScript文件和预编译过的TypeScript文件)，或者
-=======
-  
-  * an explicit extension (signified by the empty extension string, `''`) or 
-  * `.js` extension (for regular JavaScript files and pre-compiled TypeScript files) or 
->>>>>>> 301aaddd
   * `.ts` extension.
   * `.ts`扩展名。
 
@@ -514,20 +508,14 @@
 
   Our CSS are buried inside our Javascript bundles by default. The `ExtractTextPlugin` extracts them into
   external `.css` files that the `HtmlWebpackPlugin` inscribes as &lt;link&gt; tags into the `index.html`.
-<<<<<<< HEAD
 
   我们这些CSS默认情况下被埋没在JavaScript包儿中。`ExtractTextPlugin`会把它们提取成外部`.css`文件，
   这样`HtmlWebpackPlugin`插件就会转而把一个&lt;link&gt;标签写进`index.html`了。
 
-  Refer to the Webpack documentation for details on these and other configuation options in this file
+  Refer to the Webpack documentation for details on these and other configuration options in this file
 
   要了解本文件中这些以及其它配置项的详情，请参阅Webpack文档。
 
-=======
-  
-  Refer to the Webpack documentation for details on these and other configuration options in this file
-  
->>>>>>> 301aaddd
   Grab the app code at the end of this guide and try:
 
   抓取本指南底部的应用代码，并试一试：

--- conflicted
+++ resolved
@@ -778,13 +778,9 @@
 :marked
   The following hooks take action based on changing values *within the child view* 
   which we can only reach by querying for the child view via the property decorated with 
-<<<<<<< HEAD
-  [@ViewChild](../api/core/ViewChild-var.html). 
+  [@ViewChild](../api/core/index/ViewChild-var.html).
   
   下列钩子基于*子视图中*的每一次数据变更采取行动，我们只能通过带[@ViewChild](../api/core/index/ViewChild-var.html)装饰器的属性来访问子视图。
-=======
-  [@ViewChild](../api/core/index/ViewChild-var.html).
->>>>>>> e7bddeb5
 
 +makeExample('lifecycle-hooks/ts/app/after-view.component.ts', 'hooks', 'AfterViewComponent (class excerpts)')(format=".")
 .a(id="wait-a-tick")
@@ -911,13 +907,9 @@
   
   The following *AfterContent* hooks take action based on changing values in a  *content child*
   which we can only reach by querying for it via the property decorated with 
-<<<<<<< HEAD
-  [@ContentChild](../api/core/ContentChild-var.html). 
+  [@ContentChild](../api/core/index/ContentChild-var.html).
   
   下列*AfterContent*钩子基于*子级内容*中值的变化而采取相应的行动，这里我们只能通过带有[@ContentChild](../api/core/index/ContentChild-var.html)装饰器的属性来查询到“子级内容”。
-=======
-  [@ContentChild](../api/core/index/ContentChild-var.html).
->>>>>>> e7bddeb5
 
 +makeExample('lifecycle-hooks/ts/app/after-content.component.ts', 'hooks', 'AfterContentComponent (class excerpts)')(format=".")
 

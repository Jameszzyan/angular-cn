block includes
  include ../_util-fns

- var top="vertical-align:top"

:marked
  # Component Lifecycle
  
  # 组件生命周期
  
  A Component has a lifecycle managed by Angular itself. Angular creates it, renders it, creates and renders its children,
  checks it when its data-bound properties change, and destroys it before removing it from the DOM.
  
  每个组件都有一个被Angular管理的生命周期。Angular创建它，渲染它，创建并渲染它的子组件，在它被绑定的属性发生变化时检查它，并在它从DOM中被移除前销毁它。

  Angular offers **component lifecycle hooks**
  that give us visibility into these key moments and the ability to act when they occur.
  
  Angular提供了**组件生命周期钩子**，把这些关键时刻暴露出来，赋予我们在它们发生时采取行动的能力。

  We cover these hooks in this chapter and demonstrate how they work in code.
<<<<<<< HEAD
  
  在本章中，我们将全面讲解这些钩子，在代码层面演示它们是如何工作的。
  
=======

>>>>>>> fcaf8fa3
  * [The lifecycle hooks](#hooks-overview)
  
  * [生命周期钩子概览](#hooks-overview)
  
  * [The hook-call sequence](#hook-sequence)
  
  * [钩子的调用顺序](#hook-sequence)
  
  * [Other Angular lifecycle hooks](#other-lifecycles)
  
  * [其它Angular生命周期钩子](#other-lifecycles)
  
  * [The lifecycle sample](#the-sample)
  
  * [范例](#the-sample)
  
    * [All](#peek-a-boo)
<<<<<<< HEAD
    
    * [全部](#peek-a-boo)
    
    * [Spying OnInit and OnDestroy](#spy)
     
    * [窥测OnInit和OnDestroy](#spy)
     
    * [OnChanges](#onchanges)
    
=======
    * [Spying OnInit and OnDestroy](#spy)
>>>>>>> fcaf8fa3
    * [OnChanges](#onchanges)
    
    * [DoCheck](#docheck)
    
    * [DoCheck](#docheck)
    
    * [AfterViewInit and AfterViewChecked](#afterview)
    
    * [AfterViewInit和AfterViewChecked](#afterview)
    
    * [AfterContentInit and AfterContentChecked](#aftercontent)
    
    * [AfterContentInit和AfterContentChecked](#aftercontent)

  Try the <live-example></live-example>.

p 试一试#[+liveExampleLink2('在线例子')]。

a#hooks-overview
.l-main-section
:marked
  ## Component lifecycle Hooks
  
  ## 组件生命周期钩子
  
  Directive and component instances have a lifecycle
  as Angular creates, updates, and destroys them.
  
  指令和组件的实例有一个生命周期：新建、更新和销毁。

  Developers can tap into key moments in that lifecycle by implementing
  one or more of the *Lifecycle Hook* interfaces in the Angular `core` library.
<<<<<<< HEAD
  
  通过实现一个或多个Angular `core`库里定义的*生命周期钩子*接口，开发者可以介入该生命周期中的这些关键时刻。
  
=======

>>>>>>> fcaf8fa3
  Each interface has a single hook method whose name is the interface name prefixed with `ng`.
  For example, the `OnInit` interface has a hook method named `ngOnInit`.
  We might implement it in a component class like this:
  
  每个接口都有唯一的一个钩子方法，它们的名字是由接口名再加上`ng`前缀构成的。比如，`OnInit`接口的钩子方法叫做`ngOnInit`。
  我们可以在一个组件类中实现它，就像这样：
+makeExample('lifecycle-hooks/ts/app/peek-a-boo.component.ts', 'ngOnInit', 'peek-a-boo.component.ts (excerpt)')(format='.')
:marked
  No directive or component will implement all of them and some of the hooks only make sense for components.
  Angular only calls a directive/component hook method *if it is defined*.
<<<<<<< HEAD
  
  没有指令或者组件会实现所有这些接口，并且有些钩子只对组件有意义。只有在指令/组件中*定义过的*那些钩子方法才会被Angular调用。
block optional-interfaces
  .l-sub-section
    :marked
      ### Interface optional?
      
      ### 接口是可选的？
      
=======

+ifDocsFor('ts|js')
  .l-sub-section
    :marked
      ### Interface optional?

>>>>>>> fcaf8fa3
      The interfaces are optional for JavaScript and Typescript developers from a purely technical perspective.
      The JavaScript language doesn't have interfaces.
      Angular can't see TypeScript interfaces at runtime because they disappear from the transpiled JavaScript.
      
      从纯技术的角度讲，接口对JavaScript和TypeScript的开发者都是可选的。JavaScript语言本身没有接口。
      Angular在运行时看不到TypeScript接口，因为它们在编译为JavaScript的时候已经消失了。

      Fortunately, they aren't necessary.
      We don't have to add the lifecycle hook interfaces to our directives and components to benefit from the hooks themselves.
      
      幸运的是，它们也不是必须的。我们不需要在指令和组件上添加生命周期钩子接口就能获得钩子带来的好处。

      Angular instead inspects our directive and component classes and calls the hook methods *if they are defined*.
      Angular will find and call methods like `ngOnInit()`, with or without the interfaces.
      
      Angular会去检测我们的指令和组件的类，一旦发现钩子方法被定义了，就调用它们。
      Agnular会找到并调用像`ngOnInit()`这样的钩子方法，有没有接口无所谓。      

      Nonetheless, we strongly recommend adding interfaces to TypeScript directive classes
      in order to benefit from strong typing and editor tooling.
<<<<<<< HEAD
      
      虽然如此，我们还是强烈建议你在TypeScript指令类中添加接口，以获得强类型和IDE等编辑器带来的好处。  
  
=======

>>>>>>> fcaf8fa3
:marked
  Here are the component lifecycle hook methods:
  
  这里是组件生命周期钩子的方法列表：

  ### Directives and Components
  
  ### 指令和组件

table(width="100%")
  col(width="20%")
  col(width="80%")
  tr
    th 
      p Hook
      p 钩子
    th 
      p Purpose
      p 用途
  tr(style=top)
    td ngOnInit
    td
      :marked
        Initialize the directive/component after Angular initializes the data-bound input properties.
        
        当Angular初始化完数据绑定的输入属性后，用来初始化指令或组件。
  tr(style=top)
    td ngOnChanges
    td
      :marked
        Respond after Angular sets a data-bound input property.
        The method receives a `changes` object of current and previous values.
        
        当Angular设置了一个被绑定的输入属性后触发。该回调方法会收到一个包含当前值和原值的`changes`对象。
  tr(style=top)
    td ngDoCheck
    td
      :marked
        Detect and act upon changes that Angular can't or won't
        detect on its own. Called every change detection run.
        
        用来监测所有变化(无论是Angular本身能检测的还是无法检测的)，并作出相应行动。在每次执行“变更检测”时被调用。
  tr(style=top)
    td ngOnDestroy
    td
      :marked
        Cleanup just before Angular destroys the directive/component.
        Unsubscribe observables and detach event handlers to avoid memory leaks.
        
        在Angular销毁指令或组件之前做一些清理工作，比如退订可观察对象和移除事件处理器，以免导致内存泄露。

:marked
  ### Components only

  ### 只适用于组件

table(width="100%")
  col(width="20%")
  col(width="80%")
  tr
    th 
      p Hook
      p 钩子
    th 
      p Purpose
      p 用途
  tr(style=top)
    td ngAfterContentInit
    td
      :marked
        After Angular projects external content into its view.
        
        当Angular把外来内容投影进自己的视图之后调用。
  tr(style=top)
    td ngAfterContentChecked
    td
      :marked
        After Angular checks the bindings of the external content that it projected into its view.#
        
        当Angular检查完那些投影到自己视图中的外来内容的数据绑定之后调用。
  tr(style=top)
    td ngAfterViewInit
    td
      :marked
        After Angular creates the component's view(s).
        
        在Angular创建完组件的视图后调用。
  tr(style=top)
    td ngAfterViewChecked
    td
      :marked
        After Angular checks the bindings of the component's view(s).
        
        在Angular检查完组件视图中的绑定后调用。
:marked
  Angular does not call the hook methods in this order.
  
  Angular并不会按照表中所列的顺序调用这些钩子方法。

a(id="hook-sequence")
.l-main-section
:marked
  ## Lifecycle sequence
<<<<<<< HEAD
  
  ## 生命周期的顺序
  
  *After* Angular creates a component/directive by `new`-ing its constructor, 
  it calls the lifecycle hook methods in the following sequence at specific moments:
  
  当Angular使用构造函数新建一个组件或指令后，就会按下面的顺序在特定时刻调用这些生命周期钩子方法：  
=======
  *After* Angular creates a component/directive by `new`-ing its constructor,
  it calls the lifecycle hook methods in the following sequence at specific moments:
>>>>>>> fcaf8fa3
table(width="100%")
  col(width="20%")
  col(width="80%")
  tr
    th 
      p Hook
      p 钩子
    th 
      p Timing
      p 调用时机
  tr(style=top)
    td ngOnChanges
    td
      :marked
        before `ngOnInit` and when a data-bound input property value changes.
        
        当被绑定的输入属性的值发生变化时调用，首次调用一定会发生在`ngOnInit`之前。
  tr(style=top)
    td ngOnInit
    td
      :marked
        after the first `ngOnChanges`.
        
        在第一轮`ngOnChanges`完成之后调用。
        (译注：也就是说当每个输入属性的值都被触发了一次ngOnChanges之后才会调用ngOnInit，此时所有输入属性都已经有了正确的初始绑定值)
  tr(style=top)
    td ngDoCheck
    td
      :marked
        during every Angular change detection cycle.
        
        在每个Angular变更检测周期中调用。
  tr(style=top)
    td ngAfterContentInit
    td
      :marked
        after projecting content into the component.
        
        当把内容投影进组件之后调用。
  tr(style=top)
    td ngAfterContentChecked
    td
      :marked
         after every check of projected component content.
         
         每次完成被投影组件内容的变更检测之后调用。
  tr(style=top)
    td ngAfterViewInit
    td
      :marked
        after initializing the component's views and child views.
        
        初始化完组件视图及其子视图之后调用。
  tr(style=top)
    td ngAfterViewChecked
    td
      :marked
         after every check of the component's views and child views.
         
         每次做完组件视图和子视图的变更检测之后调用。
  tr(style=top)
    td ngOnDestroy
    td
      :marked
         just before Angular destroys the directive/component.
         
         当Angular每次销毁指令/组件之前调用。

a(id="other-lifecycles")
.l-main-section
:marked
  ## Other lifecycle hooks
<<<<<<< HEAD
  
  ## 其他生命周期钩子
  
  Other Angular sub-systems may have their own lifecycle hooks apart from the component hooks we've listed. 
  The router, for instance, also has it's own [router lifecycle hooks](router.html#router-lifecycle-hooks)
  that allow us to tap into specific moments in route navigation.
  
  Angular的其它子系统除了有我们已经列出来的这些组件钩子外，还可能有它们自己的生命周期钩子。比如路由器，它就有自己的[路由器生命周期钩子](router.html#router-lifecycle-hooks)，
  为我们提供了在路由导航中的特定时机进行介入的能力。
  
  A parallel can be drawn between `ngOnInit` and `routerOnActivate`. 
  Both are prefixed so as to avoid collision, and both run right when a component is 'booting' up.
  
  `ngOnInit`和`routerOnActivate`是并行执行的。它们都用前缀来防止冲突，而且都是在一个组件刚刚“启动”时被调用的。
  
=======

  Other Angular sub-systems may have their own lifecycle hooks apart from the component hooks we've listed.

block other-angular-subsystems
  //- N/A for TS.

:marked
>>>>>>> fcaf8fa3
  3rd party libraries might implement their hooks as well in order to give us, the developers, more
  control over how these libraries are used.
  
  第三方库也可能会实现它们自己的钩子，以便让我们这些开发者在使用时能做更多的控制。

.l-main-section#the-sample
:marked
  ## Lifecycle exercises
  
  ## 生命周期练习

  The <live-example></live-example>
  demonstrates the lifecycle hooks in action through a series of exercises
  presented as components under the control of the root `AppComponent`.
  
  <live-example></live-example>通过在受控于根组件`AppComponent`的一些组件上进行的一系列练习，演示了生命周期钩子的运作方式。
  

  They follow a common pattern:  a *parent* component serves as a test rig for
  a *child* component that illustrates one or more of the lifecycle hook methods.
<<<<<<< HEAD
  
  它们遵循了一个常用的模式：用*子组件*演示一个或多个生命周期钩子方法，而*父组件*被当作该*子组件*的测试台。
  
  Here's a brief description of each exercise: 
  
  下面是每个练习简短的描述：
=======

  Here's a brief description of each exercise:
>>>>>>> fcaf8fa3

table(width="100%")
  col(width="20%")
  col(width="80%")
  tr
    th 
      p Component 
      p 组件
    th 
      p Description 
      p 描述
  tr(style=top)
    td <a href="#peek-a-boo">Peek-a-boo</a>
    td
      :marked
        Demonstrates every lifecycle hook.
        Each hook method writes to the on-screen log.
        
        展示每个生命周期钩子，每个钩子方法都会在屏幕上显示一条日志。
  tr(style=top)
    td <a href="#spy">Spy</a>
    td
      :marked
        Directives have lifecycle hooks too.
        We create a `SpyDirective` that logs when the element it spies upon is
        created or destroyed using the `ngOnInit` and `ngOnDestroy` hooks.
<<<<<<< HEAD
        
        指令也同样有生命周期钩子。我们新建了一个`SpyDirective`，利用`ngOnInit`和`ngOnDestroy`钩子，在它所监视的每个元素被创建或销毁时输出日志。
        
=======

>>>>>>> fcaf8fa3
        We apply the `SpyDirective` to a `<div>` in an `ngFor` *hero* repeater
        managed by the parent `SpyComponent`.
        
        我们把`SpyDirective`应用到父组件里的`ngFor`*英雄*重复器(repeater)的`<div>`里面。
  tr(style=top)
    td <a href="#onchanges">OnChanges</a>
    td
      :marked
        See how Angular calls the `ngOnChanges` hook with a `changes` object
        every time one of the component input properties changes.
        Shows how to interpret the `changes` object.
        
        这里将会看到：每当组件的输入属性发生变化时，Angular会如何以`changes`对象作为参数去调用`ngOnChanges`钩子。
        展示了该如何理解和使用`changes`对象。
  tr(style=top)
    td <a href="#docheck">DoCheck</a>
    td
      :marked
        Implements an `ngDoCheck` method with custom change detection.
        See how often Angular calls this hook and watch it post changes to a log.
        
        实现了一个`ngDoCheck`方法，通过它可以自定义变更检测逻辑。
        这里将会看到：Angular会用什么频度调用这个钩子，监视它的变化，并把这些变化输出成一条日志。
  tr(style=top)
    td <a href="#afterview">AfterView</a>
    td
      :marked
        Shows what Angular means by a *view*.
        Demonstrates the `ngAfterViewInit` and `ngAfterViewChecked` hooks.
        
        显示Angular中的*视图*所指的是什么。
        演示了`ngAfterViewInit`和`ngAfterViewChecked`钩子。
  tr(style=top)
    td <a href="#aftercontent">AfterContent</a>
    td
      :marked
        Shows how to project external content into a component and
        how to distinguish projected content from a component's view children.
        Demonstrates the `ngAfterContentInit` and `ngAfterContentChecked` hooks.
        
        展示如何把外部内容投影进组件中，以及如何区分“投影进来的内容”和“组件的子视图”。
        演示了`ngAfterContentInit`和`ngAfterContentChecked`钩子。
  tr(style=top)
    td 
      p Counter
      p 计数器
    td
      :marked
        Demonstrates a combination of a component and a directive
        each with its own hooks.
<<<<<<< HEAD
        
        演示了组件和指令的组合，它们各自有自己的钩子。
        
=======

>>>>>>> fcaf8fa3
        In this example, a `CounterComponent` logs a change (via `ngOnChanges`)
        every time the parent component increments its input counter property.
        Meanwhile, we apply the `SpyDirective` from the previous example
        to the `CounterComponent` log and watch log entries be created and destroyed.
<<<<<<< HEAD
        
        在这个例子中，每当父组件递增它的输入属性`counter`时，`CounterComponent`就会通过`ngOnChanges`记录一条变更。
        同时，我们还把前一个例子中的`SpyDirective`用在`CounterComponent`上，来提供日志，可以同时观察到日志的创建和销毁过程。
    
=======

>>>>>>> fcaf8fa3
:marked
  We discuss the exercises in further detail over this chapter as we learn more about the lifecycle hooks.
  
  接下来，我们将详细讨论这些练习，以学习更多关于生命周期钩子的知识。

a(id="peek-a-boo")
.l-main-section
:marked
  ## Peek-a-boo: all hooks
  ## Peek-a-boo：全部钩子
  The `PeekABooComponent` demonstrates all of the hooks in one component.
  
  `PeekABooComponent`组件演示了组件中所有可能存在的钩子。

  In real life, we'd rarely if ever implement all of the interfaces like this.
  We do so in peek-a-boo in order to watch Angular call the hooks in the expected order.
<<<<<<< HEAD
  
  现实中，我们几乎永远不会像这里一样实现所有这些接口。
  我们之所以在peek-a-boo中这么做，只是为了观看Angular是如何按照期望的顺序调用这些钩子的。
  
=======

>>>>>>> fcaf8fa3
  In this snapshot, we clicked the *Create...* button and then the *Destroy...* button.
  
  在下面这个快照中，我们先点击了*Create...*按钮，然后点击了*Destroy...*按钮。
figure.image-display
  img(src="/resources/images/devguide/lifecycle-hooks/peek-a-boo.png" alt="Peek-a-boo")
:marked
  The sequence of log messages follows the prescribed hook calling order:
  `OnChanges`, `OnInit`, `DoCheck`&nbsp;(3x), `AfterContentInit`, `AfterContentChecked`&nbsp;(3x),
  `AfterViewInit`, `AfterViewChecked`&nbsp;(3x), and `OnDestroy`.
<<<<<<< HEAD
  
  日志信息的日志和所规定的钩子调用顺序是一致的：
  `OnChanges`、`OnInit`、`DoCheck`&nbsp;(3x)、`AfterContentInit`、`AfterContentChecked`&nbsp;(3x)、
  `AfterViewInit`、`AfterViewChecked`&nbsp;(3x)和`OnDestroy`
=======

>>>>>>> fcaf8fa3
.l-sub-section
  :marked
    The constructor isn't an Angular hook *per se*.
    We log in it to confirm that input properties (the `name` property in this case) have no assigned values at construction.
    
    构造函数本质上不应该算作Angular的钩子。
    我们把它记录在这里只是为了确认在创建期间那些输入属性(这里是`name`属性)没有被赋值。
:marked
  Had we clicked the *Update Hero* button, we'd have seen another `OnChanges` and two more triplets of
  `DoCheck`, `AfterContentChecked` and `AfterViewChecked`.
  Clearly these three hooks fire a *lot* and we must keep the logic we put in these hooks
  as lean as possible!
  
  如果我们点击*Update Hero*按钮，就会看到另一个`OnChanges`和至少两组`DoCheck`、`AfterContentChecked`和`AfterViewChecked`钩子。
  显然，这三种钩子被触发了*很多次*，所以我们必须让这三种钩子里的逻辑尽可能的精简！

  Our next examples focus on hook details.
  
  我们的下一个例子就聚焦于这些钩子的细节上。

.a(id="spy")
.l-main-section
:marked
  ## Spying *OnInit* and *OnDestroy*
<<<<<<< HEAD
  ## 窥探*OnInit*和*OnDestroy*
  
  We're going undercover for these two hooks. We want to know when an element is initialized or destroyed,
  but we don't want *it* to know we're watching. 
  
  我们将揭开这两个钩子的奥秘。我们想知道一个元素是什么时候被初始化或销毁的，但我们不希望*它*知道我们正在监视它。
  
  This is the perfect infiltration job for a directive. 
  Our heroes will never know it's there.
  
  指令是一种完美的渗透方式，我们的英雄永远不会知道该指令的存在。
  
.l-sub-section
  :marked
    Kidding aside, we're emphasizing two key points: 
    
    不开玩笑了，我们要强调的是两点：
    
    1. Angular calls hook methods for *directives* as well as components.
    
    1. 就像对组件一样，Angular也会对*指令*调用这些钩子方法。
    
=======

  We're going undercover for these two hooks. We want to know when an element is initialized or destroyed,
  but we don't want *it* to know we're watching.

  This is the perfect infiltration job for a directive.
  Our heroes will never know it's there.

.l-sub-section
  :marked
    Kidding aside, we're emphasizing two key points:

    1. Angular calls hook methods for *directives* as well as components.

>>>>>>> fcaf8fa3
    2. A spy directive can gives us insight into a DOM object that we cannot change directly.
    Obviously we can't change the implementation of a native `div`.
    We can't modify a third party component either.
    But we can watch both with a directive.
<<<<<<< HEAD
    
    2. 一个侦探(spy)指令可以让我们在无法直接修改DOM对象实现代码的情况下，透视其内部细节。
    显然，我们不能修改一个原生`div`元素的实现代码。
    我们同样不能修改第三方组件。
    但我们用一个指令就能监视它们了。
  
=======


>>>>>>> fcaf8fa3
:marked
  Our sneaky spy directive is simple,  consisting almost entirely of `ngOnInit` and `ngOnDestroy` hooks
  that log messages to the parent via an injected `LoggerService`.
<<<<<<< HEAD
  
  我们这个鬼鬼祟祟的侦探指令很简单，几乎完全由`ngOnInit`和`ngOnDestroy`钩子组成，它通过一个注入进来的`LoggerService`来把消息记录到父组件中去。
  
=======

>>>>>>> fcaf8fa3
+makeExample('lifecycle-hooks/ts/app/spy.directive.ts', 'spy-directive')(format=".")

:marked
  We can apply the spy to any native or component element and it'll be initialized and destroyed
  at the same time as that element.
  Here we attach it to the repeated hero `<div>`
  
  我们可以把这个侦探指令写到任何原生元素或组件元素上，它将与所在的组件同时初始化和销毁。
  这里我们把它附加到用来重复显示英雄数据的这个`<div>`上。
+makeExample('lifecycle-hooks/ts/app/spy.component.html', 'template')(format=".")

:marked
  Each spy's birth and death marks the birth and death of the attached hero `<div>`
  with an entry in the *Hook Log* as we see here:
<<<<<<< HEAD
  
  每个“侦探”的出生和死亡也同时标记出了存放英雄的那个`<div>`的出生和死亡。*钩子记录*中的结构看起来是这样的：
  
=======

>>>>>>> fcaf8fa3
figure.image-display
  img(src='/resources/images/devguide/lifecycle-hooks/spy-directive.gif' alt="Spy Directive")

:marked
  Adding a hero results in a new hero `<div>`. The spy's `ngOnInit` logs that event.
  We see a new entry for each hero.
<<<<<<< HEAD
  
  添加一个英雄就会产生一个新的英雄`<div>`。侦探的`ngOnInit`记录下了这个事件。
  我们看到每添加一个英雄都产生了一条新的日志结构。
  
  The *Reset* button clears the `heroes` list. 
  Angular removes all hero divs from the DOM and destroys their spy directives at the same time.
  The spy's `ngOnDestroy` method reports its last moments.
  
  *Reset*按钮清除了这个`heroes`列表。
  Angular从DOM中移除了所有英雄的div，并且同时销毁了附加在这些div上的侦探指令。
  侦探的`ngOnDestroy`方法汇报了它自己的临终时刻。
  
  The `ngOnInit` and `ngOnDestroy` methods have more vital roles to play in real applications.
  Let's see why we need them.
  
  在真实的应用程序中，`ngOnInit`和`ngOnDestroy`方法扮演着更重要的角色。
  来看看我们为什么需要它们。
    
=======

  The *Reset* button clears the `heroes` list.
  Angular removes all hero divs from the DOM and destroys their spy directives at the same time.
  The spy's `ngOnDestroy` method reports its last moments.

  The `ngOnInit` and `ngOnDestroy` methods have more vital roles to play in real applications.
  Let's see why we need them.

>>>>>>> fcaf8fa3
  ### OnInit

  We turn to `ngOnInit` for two main reasons:
  
  我们会因为两个主要理由而求助于`ngOnInit`：
  1. To perform complex initializations shortly after construction
  1. 在构造函数之后马上执行复杂的初始化逻辑
  1. To set up the component after Angular sets the input properties
<<<<<<< HEAD
  1. 在Angular设置完输入属性之后，对该组件进行准备。
  
  An `ngOnInit` often fetches data for the component as shown in the 
  [Tutorial](../tutorial/toh-pt4.html#oninit) and [HTTP](server-communication.html#oninit) chapters.
  
  `ngOnInit`通常用来为组件获取数据，就像在[教程](../tutorial/toh-pt4.html#oninit)和[HTTP](server-communication.html#oninit)中所展示的那样。
  
=======

  An `ngOnInit` often fetches data for the component as shown in the
  [Tutorial](../tutorial/toh-pt4.html#oninit) and [HTTP](server-communication.html#oninit) chapters.

>>>>>>> fcaf8fa3
  We don't fetch data in a component constructor. Why?
  Because experienced developers agree that components should be cheap and safe to construct.
  We shouldn't worry that a new component will try to contact a remote server when
  created under test or before we decide to display it.
  Constructors should do no more than set the initial local variables to simple values.
<<<<<<< HEAD
  
  我们没有在组件的构造函数中获取数据。为什么呢？
  因为有经验的开发者都同意，组件应该能被“便宜”而且安全的被构造出来。
  在测试环境下新建组件时或在我们决定显示它之前，我们不应该担心它会尝试联系远程服务器。
  构造函数中除了使用简单的值对局部变量进行初始化之外，什么都不应该做。
  
  When a component must start working _soon_ after creation,
  we can count on Angular to call the `ngOnInit` method to jumpstart it.
  That's where the heavy initialization logic belongs.
  
  如果组件必须在创建之后_很快_就开始工作，我们可以等Angular调用`ngOnInit`方法来启动它。
  该方法中才是放重量级初始化逻辑的地方。
  
=======

  When a component must start working _soon_ after creation,
  we can count on Angular to call the `ngOnInit` method to jumpstart it.
  That's where the heavy initialization logic belongs.

>>>>>>> fcaf8fa3
  Remember also that a directive's data-bound input properties are not set until _after construction_.
  That's a problem if we need to initialize the directive based on those properties.
  They'll have been set when our `ngOninit` runs.
  
  另外还要记住，在指令的_构造函数完成之前_，那些被绑定的输入属性还都没有值。
  如果我们需要基于这些属性的值来初始化这个指令，这种情况就会出问题。
  而当`ngOnInit`执行的时候，这些属性都已经被正确的赋值过了。
.l-sub-section
  :marked
    Our first opportunity to access those properties is the `ngOnChanges` method which
    Angular calls before `ngOnit`. But Angular calls `ngOnChanges` many times after that.
    It only calls `ngOnit` once.
    
    我们访问这些属性的第一次机会，实际上是`ngOnChanges`方法，Angular会在`ngOnInit`之前调用它。
    但是在那之后，Angular还会调用`ngOnChanges`很多次。而`ngOnInit`只会被调用一次。
:marked
  ### OnDestroy

  Put cleanup logic in `ngOnDestroy`, the logic that *must* run before Angular destroys the directive.
<<<<<<< HEAD
  
  一些清理逻辑*必须*在Angular销毁指令之前运行，把它们放在`ngOnDestroy`中。
  
  This is the time to notify another part of the application that this component is going away.
  
  这是在该组件消失之前，可用来通知应用程序中其它部分的最后一个时间点。
  
=======

  This is the time to notify another part of the application that this component is going away.

>>>>>>> fcaf8fa3
  This is the place to free resources that won't be garbage collected automatically.
  Unsubscribe from observables and DOM events. Stop interval timers.
  Unregister all callbacks that this directive registered with global or application services.
  We risk memory leaks if we neglect to do so.
  
  这里是用来释放那些不会被垃圾收集器自动回收的各类资源的地方。
  取消那些对可观察对象和DOM事件的订阅。停止定时器。注销该指令曾注册到全局服务或应用级服务中的各种回调函数。
  如果我们不这么做，就会有导致内存泄露的风险。

.l-main-section
:marked
  ## OnChanges

  We monitor the `OnChanges` hook in this example.
  Angular calls its `ngOnChanges` method whenever it detects changes to ***input properties*** of the component (or directive).
<<<<<<< HEAD
  
  在这个例子中，我们监听了`OnChanges`钩子。
  一旦检测到该组件(或指令)的***输入属性***发生了变化，Angular就会调用它的`ngOnChanges`方法。
  
=======

>>>>>>> fcaf8fa3
  Here is our implementation of the hook.
  
  这里是我们对此钩子的实现。
+makeExample('lifecycle-hooks/ts/app/on-changes.component.ts', 'ng-on-changes', 'OnChangesComponent (ngOnChanges)')(format=".")
:marked
  The `ngOnChanges` method takes an object that maps each changed property name to a
  [SimpleChange](../api/core/index/SimpleChange-class.html) object with the current and previous property values.
  We iterate over the changed properties and log them.
<<<<<<< HEAD
  
  `ngOnChanges`方法获取了一个对象，它把每个发生变化的属性名都映射到了一个[SimpleChange](../api/core/index/SimpleChange-class.html)对象，
  该对象中有属性的当前值和前一个值。我们在这些发生了变化的属性上进行迭代，并记录它们。
  
=======

>>>>>>> fcaf8fa3
  The input properties for our example `OnChangesComponent` are `hero` and `power`.
  
  我们这个例子中的`OnChangesComponent`组件的输入属性是`hero`和`power`。
+makeExample('lifecycle-hooks/ts/app/on-changes.component.ts', 'inputs')(format=".")
:marked
  The parent binds to them like this:
  
  父组件中绑定了它们，就像这样：

+makeExample('lifecycle-hooks/ts/app/on-changes-parent.component.html', 'on-changes')
:marked
  Here's the sample in action as we make changes.
  
  下面是此例子中的当我们做出更改时的操作演示：

figure.image-display
  img(src='/resources/images/devguide/lifecycle-hooks/on-changes-anim.gif' alt="OnChanges")

:marked
  We see log entries as the string value of the *power* property changes. But the `ngOnChanges` did not catch changes to `hero.name`
<<<<<<< HEAD
  That's surprising at first. 
  
  当*power*属性的字符串值变化时，我们看到了相应的日志。但是`ngOnChanges`并没有捕捉到`hero.name`的变化。
  这是第一个意外。
  
  Angular only calls the hook when the value of the input property changes. 
=======
  That's surprising at first.

  Angular only calls the hook when the value of the input property changes.
>>>>>>> fcaf8fa3
  The value of the `hero` property is the *reference to the hero object*.
  Angular doesn't care that the hero's own `name` property changed.
  The hero object *reference* didn't change so, from Angular's perspective, there is no change to report!
  
  Angular只会在输入属性的值变化时调用这个钩子。
  而`hero`属性的值是一个*到英雄对象的引用*。
  Angular不会关注这个英雄对象的`name`属性的变化。
  这个英雄对象的*引用*没有发生变化，于是从Angular的视角看来，也就没有什么需要报告的变化了。

.l-main-section
:marked
  ## DoCheck
  We can use the `DoCheck` hook to detect and act upon changes that Angular doesn't catch on its own.
  
  我们可以使用`DoCheck`钩子来检测那些Angular自身无法捕获的变更并采取行动。
.l-sub-section
  :marked
    With this method we can detect a change that Angular overlooked.
    What we do with that information to refresh the display is a separate matter.
    
    用这个方法我们可以检测到那些被Angular忽略的更改。
    至于如何用此信息来刷新显示就是另一个问题了。
:marked
  The *DoCheck* sample extends the *OnChanges* sample with this implementation of `DoCheck`:
  
  *DoCheck*范例通过下面的`DoCheck`实现扩展了*OnChanges*范例：
+makeExample('lifecycle-hooks/ts/app/do-check.component.ts', 'ng-do-check', 'DoCheckComponent (ngDoCheck)')(format=".")
:marked
  We manually check everything that we care about, capturing and comparing against previous values.
  We write a special message to the log when there are no substantive changes
  to the hero or the power so we can keep an eye on the method's performance characteristics.
<<<<<<< HEAD
  
  我们手动检测了自己关心的一切，捕获当前值并与以前的值进行比较。
  当英雄或他的超能力发生了非实质性改变时，我们就往日志中写一条特殊的消息，以便看到该方法的工作特征。
  
=======

>>>>>>> fcaf8fa3
  The results are illuminating:

  其结果就像下面展示的这样：
figure.image-display
  img(src='/resources/images/devguide/lifecycle-hooks/do-check-anim.gif' alt="DoCheck")
:marked
  We now are able to detect when the hero's `name` has changed. But we must be careful.
<<<<<<< HEAD
  
  我们现在可以监测到英雄的`name`什么时候发生了变化。但我们必须小心。
  
  The `ngDoCheck` hook is called with enormous frequency &mdash; 
  after _every_ change detection cycle no matter where the change occurred.
  It's called over twenty times in this example before the user can do anything. 
  
  `ngDoCheck`钩子被非常频繁的调用 —— 在_每次_变更检测周期之后，发生了变化的每个地方都会调它。
  在这个例子中，用户还没有做任何操作之前，它就被调用了超过二十次。
  
=======

  The `ngDoCheck` hook is called with enormous frequency &mdash;
  after _every_ change detection cycle no matter where the change occurred.
  It's called over twenty times in this example before the user can do anything.

>>>>>>> fcaf8fa3
  Most of these initial checks are triggered by Angular's first rendering of *unrelated data elsewhere on the page*.
  Mere mousing into another input box triggers a call.
  Relatively few calls reveal actual changes to pertinent data.
  Clearly our implementation must be very lightweight or the user experience may suffer.
  
  大部分检查的第一次调用都是在Angular首次渲染该页面中*其它不相关数据*时触发的。
  仅仅把鼠标移到其它输入框中就会触发一次调用。
  只有相对较少的调用才是由于对相关数据的修改而触发的。
  显然，我们的实现必须非常轻量级，否则将损害用户体验。

.l-sub-section
  :marked
    We also see that the `ngOnChanges` method is called in contradiction of the
    [incorrect API documentation](../api/core/index/DoCheck-class.html).

    我们还看到，`ngOnChanges`方法的调用方式与[API文档](../api/core/index/DoCheck-interface.html)中是不一样的，这是因为API文档过时了。
    (译注：这是经过与官方开发组沟通得到的消息，由于代码快速迭代，因此API文档现在的更新不够及时，将来会进行一次系统的梳理和更正)
.l-main-section
:marked
  ## AfterView
  The *AfterView* sample explores the `AfterViewInit` and `AfterViewChecked` hooks that Angular calls
  *after* it creates a component's child views.
<<<<<<< HEAD
  
  *AfterView*例子展示了`AfterViewInit`和`AfterViewChecked`钩子，Angular会在每次创建了组件的子视图后调用它们。
  
=======

>>>>>>> fcaf8fa3
  Here's a child view that displays a hero's name in an input box:
  
  下面是一个子视图，它用来把英雄的名字显示在一个输入框中：
+makeExample('lifecycle-hooks/ts/app/after-view.component.ts', 'child-view', 'ChildComponent')(format=".")
:marked
  The `AfterViewComponent` displays this child view *within its template*:
  
  `AfterViewComponent`把这个子视图显示*在它的模板中*：
+makeExample('lifecycle-hooks/ts/app/after-view.component.ts', 'template', 'AfterViewComponent (template)')(format=".")
:marked
  The following hooks take action based on changing values *within the child view*
  which we can only reach by querying for the child view via the property decorated with
  [@ViewChild](../api/core/index/ViewChild-var.html).
  
  下列钩子基于*子视图中*的每一次数据变更采取行动，我们只能通过带[@ViewChild](../api/core/index/ViewChild-var.html)装饰器的属性来访问子视图。

+makeExample('lifecycle-hooks/ts/app/after-view.component.ts', 'hooks', 'AfterViewComponent (class excerpts)')(format=".")
.a(id="wait-a-tick")
:marked
  ### Abide by the unidirectional data flow rule
  ### 遵循单向数据流规则
  The `doSomething` method updates the screen when the hero name exceeds 10 characters.
<<<<<<< HEAD
  
  当英雄的名字超过10个字符时，`doSomething`方法就会更新屏幕。
  
+makeExample('lifecycle-hooks/ts/app/after-view.component.ts', 'do-something', 'AfterViewComponent (doSomething)')(format=".")
:marked
  Why does the `doSomething` method wait a tick before updating `comment`?
  
  为什么在更新`comment`属性之前，`doSomething`方法要等上一拍(tick)？
  
  Because we must adhere to Angular's unidirectional data flow rule which says that
  we may not update the view *after* it has been composed.
  Both hooks fire after the component's view has been composed.
  
  因为我们必须遵守Angular的“单向数据流”规则，这条规则是说我们不能在一个视图已经被组合好*之后*再更新视图。
  而这两个钩子都是在组件的视图已经被组合好之后触发的。
  
=======

+makeExample('lifecycle-hooks/ts/app/after-view.component.ts', 'do-something', 'AfterViewComponent (doSomething)')(format=".")
:marked
  Why does the `doSomething` method wait a tick before updating `comment`?

  Because we must adhere to Angular's unidirectional data flow rule which says that
  we may not update the view *after* it has been composed.
  Both hooks fire after the component's view has been composed.

>>>>>>> fcaf8fa3
  Angular throws an error if we update component's data-bound `comment` property immediately (try it!).
  
  如果我们立即更新组件中被绑定的`comment`属性，Angular就会抛出一个错误(试试!)。
block tick-methods
  :marked
    The `LoggerService.tick` methods, which are implemented by a call to `setTimeout`, postpone the update one turn of the of the browser's JavaScript cycle ... and that's long enough.
    
    `LoggerService.tick`方法，是通过调用`setTimeout`的方式实现的 —— 如果想推迟到浏览器的下一轮JavaScript周期中执行，这样就够了。

:marked
  Here's *AfterView* in action
  
  这里是*AfterView*的操作演示：
figure.image-display
  img(src='/resources/images/devguide/lifecycle-hooks/after-view-anim.gif' alt="AfterView")
:marked
  Notice that Angular frequently calls `AfterViewChecked`, often when there are no changes of interest.
  Write lean hook methods to avoid performance problems.
  
  注意，Angular会频繁的调用`AfterViewChecked`，甚至在并没有需要关注的更改时也会触发。
  所以务必把这个钩子方法写得尽可能精简，以免出现性能问题。

.l-main-section
:marked
  ## AfterContent
  The *AfterContent* sample explores the `AfterContentInit` and `AfterContentChecked` hooks that Angular calls
  *after* Angular projects external content into the component.
<<<<<<< HEAD
  
  *AfterContent*例子展示了`AfterContentInit`和`AfterContentChecked`钩子，Angular会在外来内容被投影到组件中*之后*调用它们。
  
=======

>>>>>>> fcaf8fa3
  ### Content projection
  ### 内容投影
  *Content projection* is a way to import HTML content from outside the component and insert that content
  into the component's template in a designated spot.
<<<<<<< HEAD
  
  *内容投影*是从组件外部导入HTML内容，并把它插入在组件模板中指定位置上的一种途径。
 
.l-sub-section
  :marked
    Angular 1 developers know this technique as *transclusion*.
    
    Angular 1的开发者大概知道一项叫做*transclusion*的技术，对，这就是它的马甲。
  
=======

.l-sub-section
  :marked
    Angular 1 developers know this technique as *transclusion*.

>>>>>>> fcaf8fa3
:marked
  We'll illustrate with a variation on the [previous](#afterview) example
  whose behavior and output is almost the same.
<<<<<<< HEAD
  
  在[前一个](#afterview)例子中，我们解说过此功能的一个变体，它的行为和输出与这个例子完全相同。
  
=======

>>>>>>> fcaf8fa3
  This time, instead of including the child view within the template, we'll import it from
  the `AfterContentComponent`'s parent. Here's the parent's template.
  
  这次，我们不再通过模板来把子视图包含进来，而是改从`AfterContentComponent`的父组件中导入它。下面是父组件的模板。
+makeExample('lifecycle-hooks/ts/app/after-content.component.ts', 'parent-template', 'AfterContentParentComponent (template excerpt)')(format=".")
:marked
  Notice that the `<my-child>` tag is tucked between the `<after-content>` tags.
  We never put content between a component's element tags *unless we intend to project that content
  into the component*.
<<<<<<< HEAD
  
  注意，`<my-child>`标签被包含在`<after-content>`标签中。
  永远不要在组件标签的内部放任何内容 —— *除非我们想把这些内容投影进这个组件中*。
  
=======

>>>>>>> fcaf8fa3
  Now look at the component's template:
  
  现在来看下`<after-content>`组件的模板：
+makeExample('lifecycle-hooks/ts/app/after-content.component.ts', 'template', 'AfterContentComponent (template)')(format=".")
:marked
  The `<ng-content>` tag is a *placeholder* for the external content.
  They tell Angular where to insert that content.
  In this case, the projected content is the `<my-child>` from the parent.
  
  `<ng-content>`标签是外来内容的*占位符*。
  它告诉Angular在哪里插入这些外来内容。
  在这里，被投影进去的内容就是来自父组件的`<my-child>`标签。
figure.image-display
  img(src='/resources/images/devguide/lifecycle-hooks/projected-child-view.png' width="230" alt="Projected Content")
:marked
.l-sub-section
  :marked
    The tell-tale signs of *content projection* are (a) HTML between component element tags
    and (b) the presence of `<ng-content>` tags in the component's template.
    
    下列迹象表明存在着*内容投影*：(a) 在组件的元素标签中有HTML；(b) 组件的模板中出现了`<ng-content>`标签。
:marked
  ### AfterContent hooks
  ### AfterContent钩子
  *AfterContent* hooks are similar to the *AfterView* hooks. The key difference is the kind of child component
<<<<<<< HEAD
  that we're looking for. 
  
  *AfterContent*钩子和*AfterView*相似。关键的不同点是子组件的类型不同。
  
  * The *AfterView* hooks concern `ViewChildren`, the child components whose element tags
  appear *within* the component's template.
  
  * *AfterView*钩子所关心的是`ViewChildren`，这些子组件的元素标签会出现在该组件的模板*里面*。
  
  * The *AfterContent* hooks concern `ContentChildren`, the child components that Angular
  projected into the component.
  
  * *AfterContent*钩子所关心的是`ContentChildren`，这些子组件被Angular投影进该组件中。
  
=======
  that we're looking for.

  * The *AfterView* hooks concern `ViewChildren`, the child components whose element tags
  appear *within* the component's template.

  * The *AfterContent* hooks concern `ContentChildren`, the child components that Angular
  projected into the component.

>>>>>>> fcaf8fa3
  The following *AfterContent* hooks take action based on changing values in a  *content child*
  which we can only reach by querying for it via the property decorated with
  [@ContentChild](../api/core/index/ContentChild-var.html).
  
  下列*AfterContent*钩子基于*子级内容*中值的变化而采取相应的行动，这里我们只能通过带有[@ContentChild](../api/core/index/ContentChild-var.html)装饰器的属性来查询到“子级内容”。

+makeExample('lifecycle-hooks/ts/app/after-content.component.ts', 'hooks', 'AfterContentComponent (class excerpts)')(format=".")

:marked
   ### No unidirectional flow worries
<<<<<<< HEAD
   ### 这里不用担心单向数据流规则
   
   This component's `doSomething` method update's the component's data-bound `comment` property immediately.
   There's no [need to wait](#wait-a-tick). 
   
   该组件的`doSomething`方法立即更新了组件被绑定的`comment`属性。
   它[不用等](#wait-a-tick)下一拍。
   
=======

   This component's `doSomething` method update's the component's data-bound `comment` property immediately.
   There's no [need to wait](#wait-a-tick).

>>>>>>> fcaf8fa3
   Recall that Angular calls both *AfterContent* hooks before calling either of the *AfterView* hooks.
   Angular completes composition of the projected content *before* finishing the composition of this component's view.
   We still have a window of opportunity to modify that view.

   回忆一下，Angular在每次调用*AfterView*钩子之前也会同时调用*AfterContent*。
   Angular在完成当前组件的视图合成之前，就已经完成了被投影内容的合成。
   所以我们仍然有机会去修改那个视图。<|MERGE_RESOLUTION|>--- conflicted
+++ resolved
@@ -19,13 +19,9 @@
   Angular提供了**组件生命周期钩子**，把这些关键时刻暴露出来，赋予我们在它们发生时采取行动的能力。
 
   We cover these hooks in this chapter and demonstrate how they work in code.
-<<<<<<< HEAD
   
   在本章中，我们将全面讲解这些钩子，在代码层面演示它们是如何工作的。
   
-=======
-
->>>>>>> fcaf8fa3
   * [The lifecycle hooks](#hooks-overview)
   
   * [生命周期钩子概览](#hooks-overview)
@@ -43,7 +39,6 @@
   * [范例](#the-sample)
   
     * [All](#peek-a-boo)
-<<<<<<< HEAD
     
     * [全部](#peek-a-boo)
     
@@ -53,9 +48,6 @@
      
     * [OnChanges](#onchanges)
     
-=======
-    * [Spying OnInit and OnDestroy](#spy)
->>>>>>> fcaf8fa3
     * [OnChanges](#onchanges)
     
     * [DoCheck](#docheck)
@@ -88,13 +80,9 @@
 
   Developers can tap into key moments in that lifecycle by implementing
   one or more of the *Lifecycle Hook* interfaces in the Angular `core` library.
-<<<<<<< HEAD
   
   通过实现一个或多个Angular `core`库里定义的*生命周期钩子*接口，开发者可以介入该生命周期中的这些关键时刻。
   
-=======
-
->>>>>>> fcaf8fa3
   Each interface has a single hook method whose name is the interface name prefixed with `ng`.
   For example, the `OnInit` interface has a hook method named `ngOnInit`.
   We might implement it in a component class like this:
@@ -105,24 +93,16 @@
 :marked
   No directive or component will implement all of them and some of the hooks only make sense for components.
   Angular only calls a directive/component hook method *if it is defined*.
-<<<<<<< HEAD
   
   没有指令或者组件会实现所有这些接口，并且有些钩子只对组件有意义。只有在指令/组件中*定义过的*那些钩子方法才会被Angular调用。
-block optional-interfaces
+
++ifDocsFor('ts|js')
   .l-sub-section
     :marked
       ### Interface optional?
       
       ### 接口是可选的？
       
-=======
-
-+ifDocsFor('ts|js')
-  .l-sub-section
-    :marked
-      ### Interface optional?
-
->>>>>>> fcaf8fa3
       The interfaces are optional for JavaScript and Typescript developers from a purely technical perspective.
       The JavaScript language doesn't have interfaces.
       Angular can't see TypeScript interfaces at runtime because they disappear from the transpiled JavaScript.
@@ -143,13 +123,9 @@
 
       Nonetheless, we strongly recommend adding interfaces to TypeScript directive classes
       in order to benefit from strong typing and editor tooling.
-<<<<<<< HEAD
       
       虽然如此，我们还是强烈建议你在TypeScript指令类中添加接口，以获得强类型和IDE等编辑器带来的好处。  
   
-=======
-
->>>>>>> fcaf8fa3
 :marked
   Here are the component lifecycle hook methods:
   
@@ -253,7 +229,6 @@
 .l-main-section
 :marked
   ## Lifecycle sequence
-<<<<<<< HEAD
   
   ## 生命周期的顺序
   
@@ -261,10 +236,6 @@
   it calls the lifecycle hook methods in the following sequence at specific moments:
   
   当Angular使用构造函数新建一个组件或指令后，就会按下面的顺序在特定时刻调用这些生命周期钩子方法：  
-=======
-  *After* Angular creates a component/directive by `new`-ing its constructor,
-  it calls the lifecycle hook methods in the following sequence at specific moments:
->>>>>>> fcaf8fa3
 table(width="100%")
   col(width="20%")
   col(width="80%")
@@ -337,31 +308,17 @@
 .l-main-section
 :marked
   ## Other lifecycle hooks
-<<<<<<< HEAD
   
   ## 其他生命周期钩子
   
   Other Angular sub-systems may have their own lifecycle hooks apart from the component hooks we've listed. 
-  The router, for instance, also has it's own [router lifecycle hooks](router.html#router-lifecycle-hooks)
-  that allow us to tap into specific moments in route navigation.
-  
-  Angular的其它子系统除了有我们已经列出来的这些组件钩子外，还可能有它们自己的生命周期钩子。比如路由器，它就有自己的[路由器生命周期钩子](router.html#router-lifecycle-hooks)，
-  为我们提供了在路由导航中的特定时机进行介入的能力。
-  
-  A parallel can be drawn between `ngOnInit` and `routerOnActivate`. 
-  Both are prefixed so as to avoid collision, and both run right when a component is 'booting' up.
-  
-  `ngOnInit`和`routerOnActivate`是并行执行的。它们都用前缀来防止冲突，而且都是在一个组件刚刚“启动”时被调用的。
-  
-=======
-
-  Other Angular sub-systems may have their own lifecycle hooks apart from the component hooks we've listed.
-
+    
+  Angular的其它子系统除了有我们已经列出来的这些组件钩子外，还可能有它们自己的生命周期钩子。
+  
 block other-angular-subsystems
-  //- N/A for TS.
-
-:marked
->>>>>>> fcaf8fa3
+    //- N/A for TS.
+      
+:marked
   3rd party libraries might implement their hooks as well in order to give us, the developers, more
   control over how these libraries are used.
   
@@ -382,17 +339,12 @@
 
   They follow a common pattern:  a *parent* component serves as a test rig for
   a *child* component that illustrates one or more of the lifecycle hook methods.
-<<<<<<< HEAD
   
   它们遵循了一个常用的模式：用*子组件*演示一个或多个生命周期钩子方法，而*父组件*被当作该*子组件*的测试台。
   
   Here's a brief description of each exercise: 
   
   下面是每个练习简短的描述：
-=======
-
-  Here's a brief description of each exercise:
->>>>>>> fcaf8fa3
 
 table(width="100%")
   col(width="20%")
@@ -419,13 +371,9 @@
         Directives have lifecycle hooks too.
         We create a `SpyDirective` that logs when the element it spies upon is
         created or destroyed using the `ngOnInit` and `ngOnDestroy` hooks.
-<<<<<<< HEAD
         
         指令也同样有生命周期钩子。我们新建了一个`SpyDirective`，利用`ngOnInit`和`ngOnDestroy`钩子，在它所监视的每个元素被创建或销毁时输出日志。
         
-=======
-
->>>>>>> fcaf8fa3
         We apply the `SpyDirective` to a `<div>` in an `ngFor` *hero* repeater
         managed by the parent `SpyComponent`.
         
@@ -476,25 +424,17 @@
       :marked
         Demonstrates a combination of a component and a directive
         each with its own hooks.
-<<<<<<< HEAD
         
         演示了组件和指令的组合，它们各自有自己的钩子。
         
-=======
-
->>>>>>> fcaf8fa3
         In this example, a `CounterComponent` logs a change (via `ngOnChanges`)
         every time the parent component increments its input counter property.
         Meanwhile, we apply the `SpyDirective` from the previous example
         to the `CounterComponent` log and watch log entries be created and destroyed.
-<<<<<<< HEAD
         
         在这个例子中，每当父组件递增它的输入属性`counter`时，`CounterComponent`就会通过`ngOnChanges`记录一条变更。
         同时，我们还把前一个例子中的`SpyDirective`用在`CounterComponent`上，来提供日志，可以同时观察到日志的创建和销毁过程。
     
-=======
-
->>>>>>> fcaf8fa3
 :marked
   We discuss the exercises in further detail over this chapter as we learn more about the lifecycle hooks.
   
@@ -511,14 +451,10 @@
 
   In real life, we'd rarely if ever implement all of the interfaces like this.
   We do so in peek-a-boo in order to watch Angular call the hooks in the expected order.
-<<<<<<< HEAD
   
   现实中，我们几乎永远不会像这里一样实现所有这些接口。
   我们之所以在peek-a-boo中这么做，只是为了观看Angular是如何按照期望的顺序调用这些钩子的。
   
-=======
-
->>>>>>> fcaf8fa3
   In this snapshot, we clicked the *Create...* button and then the *Destroy...* button.
   
   在下面这个快照中，我们先点击了*Create...*按钮，然后点击了*Destroy...*按钮。
@@ -528,14 +464,10 @@
   The sequence of log messages follows the prescribed hook calling order:
   `OnChanges`, `OnInit`, `DoCheck`&nbsp;(3x), `AfterContentInit`, `AfterContentChecked`&nbsp;(3x),
   `AfterViewInit`, `AfterViewChecked`&nbsp;(3x), and `OnDestroy`.
-<<<<<<< HEAD
   
   日志信息的日志和所规定的钩子调用顺序是一致的：
   `OnChanges`、`OnInit`、`DoCheck`&nbsp;(3x)、`AfterContentInit`、`AfterContentChecked`&nbsp;(3x)、
   `AfterViewInit`、`AfterViewChecked`&nbsp;(3x)和`OnDestroy`
-=======
-
->>>>>>> fcaf8fa3
 .l-sub-section
   :marked
     The constructor isn't an Angular hook *per se*.
@@ -560,7 +492,6 @@
 .l-main-section
 :marked
   ## Spying *OnInit* and *OnDestroy*
-<<<<<<< HEAD
   ## 窥探*OnInit*和*OnDestroy*
   
   We're going undercover for these two hooks. We want to know when an element is initialized or destroyed,
@@ -583,46 +514,22 @@
     
     1. 就像对组件一样，Angular也会对*指令*调用这些钩子方法。
     
-=======
-
-  We're going undercover for these two hooks. We want to know when an element is initialized or destroyed,
-  but we don't want *it* to know we're watching.
-
-  This is the perfect infiltration job for a directive.
-  Our heroes will never know it's there.
-
-.l-sub-section
-  :marked
-    Kidding aside, we're emphasizing two key points:
-
-    1. Angular calls hook methods for *directives* as well as components.
-
->>>>>>> fcaf8fa3
     2. A spy directive can gives us insight into a DOM object that we cannot change directly.
     Obviously we can't change the implementation of a native `div`.
     We can't modify a third party component either.
     But we can watch both with a directive.
-<<<<<<< HEAD
     
     2. 一个侦探(spy)指令可以让我们在无法直接修改DOM对象实现代码的情况下，透视其内部细节。
     显然，我们不能修改一个原生`div`元素的实现代码。
     我们同样不能修改第三方组件。
     但我们用一个指令就能监视它们了。
   
-=======
-
-
->>>>>>> fcaf8fa3
 :marked
   Our sneaky spy directive is simple,  consisting almost entirely of `ngOnInit` and `ngOnDestroy` hooks
   that log messages to the parent via an injected `LoggerService`.
-<<<<<<< HEAD
   
   我们这个鬼鬼祟祟的侦探指令很简单，几乎完全由`ngOnInit`和`ngOnDestroy`钩子组成，它通过一个注入进来的`LoggerService`来把消息记录到父组件中去。
   
-=======
-
->>>>>>> fcaf8fa3
 +makeExample('lifecycle-hooks/ts/app/spy.directive.ts', 'spy-directive')(format=".")
 
 :marked
@@ -637,20 +544,15 @@
 :marked
   Each spy's birth and death marks the birth and death of the attached hero `<div>`
   with an entry in the *Hook Log* as we see here:
-<<<<<<< HEAD
   
   每个“侦探”的出生和死亡也同时标记出了存放英雄的那个`<div>`的出生和死亡。*钩子记录*中的结构看起来是这样的：
   
-=======
-
->>>>>>> fcaf8fa3
 figure.image-display
   img(src='/resources/images/devguide/lifecycle-hooks/spy-directive.gif' alt="Spy Directive")
 
 :marked
   Adding a hero results in a new hero `<div>`. The spy's `ngOnInit` logs that event.
   We see a new entry for each hero.
-<<<<<<< HEAD
   
   添加一个英雄就会产生一个新的英雄`<div>`。侦探的`ngOnInit`记录下了这个事件。
   我们看到每添加一个英雄都产生了一条新的日志结构。
@@ -669,16 +571,6 @@
   在真实的应用程序中，`ngOnInit`和`ngOnDestroy`方法扮演着更重要的角色。
   来看看我们为什么需要它们。
     
-=======
-
-  The *Reset* button clears the `heroes` list.
-  Angular removes all hero divs from the DOM and destroys their spy directives at the same time.
-  The spy's `ngOnDestroy` method reports its last moments.
-
-  The `ngOnInit` and `ngOnDestroy` methods have more vital roles to play in real applications.
-  Let's see why we need them.
-
->>>>>>> fcaf8fa3
   ### OnInit
 
   We turn to `ngOnInit` for two main reasons:
@@ -687,7 +579,6 @@
   1. To perform complex initializations shortly after construction
   1. 在构造函数之后马上执行复杂的初始化逻辑
   1. To set up the component after Angular sets the input properties
-<<<<<<< HEAD
   1. 在Angular设置完输入属性之后，对该组件进行准备。
   
   An `ngOnInit` often fetches data for the component as shown in the 
@@ -695,18 +586,11 @@
   
   `ngOnInit`通常用来为组件获取数据，就像在[教程](../tutorial/toh-pt4.html#oninit)和[HTTP](server-communication.html#oninit)中所展示的那样。
   
-=======
-
-  An `ngOnInit` often fetches data for the component as shown in the
-  [Tutorial](../tutorial/toh-pt4.html#oninit) and [HTTP](server-communication.html#oninit) chapters.
-
->>>>>>> fcaf8fa3
   We don't fetch data in a component constructor. Why?
   Because experienced developers agree that components should be cheap and safe to construct.
   We shouldn't worry that a new component will try to contact a remote server when
   created under test or before we decide to display it.
   Constructors should do no more than set the initial local variables to simple values.
-<<<<<<< HEAD
   
   我们没有在组件的构造函数中获取数据。为什么呢？
   因为有经验的开发者都同意，组件应该能被“便宜”而且安全的被构造出来。
@@ -720,13 +604,6 @@
   如果组件必须在创建之后_很快_就开始工作，我们可以等Angular调用`ngOnInit`方法来启动它。
   该方法中才是放重量级初始化逻辑的地方。
   
-=======
-
-  When a component must start working _soon_ after creation,
-  we can count on Angular to call the `ngOnInit` method to jumpstart it.
-  That's where the heavy initialization logic belongs.
-
->>>>>>> fcaf8fa3
   Remember also that a directive's data-bound input properties are not set until _after construction_.
   That's a problem if we need to initialize the directive based on those properties.
   They'll have been set when our `ngOninit` runs.
@@ -746,7 +623,6 @@
   ### OnDestroy
 
   Put cleanup logic in `ngOnDestroy`, the logic that *must* run before Angular destroys the directive.
-<<<<<<< HEAD
   
   一些清理逻辑*必须*在Angular销毁指令之前运行，把它们放在`ngOnDestroy`中。
   
@@ -754,11 +630,6 @@
   
   这是在该组件消失之前，可用来通知应用程序中其它部分的最后一个时间点。
   
-=======
-
-  This is the time to notify another part of the application that this component is going away.
-
->>>>>>> fcaf8fa3
   This is the place to free resources that won't be garbage collected automatically.
   Unsubscribe from observables and DOM events. Stop interval timers.
   Unregister all callbacks that this directive registered with global or application services.
@@ -774,14 +645,10 @@
 
   We monitor the `OnChanges` hook in this example.
   Angular calls its `ngOnChanges` method whenever it detects changes to ***input properties*** of the component (or directive).
-<<<<<<< HEAD
   
   在这个例子中，我们监听了`OnChanges`钩子。
   一旦检测到该组件(或指令)的***输入属性***发生了变化，Angular就会调用它的`ngOnChanges`方法。
   
-=======
-
->>>>>>> fcaf8fa3
   Here is our implementation of the hook.
   
   这里是我们对此钩子的实现。
@@ -790,14 +657,10 @@
   The `ngOnChanges` method takes an object that maps each changed property name to a
   [SimpleChange](../api/core/index/SimpleChange-class.html) object with the current and previous property values.
   We iterate over the changed properties and log them.
-<<<<<<< HEAD
   
   `ngOnChanges`方法获取了一个对象，它把每个发生变化的属性名都映射到了一个[SimpleChange](../api/core/index/SimpleChange-class.html)对象，
   该对象中有属性的当前值和前一个值。我们在这些发生了变化的属性上进行迭代，并记录它们。
   
-=======
-
->>>>>>> fcaf8fa3
   The input properties for our example `OnChangesComponent` are `hero` and `power`.
   
   我们这个例子中的`OnChangesComponent`组件的输入属性是`hero`和`power`。
@@ -818,18 +681,12 @@
 
 :marked
   We see log entries as the string value of the *power* property changes. But the `ngOnChanges` did not catch changes to `hero.name`
-<<<<<<< HEAD
   That's surprising at first. 
   
   当*power*属性的字符串值变化时，我们看到了相应的日志。但是`ngOnChanges`并没有捕捉到`hero.name`的变化。
   这是第一个意外。
   
   Angular only calls the hook when the value of the input property changes. 
-=======
-  That's surprising at first.
-
-  Angular only calls the hook when the value of the input property changes.
->>>>>>> fcaf8fa3
   The value of the `hero` property is the *reference to the hero object*.
   Angular doesn't care that the hero's own `name` property changed.
   The hero object *reference* didn't change so, from Angular's perspective, there is no change to report!
@@ -861,14 +718,10 @@
   We manually check everything that we care about, capturing and comparing against previous values.
   We write a special message to the log when there are no substantive changes
   to the hero or the power so we can keep an eye on the method's performance characteristics.
-<<<<<<< HEAD
   
   我们手动检测了自己关心的一切，捕获当前值并与以前的值进行比较。
   当英雄或他的超能力发生了非实质性改变时，我们就往日志中写一条特殊的消息，以便看到该方法的工作特征。
   
-=======
-
->>>>>>> fcaf8fa3
   The results are illuminating:
 
   其结果就像下面展示的这样：
@@ -876,7 +729,6 @@
   img(src='/resources/images/devguide/lifecycle-hooks/do-check-anim.gif' alt="DoCheck")
 :marked
   We now are able to detect when the hero's `name` has changed. But we must be careful.
-<<<<<<< HEAD
   
   我们现在可以监测到英雄的`name`什么时候发生了变化。但我们必须小心。
   
@@ -887,13 +739,6 @@
   `ngDoCheck`钩子被非常频繁的调用 —— 在_每次_变更检测周期之后，发生了变化的每个地方都会调它。
   在这个例子中，用户还没有做任何操作之前，它就被调用了超过二十次。
   
-=======
-
-  The `ngDoCheck` hook is called with enormous frequency &mdash;
-  after _every_ change detection cycle no matter where the change occurred.
-  It's called over twenty times in this example before the user can do anything.
-
->>>>>>> fcaf8fa3
   Most of these initial checks are triggered by Angular's first rendering of *unrelated data elsewhere on the page*.
   Mere mousing into another input box triggers a call.
   Relatively few calls reveal actual changes to pertinent data.
@@ -916,13 +761,9 @@
   ## AfterView
   The *AfterView* sample explores the `AfterViewInit` and `AfterViewChecked` hooks that Angular calls
   *after* it creates a component's child views.
-<<<<<<< HEAD
   
   *AfterView*例子展示了`AfterViewInit`和`AfterViewChecked`钩子，Angular会在每次创建了组件的子视图后调用它们。
   
-=======
-
->>>>>>> fcaf8fa3
   Here's a child view that displays a hero's name in an input box:
   
   下面是一个子视图，它用来把英雄的名字显示在一个输入框中：
@@ -945,7 +786,6 @@
   ### Abide by the unidirectional data flow rule
   ### 遵循单向数据流规则
   The `doSomething` method updates the screen when the hero name exceeds 10 characters.
-<<<<<<< HEAD
   
   当英雄的名字超过10个字符时，`doSomething`方法就会更新屏幕。
   
@@ -962,17 +802,6 @@
   因为我们必须遵守Angular的“单向数据流”规则，这条规则是说我们不能在一个视图已经被组合好*之后*再更新视图。
   而这两个钩子都是在组件的视图已经被组合好之后触发的。
   
-=======
-
-+makeExample('lifecycle-hooks/ts/app/after-view.component.ts', 'do-something', 'AfterViewComponent (doSomething)')(format=".")
-:marked
-  Why does the `doSomething` method wait a tick before updating `comment`?
-
-  Because we must adhere to Angular's unidirectional data flow rule which says that
-  we may not update the view *after* it has been composed.
-  Both hooks fire after the component's view has been composed.
-
->>>>>>> fcaf8fa3
   Angular throws an error if we update component's data-bound `comment` property immediately (try it!).
   
   如果我们立即更新组件中被绑定的`comment`属性，Angular就会抛出一个错误(试试!)。
@@ -1000,18 +829,13 @@
   ## AfterContent
   The *AfterContent* sample explores the `AfterContentInit` and `AfterContentChecked` hooks that Angular calls
   *after* Angular projects external content into the component.
-<<<<<<< HEAD
   
   *AfterContent*例子展示了`AfterContentInit`和`AfterContentChecked`钩子，Angular会在外来内容被投影到组件中*之后*调用它们。
   
-=======
-
->>>>>>> fcaf8fa3
   ### Content projection
   ### 内容投影
   *Content projection* is a way to import HTML content from outside the component and insert that content
   into the component's template in a designated spot.
-<<<<<<< HEAD
   
   *内容投影*是从组件外部导入HTML内容，并把它插入在组件模板中指定位置上的一种途径。
  
@@ -1021,23 +845,12 @@
     
     Angular 1的开发者大概知道一项叫做*transclusion*的技术，对，这就是它的马甲。
   
-=======
-
-.l-sub-section
-  :marked
-    Angular 1 developers know this technique as *transclusion*.
-
->>>>>>> fcaf8fa3
 :marked
   We'll illustrate with a variation on the [previous](#afterview) example
   whose behavior and output is almost the same.
-<<<<<<< HEAD
   
   在[前一个](#afterview)例子中，我们解说过此功能的一个变体，它的行为和输出与这个例子完全相同。
   
-=======
-
->>>>>>> fcaf8fa3
   This time, instead of including the child view within the template, we'll import it from
   the `AfterContentComponent`'s parent. Here's the parent's template.
   
@@ -1047,14 +860,10 @@
   Notice that the `<my-child>` tag is tucked between the `<after-content>` tags.
   We never put content between a component's element tags *unless we intend to project that content
   into the component*.
-<<<<<<< HEAD
   
   注意，`<my-child>`标签被包含在`<after-content>`标签中。
   永远不要在组件标签的内部放任何内容 —— *除非我们想把这些内容投影进这个组件中*。
   
-=======
-
->>>>>>> fcaf8fa3
   Now look at the component's template:
   
   现在来看下`<after-content>`组件的模板：
@@ -1080,7 +889,6 @@
   ### AfterContent hooks
   ### AfterContent钩子
   *AfterContent* hooks are similar to the *AfterView* hooks. The key difference is the kind of child component
-<<<<<<< HEAD
   that we're looking for. 
   
   *AfterContent*钩子和*AfterView*相似。关键的不同点是子组件的类型不同。
@@ -1095,16 +903,6 @@
   
   * *AfterContent*钩子所关心的是`ContentChildren`，这些子组件被Angular投影进该组件中。
   
-=======
-  that we're looking for.
-
-  * The *AfterView* hooks concern `ViewChildren`, the child components whose element tags
-  appear *within* the component's template.
-
-  * The *AfterContent* hooks concern `ContentChildren`, the child components that Angular
-  projected into the component.
-
->>>>>>> fcaf8fa3
   The following *AfterContent* hooks take action based on changing values in a  *content child*
   which we can only reach by querying for it via the property decorated with
   [@ContentChild](../api/core/index/ContentChild-var.html).
@@ -1115,7 +913,6 @@
 
 :marked
    ### No unidirectional flow worries
-<<<<<<< HEAD
    ### 这里不用担心单向数据流规则
    
    This component's `doSomething` method update's the component's data-bound `comment` property immediately.
@@ -1124,12 +921,6 @@
    该组件的`doSomething`方法立即更新了组件被绑定的`comment`属性。
    它[不用等](#wait-a-tick)下一拍。
    
-=======
-
-   This component's `doSomething` method update's the component's data-bound `comment` property immediately.
-   There's no [need to wait](#wait-a-tick).
-
->>>>>>> fcaf8fa3
    Recall that Angular calls both *AfterContent* hooks before calling either of the *AfterView* hooks.
    Angular completes composition of the projected content *before* finishing the composition of this component's view.
    We still have a window of opportunity to modify that view.

block includes
  include ../_util-fns

:marked
  You can display data by binding controls in an HTML template to properties of an Angular component.

  在 Angular 中最典型的数据显示方式，就是把 HTML 模板中的控件绑定到 Angular 组件的属性。

  In this page, you'll create a component with a list of heroes.
  You'll display the list of hero names and
  conditionally show a message below the list.

  本章中，你将创建一个英雄列表组件。
  你将显示英雄名字的列表，并根据条件在列表下方显示一条消息。

  The final UI looks like this:

  最终的用户界面是这样的：

figure.image-display
  img(src="/resources/images/devguide/displaying-data/final.png" alt="Final UI")

:marked
  # Contents

<<<<<<< HEAD
  # 目录

  * [Showing component properties with interpolation](#interpolation)

    [通过插值表达式显示组件的属性](#interpolation)

  * [Showing !{_an} !{_array} property with NgFor](#ngFor)

    [通过 NgFor 显示数组型属性](#ngFor)

  * [Conditional display with NgIf](#ngIf)

    [通过 NgIf 实现按条件显示](#ngIf)
=======
  * [Showing component properties with interpolation](#interpolation).
  * [Showing an array property with NgFor](#ngFor).
  * [Conditional display with NgIf](#ngIf).
>>>>>>> f1345962

.l-sub-section
  :marked
    The <live-example></live-example> demonstrates all of the syntax and code
    snippets described in this page.

    这个<live-example>在线例子</live-example>演示了本章中描述的所有语法和代码片段。

.l-main-section#interpolation
:marked
  ## Showing component properties with interpolation

  ## 使用插值表达式显示组件属性

  The easiest way to display a component property
  is to bind the property name through interpolation.
  With interpolation, you put the property name in the view template, enclosed in double curly braces: `{{myHero}}`.

  要显示组件的属性，最简单的方式就是通过插值表达式 (interpolation) 来绑定属性名。
  要使用插值表达式，就把属性名包裹在双花括号里放进视图模板，如`{{myHero}}`。

  Follow the [setup](setup.html) instructions for creating a new project
  named <code>displaying-data</code>.

<<<<<<< HEAD
  按照[开发环境](setup.html)的说明，创建一个新项目，名为<ngio-ex path="displaying-data"></ngio-ex>。

  Then modify the <ngio-ex path="app.component.ts"></ngio-ex> file by
=======
  Then modify the <code>app.component.ts</code> file by
>>>>>>> f1345962
  changing the template and the body of the component.

  然后，到`app.component.ts`文件中修改组件的模板和代码。

  When you're done, it should look like this:

  修改完之后，它看起来应该是这样的：

+makeExample('src/app/app.component.1.ts')

:marked
  You added two properties to the formerly empty component: `title` and `myHero`.

  再把两个属性`title`和`myHero`添加到之前空白的组件中。

  The revised template displays the two component properties using double curly brace
  interpolation:

  修改完的模板会使用双花括号形式的插值表达式来显示这两个模板属性：

+makeExcerpt('src/app/app.component.1.ts', 'template', '')

.l-sub-section
  :marked
    The template is a multi-line string within ECMAScript 2015 backticks (<code>\`</code>).
    The backtick (<code>\`</code>)&mdash;which is *not* the same character as a single
    quote (`'`)&mdash;allows you to compose a string over several lines, which makes the
    HTML more readable.

      模板是包在 ECMAScript 2015 反引号 (<code>\`</code>) 中的一个多行字符串。
      反引号 (<code>\`</code>) &mdash; 注意，不是单引号 (') &mdash; 允许把一个字符串写在多行上，
      使 HTML 模板更容易阅读。

:marked
  Angular automatically pulls the value of the `title` and `myHero` properties from the component and
  inserts those values into the browser. Angular updates the display
  when these properties change.

  Angular 自动从组件中提取`title`和`myHero`属性的值，并且把这些值插入浏览器中。当这些属性发生变化时，Angular 就会自动刷新显示。
.l-sub-section
  :marked
    More precisely, the redisplay occurs after some kind of asynchronous event related to
    the view, such as a keystroke, a timer completion, or a response to an HTTP request.

    严格来说，“重新显示”是在某些与视图有关的异步事件之后发生的，例如，按键、定时器完成或对 HTTP 请求的响应。

:marked
  Notice that you don't call **new** to create an instance of the `AppComponent` class.
  Angular is creating an instance for you. How?

<<<<<<< HEAD
  注意，我们没有调用 **new** 来创建`AppComponent`类的实例，是 Angular 替我们创建了它。那么它是如何创建的呢？

  The CSS `selector` in the `@Component` !{_decorator} specifies an element named `<my-app>`.
=======
  The CSS `selector` in the `@Component` decorator specifies an element named `<my-app>`.
>>>>>>> f1345962
  That element is a placeholder in the body of your `index.html` file:

  注意`@Component`装饰器中指定的 CSS 选择器`selector`，它指定了一个叫`my-app`的元素。
  该元素是`index.html`的`body`里的占位符。

+makeExcerpt('src/index.html', 'body')

:marked
  When you bootstrap with the `AppComponent` class (in <code>main.ts</code>), Angular looks for a `<my-app>`
  in the `index.html`, finds it, instantiates an instance of `AppComponent`, and renders it
  inside the `<my-app>` tag.

  当我们通过`main.ts`中的`AppComponent`类启动时，Angular 在`index.html`中查找一个`<my-app>`元素，
  然后实例化一个`AppComponent`，并将其渲染到`<my-app>`标签中。

  Now run the app. It should display the title and hero name:

  运行应用。它应该显示出标题和英雄名：

figure.image-display
  img(src="/resources/images/devguide/displaying-data/title-and-hero.png" alt="Title and Hero")

:marked
  The next few sections review some of the coding choices in the app.

    回顾一下前面所做的决定，看看还有哪些其它选择。

:marked
  ## Template inline or template file?

  ## 内联 (inline) 模板还是模板文件？

  You can store your component's template in one of two places.
  You can define it *inline* using the `template` property, or you can define
  the template in a separate HTML file and link to it in
  the component metadata using the `@Component` decorator's `templateUrl` property.

  你可以在两种地方存放组件模板。
  你可以使用`template`属性把它定义为*内联*的，或者把模板定义在一个独立的 HTML 文件中，
  再通过`@Component`装饰器中的`templateUrl`属性，
  在组件元数据中把它链接到组件。

  The choice between inline and separate HTML is a matter of taste,
  circumstances, and organization policy.
  Here the app uses inline HTML because the template is small and the demo
  is simpler without the additional HTML file.

  到底选择内联 HTML 还是独立 HTML 取决于个人喜好、具体状况和组织级策略。
  上面的应用选择内联 HTML ，是因为模板很小，而且没有额外的 HTML 文件显得这个演示简单些。

  In either style, the template data bindings have the same access to the component's properties.

<<<<<<< HEAD
  无论用哪种风格，模板数据绑定在访问组件属性方面都是完全一样的。

+ifDocsFor('ts')
  :marked
    ## Constructor or variable initialization?

    ## 使用构造函数还是变量初始化？

    Although this example uses variable assignment to initialize the components, you can instead declare and initialize the properties using a constructor:

    虽然这个例子使用了变量赋值的方式初始化组件，你还可以使用构造函数来声明和初始化属性。

  +makeExcerpt('src/app/app-ctor.component.ts', 'class')
=======
:marked
  ## Constructor or variable initialization?

  Although this example uses variable assignment to initialize the components, you can instead declare and initialize the properties using a constructor:

+makeExcerpt('src/app/app-ctor.component.ts', 'class')
>>>>>>> f1345962

:marked
  This app uses more terse "variable assignment" style simply for brevity.

    为了让本应用更加简短，它采用了更简单的“变量赋值”风格。

.l-main-section#ngFor
:marked
  ## Showing an array property with ***ngFor**

<<<<<<< HEAD
  ## 使用***ngFor***显示数组属性

  To display a list of heroes, begin by adding !{_an} !{_array} of hero names to the component and redefine `myHero` to be the first name in the !{_array}.
=======
  To display a list of heroes, begin by adding an array of hero names to the component and redefine `myHero` to be the first name in the array.
>>>>>>> f1345962

  要显示一个英雄列表，先向组件中添加一个英雄名字数组，然后把`myHero`重定义为数组中的第一个名字。

+makeExcerpt('src/app/app.component.2.ts', 'class')

:marked
  Now use the Angular `ngFor` directive in the template to display
  each item in the `heroes` list.

  接着，在模板中使用 Angular 的`ngFor`指令来显示`heroes`列表中的每一项。

+makeExcerpt('src/app/app.component.2.ts', 'template')

:marked
  This UI uses the HTML unordered list with `<ul>` and `<li>` tags. The `*ngFor`
  in the `<li>` element is the Angular "repeater" directive.
  It marks that `<li>` element (and its children) as the "repeater template":

  这个界面使用了由`<ul>`和`<li>`标签组成的无序列表。`<li>`元素里的`*ngFor`是 Angular 的“迭代”指令。
  它将`<li>`元素及其子级标记为“迭代模板”：

+makeExcerpt('src/app/app.component.2.ts ()', 'li', '')

.alert.is-important
  :marked
    Don't forget the leading asterisk (\*) in `*ngFor`. It is an essential part of the syntax.
    For more information, see the [Template Syntax](./template-syntax.html#ngFor) page.

    不要忘记`*ngFor`中的前导星号 (\*)。它是语法中不可或缺的一部分。
    更多信息，见[模板语法](./template-syntax.html#ngFor)。
:marked
  Notice the `hero` in the `ngFor` double-quoted instruction;
  it is an example of a template input variable. Read
  more about template input variables in the [microsyntax](./template-syntax.html#microsyntax) section of
  the [Template Syntax](./template-syntax.html) page.

  注意看`ngFor`双引号表达式中的`hero`，它是一个模板输入变量。
  更多模板输入变量的信息，见[模板语法](./template-syntax.html)中的
  [微语法 (microsyntax)](./template-syntax.html#ngForMicrosyntax)。

  Angular duplicates the `<li>` for each item in the list, setting the `hero` variable
  to the item (the hero) in the current iteration. Angular uses that variable as the
  context for the interpolation in the double curly braces.

  Angular 为列表中的每个条目复制一个`<li>`元素，在每个迭代中，把`hero`变量设置为当前条目（英雄）。
  Angular 把`hero`变量作为双花括号插值表达式的上下文。
.l-sub-section
  :marked
<<<<<<< HEAD
    In this case, `ngFor` is displaying !{_an} !{_array}, but `ngFor` can
    repeat items for any [iterable](!{_iterableUrl}) object.

    本例中，`ngFor`用于显示一个“数组”，
    但`ngFor`可以为任何[可迭代的 (iterable) ](!{_iterableUrl})对象重复渲染条目。

=======
    In this case, `ngFor` is displaying an array, but `ngFor` can
    repeat items for any [iterable](https://developer.mozilla.org/en-US/docs/Web/JavaScript/Reference/Iteration_protocols) object.
>>>>>>> f1345962
:marked
  Now the heroes appear in an unordered list.

  现在，英雄们出现在了一个无序列表中。

figure.image-display
  img(src="/resources/images/devguide/displaying-data/hero-names-list.png" alt="ngfor之后")

.l-main-section
:marked
  ## Creating a class for the data

  ## 为数据创建一个类

  The app's code defines the data directly inside the component, which isn't best practice.
  In a simple demo, however, it's fine.

<<<<<<< HEAD
  应用代码直接在组件内部直接定义了数据。
  作为演示还可以，但它显然不是最佳实践。

  At the moment, the binding is to !{_an} !{_array} of strings.
  In real applications, most bindings are to more specialized objects.

  现在使用的是到了一个字符串数组的绑定。在真实的应用中，大多是到一个对象数组的绑定。

  To convert this binding to use specialized objects, turn the !{_array}
  of hero names into !{_an} !{_array} of `Hero` objects. For that you'll need a `Hero` class.

  要将此绑定转换成使用对象，需要把这个英雄名字数组变成`Hero`对象数组。但首先得有一个`Hero`类。

  Create a new file in the `!{_appDir}` folder called  <ngio-ex path="hero.ts"></ngio-ex> with the following code:
=======
  At the moment, the binding is to an array of strings.
  In real applications, most bindings are to more specialized objects.

  To convert this binding to use specialized objects, turn the array
  of hero names into an array of `Hero` objects. For that you'll need a `Hero` class.

  Create a new file in the `app` folder called  `hero.ts` with the following code:
>>>>>>> f1345962

  在`!{_appDir}`目录下创建一个名叫<ngio-ex path="hero.ts"></ngio-ex>的新文件，内容如下：

+makeExcerpt('src/app/hero.ts')

:marked
  You've defined a class with a constructor and two properties: `id` and `name`.

<<<<<<< HEAD
    你定义了一个类，具有一个构造函数和两个属性：`id`和`name`。

    It might not look like the class has properties, but it does.
    The declaration of the constructor parameters takes advantage of a TypeScript shortcut.

    它可能看上去不像是有属性的类，但它确实有，利用的是 TypeScript 提供的简写形式 —— 用构造函数的参数直接定义属性。

    Consider the first parameter:

    来看第一个参数：

  +makeExcerpt('src/app/hero.ts ()', 'id')

  :marked
    That brief syntax does a lot:

    这个简写语法做了很多：

    * Declares a constructor parameter and its type

      声明了一个构造函数参数及其类型

    * Declares a public property of the same name

      声明了一个同名的公共属性

    * Initializes that property with the corresponding argument when we "new" an instance of the class

      当我们`new`出该类的一个实例时，把该属性初始化为相应的参数值
=======
  It might not look like the class has properties, but it does.
  The declaration of the constructor parameters takes advantage of a TypeScript shortcut.

  Consider the first parameter:

+makeExcerpt('src/app/hero.ts ()', 'id')

:marked
  That brief syntax does a lot:
  
  * Declares a constructor parameter and its type.
  * Declares a public property of the same name.
  * Initializes that property with the corresponding argument when creating an instance of the class.
>>>>>>> f1345962

.l-main-section
:marked
  ## Using the Hero class
  
  ## 使用 Hero 类

  After importing the `Hero` class, the `AppComponent.heroes` property can return a _typed_ array
  of `Hero` objects:

  导入了`Hero`类之后，组件的`heroes`属性就可以返回一个*类型化的*`Hero`对象数组了。

+makeExcerpt('src/app/app.component.3.ts', 'heroes')

:marked
  Next, update the template.
  At the moment it displays the hero's `id` and `name`.
  Fix that to display only the hero's `name` property.

  接着，更新一下模板。
  现在它显示的是英雄的`id`和`name`。
  要修复它，只显示英雄的`name`属性就行了。

+makeExcerpt('src/app/app.component.3.ts', 'template')

:marked
  Our display looks the same, but now we know much better what a hero really is.

  从显示上看还是一样，但现在我们知道了更多英雄信息。

.l-main-section#ngIf
:marked
  ## Conditional display with NgIf

  ## 通过 NgIf 进行条件显示

  Sometimes an app needs to display a view or a portion of a view only under specific circumstances.

  有时，应用需要只在特定情况下显示视图或视图的一部分。

  Let's change the example to display a message if there are more than three heroes.

<<<<<<< HEAD
  让我们来修改这个例子，如果多于三位英雄，显示一条消息。

  The Angular `ngIf` directive inserts or removes an element based on a !{_boolean} condition.
=======
  The Angular `ngIf` directive inserts or removes an element based on a _truthy/falsy_ condition.
>>>>>>> f1345962
  To see it in action, add the following paragraph at the bottom of the template:

  Angular 的`ngIf`指令会根据一个布尔条件来显示或移除一个元素。
  来看看实际效果，把下列语句加到模板的底部：

+makeExcerpt('src/app/app.component.ts', 'message')

.alert.is-important
  :marked
    Don't forget the leading asterisk (\*) in `*ngIf`. It is an essential part of the syntax.
    Read more about `ngIf` and `*` in the [ngIf section](./template-syntax.html#ngIf) of the [Template Syntax](./template-syntax.html) page.

    不要忘了`*ngIf`中的前导星号 (\*)。它是本语法中不可或缺的一部分。
    更多`ngIf`和`* `的内容，见[模板语法](./template-syntax.html)中的[ngIf](./template-syntax.html#ngIf)。

:marked
  The template expression inside the double quotes,
  `*ngIf="heros.length > 3"`, looks and behaves much like TypeScript.
  When the component's list of heroes has more than three items, Angular adds the paragraph
  to the DOM and the message appears. If there are three or fewer items, Angular omits the
  paragraph, so no message appears. For more information,
  see the [template expressions](./template-syntax.html#template-expressions) section of the
  [Template Syntax](./template-syntax.html) page.

  双引号中的模板表达式`*ngIf="heros.length > 3"`，外观和行为很象 !{_Lang}。
  当组件中的英雄列表有三个以上的条目时，Angular 把这个段落添加到 DOM 中，于是消息显示了出来。
  更多信息，见[模板语法](./template-syntax.html)中的[模板表达式](./template-syntax.html#template-expressions)。
.alert.is-helpful
  :marked
    Angular isn't showing and hiding the message. It is adding and removing the paragraph element from the DOM. That improves performance, especially in larger projects when conditionally including or excluding
    big chunks of HTML with many data bindings.

    Angular 并不是在显示和隐藏这条消息，它是在从 DOM 中添加和移除这个段落元素。
    这会提高性能，特别是在一些大的项目中有条件地包含或排除一大堆带着很多数据绑定的 HTML 时。

:marked
  Try it out. Because the array has four items, the message should appear.
  Go back into <code>app.component.ts"</code> and delete or comment out one of the elements from the hero array.
  The browser should refresh automatically and the message should disappear.

  试一下。因为这个数组中有四个条目，所以消息应该显示出来。
  回到`app.component.ts`，从英雄数组中删除或注释掉一个元素。
  浏览器应该自动刷新，消息应该会消失。
.l-main-section
:marked
  ## Summary

  ## 小结

  Now you know how to use:

<<<<<<< HEAD
  现在你知道了如何使用：

  - **Interpolation** with double curly braces to display a component property

    带有双花括号的**插值表达式 (interpolation) **来显示一个组件属性

  - **ngFor** to display !{_an} !{_array} of items

    **ngFor** 来显示数组

  - A !{_Lang} class to shape the **model data** for our component and display properties of that model

    用一个 !{_Lang} 类来为我们的组件描述**模型数据**并显示模型的属性

  - **ngIf** to conditionally display a chunk of HTML based on a boolean expression

    **ngIf** 来根据一个布尔表达式有条件地显示一段 HTML

  Here's the final code:

  下面是最终的代码：

block final-code
  +makeTabs(`displaying-data/ts/src/app/app.component.ts,
             displaying-data/ts/src/app/hero.ts,
             displaying-data/ts/src/app/app.module.ts,
             displaying-data/ts/src/main.ts`,
             'final,,,',
             'src/app/app.component.ts, src/app/hero.ts, src/app/app.module.ts, main.ts')
=======
  * **Interpolation** with double curly braces to display a component property.
  * **ngFor** to display an array of items.
  * A TypeScript class to shape the **model data** for your component and display properties of that model.
  * **ngIf** to conditionally display a chunk of HTML based on a boolean expression.

  Here's the final code:

+makeTabs(`displaying-data/ts/src/app/app.component.ts,
            displaying-data/ts/src/app/hero.ts,
            displaying-data/ts/src/app/app.module.ts,
            displaying-data/ts/src/main.ts`,
            'final,,,',
            'src/app/app.component.ts, src/app/hero.ts, src/app/app.module.ts, main.ts')
>>>>>>> f1345962
<|MERGE_RESOLUTION|>--- conflicted
+++ resolved
@@ -23,25 +23,19 @@
 :marked
   # Contents
 
-<<<<<<< HEAD
   # 目录
 
   * [Showing component properties with interpolation](#interpolation)
 
     [通过插值表达式显示组件的属性](#interpolation)
 
-  * [Showing !{_an} !{_array} property with NgFor](#ngFor)
+  * [Showing an array property with NgFor](#ngFor)
 
     [通过 NgFor 显示数组型属性](#ngFor)
 
   * [Conditional display with NgIf](#ngIf)
 
     [通过 NgIf 实现按条件显示](#ngIf)
-=======
-  * [Showing component properties with interpolation](#interpolation).
-  * [Showing an array property with NgFor](#ngFor).
-  * [Conditional display with NgIf](#ngIf).
->>>>>>> f1345962
 
 .l-sub-section
   :marked
@@ -66,13 +60,9 @@
   Follow the [setup](setup.html) instructions for creating a new project
   named <code>displaying-data</code>.
 
-<<<<<<< HEAD
   按照[开发环境](setup.html)的说明，创建一个新项目，名为<ngio-ex path="displaying-data"></ngio-ex>。
 
-  Then modify the <ngio-ex path="app.component.ts"></ngio-ex> file by
-=======
   Then modify the <code>app.component.ts</code> file by
->>>>>>> f1345962
   changing the template and the body of the component.
 
   然后，到`app.component.ts`文件中修改组件的模板和代码。
@@ -102,9 +92,9 @@
     quote (`'`)&mdash;allows you to compose a string over several lines, which makes the
     HTML more readable.
 
-      模板是包在 ECMAScript 2015 反引号 (<code>\`</code>) 中的一个多行字符串。
-      反引号 (<code>\`</code>) &mdash; 注意，不是单引号 (') &mdash; 允许把一个字符串写在多行上，
-      使 HTML 模板更容易阅读。
+    模板是包在 ECMAScript 2015 反引号 (<code>\`</code>) 中的一个多行字符串。
+    反引号 (<code>\`</code>) &mdash; 注意，不是单引号 (') &mdash; 允许把一个字符串写在多行上，
+    使 HTML 模板更容易阅读。
 
 :marked
   Angular automatically pulls the value of the `title` and `myHero` properties from the component and
@@ -112,6 +102,7 @@
   when these properties change.
 
   Angular 自动从组件中提取`title`和`myHero`属性的值，并且把这些值插入浏览器中。当这些属性发生变化时，Angular 就会自动刷新显示。
+  
 .l-sub-section
   :marked
     More precisely, the redisplay occurs after some kind of asynchronous event related to
@@ -123,13 +114,9 @@
   Notice that you don't call **new** to create an instance of the `AppComponent` class.
   Angular is creating an instance for you. How?
 
-<<<<<<< HEAD
   注意，我们没有调用 **new** 来创建`AppComponent`类的实例，是 Angular 替我们创建了它。那么它是如何创建的呢？
 
-  The CSS `selector` in the `@Component` !{_decorator} specifies an element named `<my-app>`.
-=======
   The CSS `selector` in the `@Component` decorator specifies an element named `<my-app>`.
->>>>>>> f1345962
   That element is a placeholder in the body of your `index.html` file:
 
   注意`@Component`装饰器中指定的 CSS 选择器`selector`，它指定了一个叫`my-app`的元素。
@@ -155,7 +142,7 @@
 :marked
   The next few sections review some of the coding choices in the app.
 
-    回顾一下前面所做的决定，看看还有哪些其它选择。
+  回顾一下前面所做的决定，看看还有哪些其它选择。
 
 :marked
   ## Template inline or template file?
@@ -181,46 +168,30 @@
   上面的应用选择内联 HTML ，是因为模板很小，而且没有额外的 HTML 文件显得这个演示简单些。
 
   In either style, the template data bindings have the same access to the component's properties.
-
-<<<<<<< HEAD
+  
   无论用哪种风格，模板数据绑定在访问组件属性方面都是完全一样的。
 
-+ifDocsFor('ts')
-  :marked
-    ## Constructor or variable initialization?
-
-    ## 使用构造函数还是变量初始化？
-
-    Although this example uses variable assignment to initialize the components, you can instead declare and initialize the properties using a constructor:
-
-    虽然这个例子使用了变量赋值的方式初始化组件，你还可以使用构造函数来声明和初始化属性。
-
-  +makeExcerpt('src/app/app-ctor.component.ts', 'class')
-=======
 :marked
   ## Constructor or variable initialization?
 
+  ## 使用构造函数还是变量初始化？
+  
   Although this example uses variable assignment to initialize the components, you can instead declare and initialize the properties using a constructor:
 
-+makeExcerpt('src/app/app-ctor.component.ts', 'class')
->>>>>>> f1345962
+  虽然这个例子使用了变量赋值的方式初始化组件，你还可以使用构造函数来声明和初始化属性。+makeExcerpt('src/app/app-ctor.component.ts', 'class')
 
 :marked
   This app uses more terse "variable assignment" style simply for brevity.
 
-    为了让本应用更加简短，它采用了更简单的“变量赋值”风格。
+  为了让本应用更加简短，它采用了更简单的“变量赋值”风格。
 
 .l-main-section#ngFor
 :marked
   ## Showing an array property with ***ngFor**
 
-<<<<<<< HEAD
   ## 使用***ngFor***显示数组属性
 
-  To display a list of heroes, begin by adding !{_an} !{_array} of hero names to the component and redefine `myHero` to be the first name in the !{_array}.
-=======
   To display a list of heroes, begin by adding an array of hero names to the component and redefine `myHero` to be the first name in the array.
->>>>>>> f1345962
 
   要显示一个英雄列表，先向组件中添加一个英雄名字数组，然后把`myHero`重定义为数组中的第一个名字。
 
@@ -251,6 +222,7 @@
 
     不要忘记`*ngFor`中的前导星号 (\*)。它是语法中不可或缺的一部分。
     更多信息，见[模板语法](./template-syntax.html#ngFor)。
+    
 :marked
   Notice the `hero` in the `ngFor` double-quoted instruction;
   it is an example of a template input variable. Read
@@ -267,19 +239,14 @@
 
   Angular 为列表中的每个条目复制一个`<li>`元素，在每个迭代中，把`hero`变量设置为当前条目（英雄）。
   Angular 把`hero`变量作为双花括号插值表达式的上下文。
+  
 .l-sub-section
   :marked
-<<<<<<< HEAD
-    In this case, `ngFor` is displaying !{_an} !{_array}, but `ngFor` can
-    repeat items for any [iterable](!{_iterableUrl}) object.
+    In this case, `ngFor` is displaying an array, but `ngFor` can
+    repeat items for any [iterable](https://developer.mozilla.org/en-US/docs/Web/JavaScript/Reference/Iteration_protocols) object.
 
     本例中，`ngFor`用于显示一个“数组”，
     但`ngFor`可以为任何[可迭代的 (iterable) ](!{_iterableUrl})对象重复渲染条目。
-
-=======
-    In this case, `ngFor` is displaying an array, but `ngFor` can
-    repeat items for any [iterable](https://developer.mozilla.org/en-US/docs/Web/JavaScript/Reference/Iteration_protocols) object.
->>>>>>> f1345962
 :marked
   Now the heroes appear in an unordered list.
 
@@ -297,30 +264,20 @@
   The app's code defines the data directly inside the component, which isn't best practice.
   In a simple demo, however, it's fine.
 
-<<<<<<< HEAD
   应用代码直接在组件内部直接定义了数据。
   作为演示还可以，但它显然不是最佳实践。
 
-  At the moment, the binding is to !{_an} !{_array} of strings.
-  In real applications, most bindings are to more specialized objects.
-
-  现在使用的是到了一个字符串数组的绑定。在真实的应用中，大多是到一个对象数组的绑定。
-
-  To convert this binding to use specialized objects, turn the !{_array}
-  of hero names into !{_an} !{_array} of `Hero` objects. For that you'll need a `Hero` class.
-
-  要将此绑定转换成使用对象，需要把这个英雄名字数组变成`Hero`对象数组。但首先得有一个`Hero`类。
-
-  Create a new file in the `!{_appDir}` folder called  <ngio-ex path="hero.ts"></ngio-ex> with the following code:
-=======
   At the moment, the binding is to an array of strings.
   In real applications, most bindings are to more specialized objects.
 
+  现在使用的是到了一个字符串数组的绑定。在真实的应用中，大多是到一个对象数组的绑定。
+
   To convert this binding to use specialized objects, turn the array
   of hero names into an array of `Hero` objects. For that you'll need a `Hero` class.
 
+  要将此绑定转换成使用对象，需要把这个英雄名字数组变成`Hero`对象数组。但首先得有一个`Hero`类。
+
   Create a new file in the `app` folder called  `hero.ts` with the following code:
->>>>>>> f1345962
 
   在`!{_appDir}`目录下创建一个名叫<ngio-ex path="hero.ts"></ngio-ex>的新文件，内容如下：
 
@@ -329,51 +286,35 @@
 :marked
   You've defined a class with a constructor and two properties: `id` and `name`.
 
-<<<<<<< HEAD
-    你定义了一个类，具有一个构造函数和两个属性：`id`和`name`。
-
-    It might not look like the class has properties, but it does.
+  你定义了一个类，具有一个构造函数和两个属性：`id`和`name`。
+  
+  It might not look like the class has properties, but it does.
     The declaration of the constructor parameters takes advantage of a TypeScript shortcut.
 
-    它可能看上去不像是有属性的类，但它确实有，利用的是 TypeScript 提供的简写形式 —— 用构造函数的参数直接定义属性。
-
-    Consider the first parameter:
-
-    来看第一个参数：
-
-  +makeExcerpt('src/app/hero.ts ()', 'id')
-
-  :marked
-    That brief syntax does a lot:
-
-    这个简写语法做了很多：
-
-    * Declares a constructor parameter and its type
-
-      声明了一个构造函数参数及其类型
-
-    * Declares a public property of the same name
-
-      声明了一个同名的公共属性
-
-    * Initializes that property with the corresponding argument when we "new" an instance of the class
-
-      当我们`new`出该类的一个实例时，把该属性初始化为相应的参数值
-=======
-  It might not look like the class has properties, but it does.
-  The declaration of the constructor parameters takes advantage of a TypeScript shortcut.
-
+  它可能看上去不像是有属性的类，但它确实有，利用的是 TypeScript 提供的简写形式 —— 用构造函数的参数直接定义属性。
+  
   Consider the first parameter:
 
+  来看第一个参数：
+  
 +makeExcerpt('src/app/hero.ts ()', 'id')
 
 :marked
   That brief syntax does a lot:
   
-  * Declares a constructor parameter and its type.
-  * Declares a public property of the same name.
-  * Initializes that property with the corresponding argument when creating an instance of the class.
->>>>>>> f1345962
+  这个简写语法做了很多：  
+  
+  * Declares a constructor parameter and its type
+  
+    声明了一个构造函数参数及其类型  
+    
+  * Declares a public property of the same name
+  
+    声明了一个同名的公共属性  
+    
+  * Initializes that property with the corresponding argument when we "new" an instance of the class
+  
+    当我们`new`出该类的一个实例时，把该属性初始化为相应的参数值
 
 .l-main-section
 :marked
@@ -416,13 +357,9 @@
 
   Let's change the example to display a message if there are more than three heroes.
 
-<<<<<<< HEAD
   让我们来修改这个例子，如果多于三位英雄，显示一条消息。
 
-  The Angular `ngIf` directive inserts or removes an element based on a !{_boolean} condition.
-=======
   The Angular `ngIf` directive inserts or removes an element based on a _truthy/falsy_ condition.
->>>>>>> f1345962
   To see it in action, add the following paragraph at the bottom of the template:
 
   Angular 的`ngIf`指令会根据一个布尔条件来显示或移除一个元素。
@@ -450,6 +387,7 @@
   双引号中的模板表达式`*ngIf="heros.length > 3"`，外观和行为很象 !{_Lang}。
   当组件中的英雄列表有三个以上的条目时，Angular 把这个段落添加到 DOM 中，于是消息显示了出来。
   更多信息，见[模板语法](./template-syntax.html)中的[模板表达式](./template-syntax.html#template-expressions)。
+  
 .alert.is-helpful
   :marked
     Angular isn't showing and hiding the message. It is adding and removing the paragraph element from the DOM. That improves performance, especially in larger projects when conditionally including or excluding
@@ -466,6 +404,7 @@
   试一下。因为这个数组中有四个条目，所以消息应该显示出来。
   回到`app.component.ts`，从英雄数组中删除或注释掉一个元素。
   浏览器应该自动刷新，消息应该会消失。
+  
 .l-main-section
 :marked
   ## Summary
@@ -473,49 +412,32 @@
   ## 小结
 
   Now you know how to use:
-
-<<<<<<< HEAD
+  
   现在你知道了如何使用：
 
-  - **Interpolation** with double curly braces to display a component property
-
-    带有双花括号的**插值表达式 (interpolation) **来显示一个组件属性
-
-  - **ngFor** to display !{_an} !{_array} of items
-
-    **ngFor** 来显示数组
-
-  - A !{_Lang} class to shape the **model data** for our component and display properties of that model
-
-    用一个 !{_Lang} 类来为我们的组件描述**模型数据**并显示模型的属性
-
-  - **ngIf** to conditionally display a chunk of HTML based on a boolean expression
-
-    **ngIf** 来根据一个布尔表达式有条件地显示一段 HTML
+  * **Interpolation** with double curly braces to display a component property.
+  
+    带有双花括号的**插值表达式 (interpolation) **来显示一个组件属性。
+    
+  * **ngFor** to display an array of items.
+  
+    用 **ngFor** 显示数组。
+    
+  * A TypeScript class to shape the **model data** for your component and display properties of that model.
+  
+    用一个 TypeScript 类来为我们的组件描述**模型数据**并显示模型的属性。
+    
+  * **ngIf** to conditionally display a chunk of HTML based on a boolean expression.
+  
+    用 **ngIf** 根据一个布尔表达式有条件地显示一段 HTML。
 
   Here's the final code:
-
+  
   下面是最终的代码：
-
-block final-code
-  +makeTabs(`displaying-data/ts/src/app/app.component.ts,
-             displaying-data/ts/src/app/hero.ts,
-             displaying-data/ts/src/app/app.module.ts,
-             displaying-data/ts/src/main.ts`,
-             'final,,,',
-             'src/app/app.component.ts, src/app/hero.ts, src/app/app.module.ts, main.ts')
-=======
-  * **Interpolation** with double curly braces to display a component property.
-  * **ngFor** to display an array of items.
-  * A TypeScript class to shape the **model data** for your component and display properties of that model.
-  * **ngIf** to conditionally display a chunk of HTML based on a boolean expression.
-
-  Here's the final code:
 
 +makeTabs(`displaying-data/ts/src/app/app.component.ts,
             displaying-data/ts/src/app/hero.ts,
             displaying-data/ts/src/app/app.module.ts,
             displaying-data/ts/src/main.ts`,
             'final,,,',
-            'src/app/app.component.ts, src/app/hero.ts, src/app/app.module.ts, main.ts')
->>>>>>> f1345962
+            'src/app/app.component.ts, src/app/hero.ts, src/app/app.module.ts, main.ts')
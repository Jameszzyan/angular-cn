block includes
  include ../_util-fns
  - var _iterableUrl = 'https://developer.mozilla.org/en-US/docs/Web/JavaScript/Reference/Iteration_protocols';
  - var _boolean = 'truthy/falsy';

:marked
  You can display data by binding controls in an HTML template to properties of an Angular component.

  在 Angular 中最典型的数据显示方式，就是把 HTML 模板中的控件绑定到 Angular 组件的属性。

  In this page, you'll create a component with a list of heroes.
  You'll display the list of hero names and
  conditionally show a message below the list.

  本章中，你将创建一个英雄列表组件。
  你将显示英雄名字的列表，并根据条件在列表下方显示一条消息。

  The final UI looks like this:

  最终的用户界面是这样的：

figure.image-display
  img(src="/resources/images/devguide/displaying-data/final.png" alt="Final UI")

:marked
  # Contents

  # 目录

  * [Showing component properties with interpolation](#interpolation)

    [通过插值表达式显示组件的属性](#interpolation)

  * [Showing !{_an} !{_array} property with NgFor](#ngFor)

    [通过 NgFor 显示数组型属性](#ngFor)

  * [Conditional display with NgIf](#ngIf)

    [通过 NgIf 实现按条件显示](#ngIf)

.l-sub-section
  :marked
    The <live-example></live-example> demonstrates all of the syntax and code
    snippets described in this page.

    这个<live-example>在线例子</live-example>演示了本章中描述的所有语法和代码片段。

.l-main-section#interpolation
:marked
  ## Showing component properties with interpolation

  ## 使用插值表达式显示组件属性

  The easiest way to display a component property
  is to bind the property name through interpolation.
  With interpolation, you put the property name in the view template, enclosed in double curly braces: `{{myHero}}`.

  要显示组件的属性，最简单的方式就是通过插值表达式 (interpolation) 来绑定属性名。
  要使用插值表达式，就把属性名包裹在双花括号里放进视图模板，如`{{myHero}}`。

  Follow the [setup](setup.html) instructions for creating a new project
  named <ngio-ex path="displaying-data"></ngio-ex>.

  按照[开发环境](setup.html)的说明，创建一个新项目，名为<ngio-ex path="displaying-data"></ngio-ex>。

  Then modify the <ngio-ex path="app.component.ts"></ngio-ex> file by
  changing the template and the body of the component.

  然后，到`app.component.ts`文件中修改组件的模板和代码。

  When you're done, it should look like this:

<<<<<<< HEAD
  修改完之后，它看起来应该是这样的：

+makeExample('app/app.component.1.ts')
=======
+makeExample('src/app/app.component.1.ts')
>>>>>>> 747807e2

:marked
  You added two properties to the formerly empty component: `title` and `myHero`.

  再把两个属性`title`和`myHero`添加到之前空白的组件中。

  The revised template displays the two component properties using double curly brace
  interpolation:

<<<<<<< HEAD
  修改完的模板会使用双花括号形式的插值表达式来显示这两个模板属性：

+makeExcerpt('app/app.component.1.ts', 'template', '')
=======
+makeExcerpt('src/app/app.component.1.ts', 'template', '')
>>>>>>> 747807e2

+ifDocsFor('ts')
  .l-sub-section
    :marked
      The template is a multi-line string within ECMAScript 2015 backticks (<code>\`</code>).
      The backtick (<code>\`</code>)&mdash;which is *not* the same character as a single
      quote (`'`)&mdash;allows you to compose a string over several lines, which makes the
      HTML more readable.

      模板是包在 ECMAScript 2015 反引号 (<code>\`</code>) 中的一个多行字符串。
      反引号 (<code>\`</code>) &mdash; 注意，不是单引号 (') &mdash; 允许把一个字符串写在多行上，
      使 HTML 模板更容易阅读。

:marked
  Angular automatically pulls the value of the `title` and `myHero` properties from the component and
  inserts those values into the browser. Angular updates the display
  when these properties change.

  Angular 自动从组件中提取`title`和`myHero`属性的值，并且把这些值插入浏览器中。当这些属性发生变化时，Angular 就会自动刷新显示。
.l-sub-section
  :marked
    More precisely, the redisplay occurs after some kind of asynchronous event related to
    the view, such as a keystroke, a timer completion, or a response to an HTTP request.

    严格来说，“重新显示”是在某些与视图有关的异步事件之后发生的，例如，按键、定时器完成或对 HTTP 请求的响应。

:marked
  Notice that you don't call **new** to create an instance of the `AppComponent` class.
  Angular is creating an instance for you. How?

  注意，我们没有调用 **new** 来创建`AppComponent`类的实例，是 Angular 替我们创建了它。那么它是如何创建的呢？

  The CSS `selector` in the `@Component` !{_decorator} specifies an element named `<my-app>`.
  That element is a placeholder in the body of your `index.html` file:

<<<<<<< HEAD
  注意`@Component`装饰器中指定的 CSS 选择器`selector`，它指定了一个叫`my-app`的元素。
  该元素是`index.html`的`body`里的占位符。

+makeExcerpt('index.html', 'body')
=======
+makeExcerpt('src/index.html', 'body')
>>>>>>> 747807e2

:marked
  When you bootstrap with the `AppComponent` class (in <ngio-ex path="main.ts"></ngio-ex>), Angular looks for a `<my-app>`
  in the `index.html`, finds it, instantiates an instance of `AppComponent`, and renders it
  inside the `<my-app>` tag.

  当我们通过`main.ts`中的`AppComponent`类启动时，Angular 在`index.html`中查找一个`<my-app>`元素，
  然后实例化一个`AppComponent`，并将其渲染到`<my-app>`标签中。

  Now run the app. It should display the title and hero name:

  运行应用。它应该显示出标题和英雄名：

figure.image-display
  img(src="/resources/images/devguide/displaying-data/title-and-hero.png" alt="Title and Hero")

+ifDocsFor('ts')
  :marked
    The next few sections review some of the coding choices in the app.

    回顾一下前面所做的决定，看看还有哪些其它选择。

:marked
  ## Template inline or template file?

  ## 内联 (inline) 模板还是模板文件？

  You can store your component's template in one of two places.
  You can define it *inline* using the `template` property, or you can define
  the template in a separate HTML file and link to it in
  the component metadata using the `@Component` !{_decorator}'s `templateUrl` property.

  你可以在两种地方存放组件模板。
  你可以使用`template`属性把它定义为*内联*的，或者把模板定义在一个独立的 HTML 文件中，
  再通过`@Component`装饰器中的`templateUrl`属性，
  在组件元数据中把它链接到组件。

  The choice between inline and separate HTML is a matter of taste,
  circumstances, and organization policy.
  Here the app uses inline HTML because the template is small and the demo
  is simpler without the additional HTML file.

  到底选择内联 HTML 还是独立 HTML 取决于个人喜好、具体状况和组织级策略。
  上面的应用选择内联 HTML ，是因为模板很小，而且没有额外的 HTML 文件显得这个演示简单些。

  In either style, the template data bindings have the same access to the component's properties.

  无论用哪种风格，模板数据绑定在访问组件属性方面都是完全一样的。

+ifDocsFor('ts')
  :marked
    ## Constructor or variable initialization?

    ## 使用构造函数还是变量初始化？

    Although this example uses variable assignment to initialize the components, you can instead declare and initialize the properties using a constructor:

<<<<<<< HEAD
    虽然这个例子使用了变量赋值的方式初始化组件，你还可以使用构造函数来声明和初始化属性。

  +makeExcerpt('app/app-ctor.component.ts', 'class')
=======
  +makeExcerpt('src/app/app-ctor.component.ts', 'class')
>>>>>>> 747807e2

  :marked
    This app uses more terse "variable assignment" style simply for brevity.

    为了让本应用更加简短，它采用了更简单的“变量赋值”风格。

.l-main-section#ngFor
:marked
  ## Showing !{_an} !{_array} property with ***ngFor**

  ## 使用***ngFor***显示数组属性

  To display a list of heroes, begin by adding !{_an} !{_array} of hero names to the component and redefine `myHero` to be the first name in the !{_array}.

<<<<<<< HEAD
  要显示一个英雄列表，先向组件中添加一个英雄名字数组，然后把`myHero`重定义为数组中的第一个名字。

+makeExcerpt('app/app.component.2.ts', 'class')
=======
+makeExcerpt('src/app/app.component.2.ts', 'class')
>>>>>>> 747807e2

:marked
  Now use the Angular `ngFor` directive in the template to display
  each item in the `heroes` list.

<<<<<<< HEAD
  接着，在模板中使用 Angular 的`ngFor`指令来显示`heroes`列表中的每一项。

+makeExcerpt('app/app.component.2.ts', 'template')
=======
+makeExcerpt('src/app/app.component.2.ts', 'template')
>>>>>>> 747807e2

:marked
  This UI uses the HTML unordered list with `<ul>` and `<li>` tags. The `*ngFor`
  in the `<li>` element is the Angular "repeater" directive.
  It marks that `<li>` element (and its children) as the "repeater template":

<<<<<<< HEAD
  这个界面使用了由`<ul>`和`<li>`标签组成的无序列表。`<li>`元素里的`*ngFor`是 Angular 的“迭代”指令。
  它将`<li>`元素及其子级标记为“迭代模板”：

+makeExcerpt('app/app.component.2.ts ()', 'li', '')
=======
+makeExcerpt('src/app/app.component.2.ts ()', 'li', '')
>>>>>>> 747807e2

.alert.is-important
  :marked
    Don't forget the leading asterisk (\*) in `*ngFor`. It is an essential part of the syntax.
    For more information, see the [Template Syntax](./template-syntax.html#ngFor) page.

    不要忘记`*ngFor`中的前导星号 (\*)。它是语法中不可或缺的一部分。
    更多信息，见[模板语法](./template-syntax.html#ngFor)。
:marked
  Notice the `hero` in the `ngFor` double-quoted instruction;
  it is an example of a template input variable. Read
  more about template input variables in the [microsyntax](./template-syntax.html#ngForMicrosyntax) section of
  the [Template Syntax](./template-syntax.html) page.

  注意看`ngFor`双引号表达式中的`hero`，它是一个模板输入变量。
  更多模板输入变量的信息，见[模板语法](./template-syntax.html)中的
  [微语法 (microsyntax)](./template-syntax.html#ngForMicrosyntax)。

  Angular duplicates the `<li>` for each item in the list, setting the `hero` variable
  to the item (the hero) in the current iteration. Angular uses that variable as the
  context for the interpolation in the double curly braces.

  Angular 为列表中的每个条目复制一个`<li>`元素，在每个迭代中，把`hero`变量设置为当前条目（英雄）。
  Angular 把`hero`变量作为双花括号插值表达式的上下文。
.l-sub-section
  :marked
    In this case, `ngFor` is displaying !{_an} !{_array}, but `ngFor` can
    repeat items for any [iterable](!{_iterableUrl}) object.

    本例中，`ngFor`用于显示一个“数组”，
    但`ngFor`可以为任何[可迭代的 (iterable) ](!{_iterableUrl})对象重复渲染条目。

:marked
  Now the heroes appear in an unordered list.

  现在，英雄们出现在了一个无序列表中。

figure.image-display
  img(src="/resources/images/devguide/displaying-data/hero-names-list.png" alt="ngfor之后")

.l-main-section
:marked
  ## Creating a class for the data

  ## 为数据创建一个类

  The app's code defines the data directly inside the component, which isn't best practice.
  In a simple demo, however, it's fine.

  应用代码直接在组件内部直接定义了数据。
  作为演示还可以，但它显然不是最佳实践。

  At the moment, the binding is to !{_an} !{_array} of strings.
  In real applications, most bindings are to more specialized objects.

  现在使用的是到了一个字符串数组的绑定。在真实的应用中，大多是到一个对象数组的绑定。

  To convert this binding to use specialized objects, turn the !{_array}
  of hero names into !{_an} !{_array} of `Hero` objects. For that you'll need a `Hero` class.

  要将此绑定转换成使用对象，需要把这个英雄名字数组变成`Hero`对象数组。但首先得有一个`Hero`类。

  Create a new file in the `!{_appDir}` folder called  <ngio-ex path="hero.ts"></ngio-ex> with the following code:

<<<<<<< HEAD
  在`!{_appDir}`目录下创建一个名叫<ngio-ex path="hero.ts"></ngio-ex>的新文件，内容如下：

+makeExcerpt('app/hero.ts')
=======
+makeExcerpt('src/app/hero.ts')
>>>>>>> 747807e2

block hero-class
  :marked
    You've defined a class with a constructor and two properties: `id` and `name`.

    你定义了一个类，具有一个构造函数和两个属性：`id`和`name`。

    It might not look like the class has properties, but it does.
    The declaration of the constructor parameters takes advantage of a TypeScript shortcut.

    它可能看上去不像是有属性的类，但它确实有，利用的是 TypeScript 提供的简写形式 —— 用构造函数的参数直接定义属性。

    Consider the first parameter:

<<<<<<< HEAD
    来看第一个参数：

  +makeExcerpt('app/hero.ts ()', 'id')
=======
  +makeExcerpt('src/app/hero.ts ()', 'id')
>>>>>>> 747807e2

  :marked
    That brief syntax does a lot:

    这个简写语法做了很多：

    * Declares a constructor parameter and its type

      声明了一个构造函数参数及其类型

    * Declares a public property of the same name

      声明了一个同名的公共属性

    * Initializes that property with the corresponding argument when we "new" an instance of the class

      当我们`new`出该类的一个实例时，把该属性初始化为相应的参数值

.l-main-section
:marked
  ## Using the Hero class

<<<<<<< HEAD
  ## 使用 Hero 类

  The `heroes` property in the component can now use the `Hero` class to return !{_an} !{_array}
  of `Hero` objects:

  现在使用`Hero`类，让组件中的`heroes`属性返回一个`Hero`对象的数组。

+makeExcerpt('app/app.component.3.ts', 'heroes')
=======
  After importing the `Hero` class, the `AppComponent.heroes` property can return a _typed_ !{_array}
  of `Hero` objects:

+makeExcerpt('src/app/app.component.3.ts', 'heroes')
>>>>>>> 747807e2

:marked
  Next, update the template.
  At the moment it displays the hero's `id` and `name`.
  Fix that to display only the hero's `name` property.

<<<<<<< HEAD
  接着，更新一下模板。
  现在它显示的是英雄的`id`和`name`。
  要修复它，只显示英雄的`name`属性就行了。

+makeExcerpt('app/app.component.3.ts', 'template')
=======
+makeExcerpt('src/app/app.component.3.ts', 'template')
>>>>>>> 747807e2

:marked
  Our display looks the same, but now we know much better what a hero really is.

  从显示上看还是一样，但现在我们知道了更多英雄信息。

.l-main-section#ngIf
:marked
  ## Conditional display with NgIf

  ## 通过 NgIf 进行条件显示

  Sometimes an app needs to display a view or a portion of a view only under specific circumstances.

  有时，应用需要只在特定情况下显示视图或视图的一部分。

  Let's change the example to display a message if there are more than three heroes.

  让我们来修改这个例子，如果多于三位英雄，显示一条消息。

  The Angular `ngIf` directive inserts or removes an element based on a !{_boolean} condition.
  To see it in action, add the following paragraph at the bottom of the template:

<<<<<<< HEAD
  Angular 的`ngIf`指令会根据一个布尔条件来显示或移除一个元素。
  来看看实际效果，把下列语句加到模板的底部：

+makeExcerpt('app/app.component.ts', 'message')
=======
+makeExcerpt('src/app/app.component.ts', 'message')
>>>>>>> 747807e2

.alert.is-important
  :marked
    Don't forget the leading asterisk (\*) in `*ngIf`. It is an essential part of the syntax.
    Read more about `ngIf` and `*` in the [ngIf section](./template-syntax.html#ngIf) of the [Template Syntax](./template-syntax.html) page.

    不要忘了`*ngIf`中的前导星号 (\*)。它是本语法中不可或缺的一部分。
    更多`ngIf`和`* `的内容，见[模板语法](./template-syntax.html)中的[ngIf](./template-syntax.html#ngIf)。

:marked
  The template expression inside the double quotes,
  `*ngIf="heros.length > 3"`, looks and behaves much like !{_Lang}.
  When the component's list of heroes has more than three items, Angular adds the paragraph
  to the DOM and the message appears. If there are three or fewer items, Angular omits the
  paragraph, so no message appears. For more information,
  see the [template expressions](./template-syntax.html#template-expressions) section of the
  [Template Syntax](./template-syntax.html) page.

  双引号中的模板表达式`*ngIf="heros.length > 3"`，外观和行为很象 !{_Lang}。
  当组件中的英雄列表有三个以上的条目时，Angular 把这个段落添加到 DOM 中，于是消息显示了出来。
  更多信息，见[模板语法](./template-syntax.html)中的[模板表达式](./template-syntax.html#template-expressions)。
.alert.is-helpful
  :marked
    Angular isn't showing and hiding the message. It is adding and removing the paragraph element from the DOM. That improves performance, especially in larger projects when conditionally including or excluding
    big chunks of HTML with many data bindings.

    Angular 并不是在显示和隐藏这条消息，它是在从 DOM 中添加和移除这个段落元素。
    这会提高性能，特别是在一些大的项目中有条件地包含或排除一大堆带着很多数据绑定的 HTML 时。

:marked
  Try it out. Because the !{_array} has four items, the message should appear.
  Go back into <ngio-ex path="app.component.ts"></ngio-ex> and delete or comment out one of the elements from the hero !{_array}.
  The browser should refresh automatically and the message should disappear.

  试一下。因为这个数组中有四个条目，所以消息应该显示出来。
  回到`app.component.ts`，从英雄数组中删除或注释掉一个元素。
  浏览器应该自动刷新，消息应该会消失。
.l-main-section
:marked
  ## Summary

  ## 小结

  Now you know how to use:

  现在你知道了如何使用：

  - **Interpolation** with double curly braces to display a component property

    带有双花括号的**插值表达式 (interpolation) **来显示一个组件属性

  - **ngFor** to display !{_an} !{_array} of items

    **ngFor** 来显示数组

  - A !{_Lang} class to shape the **model data** for our component and display properties of that model

    用一个 !{_Lang} 类来为我们的组件描述**模型数据**并显示模型的属性

  - **ngIf** to conditionally display a chunk of HTML based on a boolean expression

    **ngIf** 来根据一个布尔表达式有条件地显示一段 HTML

  Here's the final code:

  下面是最终的代码：

block final-code
  +makeTabs(`displaying-data/ts/src/app/app.component.ts,
             displaying-data/ts/src/app/hero.ts,
             displaying-data/ts/src/app/app.module.ts,
             displaying-data/ts/src/main.ts`,
             'final,,,',
             'src/app/app.component.ts, src/app/hero.ts, src/app/app.module.ts, main.ts')<|MERGE_RESOLUTION|>--- conflicted
+++ resolved
@@ -71,13 +71,9 @@
 
   When you're done, it should look like this:
 
-<<<<<<< HEAD
   修改完之后，它看起来应该是这样的：
 
-+makeExample('app/app.component.1.ts')
-=======
 +makeExample('src/app/app.component.1.ts')
->>>>>>> 747807e2
 
 :marked
   You added two properties to the formerly empty component: `title` and `myHero`.
@@ -87,13 +83,9 @@
   The revised template displays the two component properties using double curly brace
   interpolation:
 
-<<<<<<< HEAD
   修改完的模板会使用双花括号形式的插值表达式来显示这两个模板属性：
 
-+makeExcerpt('app/app.component.1.ts', 'template', '')
-=======
 +makeExcerpt('src/app/app.component.1.ts', 'template', '')
->>>>>>> 747807e2
 
 +ifDocsFor('ts')
   .l-sub-section
@@ -129,14 +121,10 @@
   The CSS `selector` in the `@Component` !{_decorator} specifies an element named `<my-app>`.
   That element is a placeholder in the body of your `index.html` file:
 
-<<<<<<< HEAD
   注意`@Component`装饰器中指定的 CSS 选择器`selector`，它指定了一个叫`my-app`的元素。
   该元素是`index.html`的`body`里的占位符。
 
-+makeExcerpt('index.html', 'body')
-=======
 +makeExcerpt('src/index.html', 'body')
->>>>>>> 747807e2
 
 :marked
   When you bootstrap with the `AppComponent` class (in <ngio-ex path="main.ts"></ngio-ex>), Angular looks for a `<my-app>`
@@ -194,13 +182,9 @@
 
     Although this example uses variable assignment to initialize the components, you can instead declare and initialize the properties using a constructor:
 
-<<<<<<< HEAD
     虽然这个例子使用了变量赋值的方式初始化组件，你还可以使用构造函数来声明和初始化属性。
 
-  +makeExcerpt('app/app-ctor.component.ts', 'class')
-=======
   +makeExcerpt('src/app/app-ctor.component.ts', 'class')
->>>>>>> 747807e2
 
   :marked
     This app uses more terse "variable assignment" style simply for brevity.
@@ -215,39 +199,27 @@
 
   To display a list of heroes, begin by adding !{_an} !{_array} of hero names to the component and redefine `myHero` to be the first name in the !{_array}.
 
-<<<<<<< HEAD
   要显示一个英雄列表，先向组件中添加一个英雄名字数组，然后把`myHero`重定义为数组中的第一个名字。
 
-+makeExcerpt('app/app.component.2.ts', 'class')
-=======
 +makeExcerpt('src/app/app.component.2.ts', 'class')
->>>>>>> 747807e2
 
 :marked
   Now use the Angular `ngFor` directive in the template to display
   each item in the `heroes` list.
 
-<<<<<<< HEAD
   接着，在模板中使用 Angular 的`ngFor`指令来显示`heroes`列表中的每一项。
 
-+makeExcerpt('app/app.component.2.ts', 'template')
-=======
 +makeExcerpt('src/app/app.component.2.ts', 'template')
->>>>>>> 747807e2
 
 :marked
   This UI uses the HTML unordered list with `<ul>` and `<li>` tags. The `*ngFor`
   in the `<li>` element is the Angular "repeater" directive.
   It marks that `<li>` element (and its children) as the "repeater template":
 
-<<<<<<< HEAD
   这个界面使用了由`<ul>`和`<li>`标签组成的无序列表。`<li>`元素里的`*ngFor`是 Angular 的“迭代”指令。
   它将`<li>`元素及其子级标记为“迭代模板”：
 
-+makeExcerpt('app/app.component.2.ts ()', 'li', '')
-=======
 +makeExcerpt('src/app/app.component.2.ts ()', 'li', '')
->>>>>>> 747807e2
 
 .alert.is-important
   :marked
@@ -312,13 +284,9 @@
 
   Create a new file in the `!{_appDir}` folder called  <ngio-ex path="hero.ts"></ngio-ex> with the following code:
 
-<<<<<<< HEAD
   在`!{_appDir}`目录下创建一个名叫<ngio-ex path="hero.ts"></ngio-ex>的新文件，内容如下：
 
-+makeExcerpt('app/hero.ts')
-=======
 +makeExcerpt('src/app/hero.ts')
->>>>>>> 747807e2
 
 block hero-class
   :marked
@@ -333,13 +301,9 @@
 
     Consider the first parameter:
 
-<<<<<<< HEAD
     来看第一个参数：
 
-  +makeExcerpt('app/hero.ts ()', 'id')
-=======
   +makeExcerpt('src/app/hero.ts ()', 'id')
->>>>>>> 747807e2
 
   :marked
     That brief syntax does a lot:
@@ -361,37 +325,26 @@
 .l-main-section
 :marked
   ## Using the Hero class
-
-<<<<<<< HEAD
+  
   ## 使用 Hero 类
 
-  The `heroes` property in the component can now use the `Hero` class to return !{_an} !{_array}
-  of `Hero` objects:
-
-  现在使用`Hero`类，让组件中的`heroes`属性返回一个`Hero`对象的数组。
-
-+makeExcerpt('app/app.component.3.ts', 'heroes')
-=======
   After importing the `Hero` class, the `AppComponent.heroes` property can return a _typed_ !{_array}
   of `Hero` objects:
 
+  导入了`Hero`类之后，组件的`heroes`属性就可以返回一个*类型化的*`Hero`对象数组了。
+
 +makeExcerpt('src/app/app.component.3.ts', 'heroes')
->>>>>>> 747807e2
 
 :marked
   Next, update the template.
   At the moment it displays the hero's `id` and `name`.
   Fix that to display only the hero's `name` property.
 
-<<<<<<< HEAD
   接着，更新一下模板。
   现在它显示的是英雄的`id`和`name`。
   要修复它，只显示英雄的`name`属性就行了。
 
-+makeExcerpt('app/app.component.3.ts', 'template')
-=======
 +makeExcerpt('src/app/app.component.3.ts', 'template')
->>>>>>> 747807e2
 
 :marked
   Our display looks the same, but now we know much better what a hero really is.
@@ -415,14 +368,10 @@
   The Angular `ngIf` directive inserts or removes an element based on a !{_boolean} condition.
   To see it in action, add the following paragraph at the bottom of the template:
 
-<<<<<<< HEAD
   Angular 的`ngIf`指令会根据一个布尔条件来显示或移除一个元素。
   来看看实际效果，把下列语句加到模板的底部：
 
-+makeExcerpt('app/app.component.ts', 'message')
-=======
 +makeExcerpt('src/app/app.component.ts', 'message')
->>>>>>> 747807e2
 
 .alert.is-important
   :marked

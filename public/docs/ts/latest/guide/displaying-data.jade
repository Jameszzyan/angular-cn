--- conflicted
+++ resolved
@@ -19,28 +19,26 @@
   最终的UI是这样的：
 
 figure.image-display
-<<<<<<< HEAD
-  img(src="/resources/images/devguide/displaying-data/final.png" alt="最终的UI")
-
-:marked
-  [Run the live example](/resources/live-examples/displaying-data/ts/plnkr.html)
-  
-  [运行在线例子](/resources/live-examples/displaying-data/ts/plnkr.html)
-=======
   img(src="/resources/images/devguide/displaying-data/final.png" alt="Final UI")
   
 :marked
   # Table Of Contents
+  # 目录
   
   * [Showing component properties with interpolation](#interpolation)
+  * [通过插值表达式显示组件的属性](#interpolation)
   * [Showing an array property with NgFor](#ngFor)
+  * [通过NgFor显示数组型属性](#ngFor)
   * [Conditional display with NgIf](#ngIf)
+  * [通过NgIf实现按条件显示](#ngIf)
   
 .l-sub-section
   :marked
     The [live example](/resources/live-examples/displaying-data/ts/plnkr.html)
     demonstrates all of the syntax and code snippets described in this chapter.
->>>>>>> 31fe01e0
+    
+    这个[在线例子](/resources/live-examples/displaying-data/ts/plnkr.html)
+    演示了本章中描述的所有语法和代码片段。
 
 <a id="interpolation"></a>
 .l-main-section

--- conflicted
+++ resolved
@@ -1179,14 +1179,10 @@
   :marked
     This redirection is easy to configure with the in-memory web API service module
     by adding the `InMemoryWebApiModule` to the `AppModule.imports` list.
-<<<<<<< HEAD
-    At the same time, we calling its `forRoot` configuration method with the `HeroData` class.
+    At the same time, we're calling its `forRoot` configuration method with the `HeroData` class.
 
     使用内存Web API服务模块很容易配置重定向，将`InMemoryWebApiModule`添加到`AppModule.imports`列表中，
     同时在`HeroData`类中调用`forRoot`配置方法。
-=======
-    At the same time, we're calling its `forRoot` configuration method with the `HeroData` class.
->>>>>>> b9826c8d
   +makeExample('server-communication/ts/app/app.module.ts', 'in-mem-web-api')(format=".")
   :marked
     ### How it works
@@ -1212,13 +1208,9 @@
       `forRoot`方法的名字告诉我们，应该只在设置根模块`AppModule`时调用`InMemoryWebApiModule`*一次*。不要再次调用它。
       
 :marked
-<<<<<<< HEAD
-  Here is the revised (and final) version of <span ngio-ex>app/app.module.ts></span> demonstrating these steps.
+  Here is the revised (and final) version of <span ngio-ex>app/app.module.ts</span> demonstrating these steps.
   
   下面是修改过的（也是最终的）<span ngio-ex>app/app.module.ts</span>版本，用于演示这些步骤。
-=======
-  Here is the revised (and final) version of <span ngio-ex>app/app.module.ts</span> demonstrating these steps.
->>>>>>> b9826c8d
 
 +makeExcerpt('app/app.module.ts')
 

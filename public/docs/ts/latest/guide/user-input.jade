include ../_util-fns

:marked
  When the user clicks a link, pushes a button, or enters text
  we want to know about it. These user actions all raise DOM events.
  In this chapter we learn to bind to those events using the Angular
  event binding syntax.
  
  当用户点击链接、按下按钮或者输入文字时，我们得知道发生了什么。这些用户动作都会产生DOM事件。
  本章中，我们将学习如何使用Angular事件绑定语法来绑定这些事件。

<<<<<<< HEAD
  [Run the live example](/resources/live-examples/user-input/ts/plnkr.html)
  
  [运行在线例子](/resources/live-examples/user-input/ts/plnkr.html)
=======
  <live-example>Run the live example</live-example>
>>>>>>> 1a8bbea1

:marked
  ## Binding to user input events
  ## 绑定到用户输入事件

  We can use [Angular event bindings](./template-syntax.html#event-binding)
  to respond to [any DOM event](https://developer.mozilla.org/en-US/docs/Web/Events).
  
  我们可以使用[Angular事件绑定](./template-syntax.html#event-binding)机制来响应[任何DOM事件](https://developer.mozilla.org/en-US/docs/Web/Events)。

  The syntax is simple. We surround the DOM event name in parentheses and assign a quoted template statement to it.
  As an example, here's an event binding that implements a click handler:
  
  语法非常简单。我们只要把DOM事件的名字包裹在圆括号中，然后用一个放在引号中的“模板语句”对它赋值就可以了。
  下面的例子中，点击事件被绑定到了一个事件处理方法上：
+makeExample('user-input/ts/app/click-me.component.ts', 'click-me-button')(format=".", language="html")

<a id="click"></a>
:marked
  The `(click)` to the left of the equal sign identifies the button's click event as the **target of the binding**.
  The text within quotes on the right is the **template statement** in which we
  respond to the click event by calling the component's `onClickMe` method. A [template statement](./template-syntax.html#template-statements) is a subset
  of JavaScript with restrictions and a few added tricks.
  
  等号左边的`(click)`表示把该按钮的点击事件作为**绑定目标**。
  等号右边，引号中的文本是一个**模板语句**，在这里我们通过调用组件的`onClickMe`方法来响应这个点击事件。
  [模板语句](./template-syntax.html#template-statements)的语法是JavaScript语法的一个受限子集，但它也添加了少量“小花招”。

  When writing a binding we must be aware of a template statement's **execution context**.
  The identifiers appearing within a statement belong to a specific context object.
  That object is usually the Angular component that controls the template  ... which it definitely is
  in this case because that snippet of HTML belongs to the following component:
  
  写绑定时，我们必须知道模板语句的**执行上下文**。
  出现在模板语句中的各个标识符，全都属于一个特定的上下文对象。
  这个对象通常都是控制此模板的Angular组件…… 在本例中它很明确，因为这段HTML片段属于下面这个组件：

+makeExample('user-input/ts/app/click-me.component.ts', 'click-me-component', 'app/click-me.component.ts')(format=".")
:marked
  When the user clicks the button, Angular calls the component's `onClickMe` method.
  
  当用户点击此按钮时，Angular调用组件的`onClickMe`方法。
.l-main-section
:marked
  ## Get user input from the $event object
  ## 通过$event对象取得用户输入
  We can bind to all kinds of events. Let's bind to the keyup event of an input box and replay
  what the user types back onto the screen.
  
  我们可以绑定到所有类型的事件。让我们试试绑定到一个输入框的keyup事件，并且把用户输入的东西回显到屏幕上。

  This time we'll (1) listen to an event and (2) grab the user's input.
  
  这次，我们将(1)监听一个事件(2)捕获用户输入。
+makeExample('user-input/ts/app/keyup.components.ts', 'key-up-component-1-template', 'app/keyup.components.ts (模板 v.1)')(format=".")
:marked
  Angular makes an event object available in the **`$event`** variable,
  which we pass to the component's `onKey()` method.
  The user data we want is in that variable somewhere.
  
  Angular把事件对象存入**`$event`**变量中，也就是我们传到组件的`onKey()`方法中的那个。
  我们希望取得的用户数据就在该变量中的某个地方。
+makeExample('user-input/ts/app/keyup.components.ts', 'key-up-component-1-class-no-type', 'app/keyup.components.ts (类 v.1)')(format=".")
:marked
  The shape of the `$event` object is determined by whatever raises the event.
  The `keyup` event comes from the DOM, so `$event` must be a [standard DOM event object](https://developer.mozilla.org/en-US/docs/Web/API/Event).
  The `$event.target` gives us an
  [`HTMLInputElement`](https://developer.mozilla.org/en-US/docs/Web/API/HTMLInputElement), which
  has a `value` property that contains our user input data.
  
  `$event`对象的形态取决于所触发的事件。
  这个`keyup`事件来自DOM，所以`$event`必须是一个[标准的DOM事件对象](https://developer.mozilla.org/en-US/docs/Web/API/Event)。
  `$event.target`给了我们一个[`HTMLInputElement`](https://developer.mozilla.org/en-US/docs/Web/API/HTMLInputElement)对象，它有一个`value`属性，是用户所输入的数据。

  The `onKey()` component method is where we extract the user's input
  from the event object, adding that input to the list of user data that we're accumulating in the component's `values` property.
  We then use [interpolation](./template-syntax.html#interpolation)
  to display the accumulating `values` property back on screen.

  组件的`onKey()`方法是用来从事件对象中提取出用户输入的，它把输入的值累加组件的`values`属性里，我们利用这个属性来累计用户数据。
  然后我们使用[插值表达式](./template-syntax.html#interpolation)来把存放累加结果的`values`属性回显到屏幕上。
  
  Enter the letters "abc", and then backspace to remove them.
  Here's what the UI displays:
  
  输入字母"abc"，然后用退格键删除它们。
  UI上的显示如下：
code-example().
  a | ab | abc | ab | a | |
figure.image-display
    img(src='/resources/images/devguide/user-input/keyup1-anim.gif' alt="key up 1")

<a id="keyup1"></a>
.l-sub-section
  :marked
    We cast the `$event` as an `any` type, which means we've abandoned strong typing
    to simplify our code. We generally prefer the strong typing that TypeScript affords.
    We can rewrite the method, casting to HTML DOM objects like this.
    
    我们把`$event`变量声明成了`any`类型，这意味着我们放弃了强类型，以简化代码。我们更建议您好好使用TypeScript提供的强类型机制。
    我们可以重写此方法，把它声明为HTML DOM对象，就像这样：
  +makeExample('user-input/ts/app/keyup.components.ts', 'key-up-component-1-class', 'app/keyup.components.ts (类 v.1 - 强类型版本)')(format=".")
  :marked
    <br>Strong typing reveals a serious problem with passing a DOM event into the method:
    too much awareness of template details, too little separation of concerns.

    <br>使用强类型后，我们就能看出直接把DOM事件对象传到方法里的做法有一个严重的问题：过多模板细节，太少关注点分离。(译注：onKey不应该理会模板的实现细节，只接收传入字符串。需要强制转换类型是代码的坏味道。)

    We'll address this problem in our next try at processing user keystrokes.
    
    我们将在下次再处理用户按键时处理这个问题。
:marked

.l-main-section
:marked
  ## Get user input from a template reference variable
  ## 从一个模板引用变量中获得用户输入
  There's another way to get the user data without the `$event` variable.
  
  还有另一种方式，不用通过`$event`变量来获得用户数据。

  Angular has a syntax feature called [**template reference variables**](./template-syntax.html#ref-vars).
  These variables grant us direct access to an element.
  We declare a template reference variable by preceding an identifier with a hash/pound character (#).
  
  Angular有一个叫做[**模板引用变量**](./template-syntax.html#ref-vars)的语法特性。
  这些变量给了我们直接访问元素的能力。
  通过在标识符前加上井号(#)，我们就能定义一个模板引用变量。

  Here's an example of using a template reference variable
  to implement a clever keystroke loopback in an ultra-simple template.
  
  下面的例子就通过使用局部模板变量，在一个超简单的模板中实现了一个聪明的按键反馈循环。
+makeExample('user-input/ts/app/loop-back.component.ts', 'loop-back-component', 'app/loop-back.component.ts')(format=".")
:marked
  We've declared a template reference variable named `box` on the `<input>` element.
  The `box` variable is a reference to the `<input>` element itself, which means we can
  grab the input element's `value` and display it
  with interpolation between `<p>` tags.

  我们在`<input>`元素上定义了一个名叫`box`的模板引用变量。
  `box`变量引用的就是`<input>`元素本身，这意味着我们可以获得input元素的`value`值，并通过插值表达式把它显示在`<p>`标签中。
  
  The template is completely self contained. It doesn't bind to the component,
  and the component does nothing.

  这个模板完全是独立而完整的。它不需要绑定到组件，即使绑定了，组件也不需要额外做什么。

  Type in the input box, and watch the display update with each keystroke. *Voila!*
  
  在输入框中输入，就会看到每次按键时，显示也随之更新了。*完工！*

figure.image-display
    img(src='/resources/images/devguide/user-input/keyup-loop-back-anim.gif' alt="反馈")
.l-sub-section
  :marked
    **This won't work at all unless we bind to an event**.
    
    **我们必须有一个事件绑定，否则这将完全无法工作。**

    Angular only updates the bindings (and therefore the screen)
    if we do something in response to asynchronous events such as keystrokes.
    
    如果我们在异步事件(如击键)的响应中做点什么，Angular只会更新绑定(并最终影响到屏幕)。

    That's why we bind the `keyup` event to a statement that does ... well, nothing.
    We're binding to the number 0, the shortest statement we can think of.
    That is all it takes to keep Angular happy. We said it would be clever!
    
    这就是我们为什么需要把`keyup`事件绑定到一个语句，它做了……好吧，它啥也没做。
    它被绑定到了数字0，因为这是我们所能想到的最短语句。
    这么做完全是为了讨好Angular。我们说过会很聪明！
:marked
  That template reference variable is intriguing. It's clearly easier to get to the textbox with that
  variable than to go through the `$event` object. Maybe we can rewrite our previous
  keyup example so that it uses the variable to get the user's input. Let's give it a try.
  
  模板引用变量很有意思。它用一个变量就简洁明了的获得了文本框，而不再需要通过`$event`对象。
  也许我们可以重写前面的keyup范例，以便它能用这个变量来获得用户输入。我们这就试试看。
+makeExample('user-input/ts/app/keyup.components.ts', 'key-up-component-2' ,'app/keyup.components.ts (v2)')(format=".")
:marked
  That sure seems easier.
  An especially nice aspect of this approach is that our component code gets clean data values from the view.
  It no longer requires knowledge of the `$event` and its structure.
  
  看起来真是简单多了。
  该方案最漂亮的一点是：我们的组件代码从视图中获得了干干净净的数据值。再也不用了解`$event`变量及其结构了。

<a id="key-event"></a>
.l-main-section
:marked
  ## Key event filtering (with `key.enter`)
  ## 按键事件过滤(通过`key.enter`)
  Perhaps we don't care about every keystroke.
  Maybe we're only interested in the input box value when the user presses Enter, and we'd like to ignore all other keys.
  When we bind to the `(keyup)` event, our event handling statement hears *every keystroke*.
  We could filter the keys first, examining every `$event.keyCode`, and update the `values` property only if the key is Enter.
  
  或许我们并不关心每一次按键，只在用户按下回车(enter)键的时候，我们才会关心输入框的值，所有其它按键都可以忽略。
  当绑定到`(keyup)`事件的时候，我们的事件处理语句会听到 *每一次按键* 。
  我们应该先过滤一下按键，比如每一个`$event.keyCode`，并且只有当这个按键是回车键的时候才更新`values`属性。

  Angular can filter the key events for us. Angular has a special syntax for keyboard events.
  We can listen for just the Enter key by binding to Angular's `keyup.enter` pseudo-event.
  
  Angular可以为我们过滤键盘事件。Angular有一个关于键盘事件的特殊语法。
  通过绑定到Angular的`keyup.enter`伪事件，我们可以只监听回车键的事件。

  Only then do we update the component's `values` property. (In this example,
  the update happens inside the event binding statement. A better practice
  would be to put the update code in the component.)
  
  只有在这种情况下，我们才更新组件的`values`属性。
  (在这个例子中，更新代码是写在事件绑定语句中的。但在实践中更好的方式是把更新代码放到组件中。)
+makeExample('user-input/ts/app/keyup.components.ts', 'key-up-component-3' ,'app/keyup.components.ts (v3)')(format=".")
:marked
  Here's how it works.
  
  下面展示了它是如何工作的。
figure.image-display
    img(src='/resources/images/devguide/user-input/keyup3-anim.gif' alt="key up 3")

.l-main-section
:marked
  ## On blur
  ## blur(失去焦点)事件

  Our previous example won't transfer the current state of the input box if the user mouses away and clicks
  elsewhere on the page. We update the component's `values` property only when the user presses Enter
  while the focus is inside the input box.

  前一个例子中，如果用户移开了鼠标，并且点击了页面中别的地方，它不会传出输入框的值。而我们希望它在失去焦点时的行为也等同于按下回车键。
  只有在输入框得到焦点，并且用户按下了回车键的时候，我们才能更新组件的`values`属性。
  
  Let's fix that by listening to the input box's blur event as well.
  
  我们来修正这个问题 —— 通过同时监听输入框失去焦点的事件。

+makeExample('user-input/ts/app/keyup.components.ts', 'key-up-component-4' ,'app/keyup.components.ts (v4)')(format=".")

.l-main-section
:marked
  ## Put it all together
  ## 把它们放在一起
  
  We learned how to [display data](./displaying-data.html) in the previous chapter.
  We've acquired a small arsenal of event binding techniques in this chapter.
  
  在前一章中，我们学到了如何[显示数据](./displaying-data.html)。
  在本章中，我们得到了一个关于事件绑定技术的小型武器库。

  Let's put it all together in a micro-app
  that can display a list of heroes and add new heroes to that list.
  The user can add a hero by first typing in the input box and then
  pressing Enter, clicking the Add button, or clicking elsewhere on the page.
  
  让我们在一个微型应用中把它们放在一起，它能显示一个英雄列表，并且把新的英雄加到列表中。
  用户可以通过下列步骤添加英雄：先在输入框中输入，然后按下回车键、按下“添加”按钮或点击页面中的其它地方。

figure.image-display
    img(src='/resources/images/devguide/user-input/little-tour-anim.gif' alt="简版英雄指南")
:marked
  Below is the "Little Tour of Heroes"  component.
  We'll call out the highlights after we bask briefly in its minimalist glory.
  
  下面就是“简版英雄指南”组件。
  短暂看一下即可，我们接下来将对它们分别讲解。

+makeExample('user-input/ts/app/little-tour.component.ts', 'little-tour', 'app/little-tour.component.ts')(format=".")
:marked
  We've seen almost everything here before. A few things are new or bear repeating.
  
  我们在这里几乎看到了以前接触过的每一个概念。有少量新东西，其它是复习。

  ### Use template variables to refer to elements
  ### 使用模板变量引用元素

  The `newHero` template variable refers to the `<input>` element.
  We can use `newHero` from any sibling or child of the `<input>` element.
  
  `newHero`模板变量引用了`<input>`元素。
  我们可以在`<input>`元素的任何兄弟节点或子节点中使用`newHero`。

  Getting the element from a template variable makes the button click handler
  simpler. Without the variable, we'd have to use a fancy CSS selector
  to find the input element.
  
  从模板变量中获得元素，可以让按钮的点击click事件处理变得更简单。
  如果没有变量，我们就不得不使用“奇怪的”CSS选择器来查找这个input元素。

  ### Pass values, not elements
  ### 传入值，不要传元素

  We could have passed the `newHero` into the component's `addHero` method.
  
  我们可以把`newHero`传入组件的`addHero`方法。

  But that would require `addHero` to pick its way through the `<input>` DOM element,
  something we learned to dislike in our first try at a [keyup component](#keyup1).
  
  但那需要`addHero`通过访问`<input>`DOM元素的方式先取得它 —— 也就是我们以前在[keyup组件](#keyup1)中学过的那种讨厌的方式。

  Instead, we grab the input box *value* and pass *that* to `addHero`.
  The component knows nothing about HTML or the DOM, which is the way we like it.
  
  该怎么做呢？我们该取得输入框的*值value*，并把它传给`addHero`。
  该组件不需要知道关于HTML或DOM的任何知识，我们更喜欢这种方式。

  ### Keep template statements simple
  ### 保持模板中的语句简洁
  We bound `(blur)` to *two* JavaScript statements.
  
  我们把`(blur)`事件绑定到了*两条*JavaScript语句。

  We like the first one, which calls `addHero`.
  We do not like the second one, which assigns an empty string to the input box value.
  
  我们喜欢前一条，它调用了`addHero`。
  我们不喜欢第二条，它把一个空值赋值给了输入框的`value`。

  The second statement exists for a good reason. We have to clear the input box after adding the new hero to the list.
  The component has no way to do that itself because it has no access to the
  input box (our design choice).
  
  第二条语句的存在理由很充分：在把新的英雄加入列表中之后，我们得清除输入框的值。
  组件自己做不到这一点，它不能访问输入框(我们的设计选择)。

  Although the example *works*, we are rightly wary of JavaScript in HTML.
  Template statements are powerful. We're supposed to use them responsibly.
  Complex JavaScript in HTML is irresponsible.
  
  虽然范例*能工作*，但我们得对HTML中的JavaScript保持警惕。
  模板语句很强大，所以我们更得认真负责的使用它们。
  显然，在HTML中使用复杂的JavaScript是不负责任的表现。

  Should we reconsider our reluctance to pass the input box into the component?
  
  我们是否要重新考虑我们的顾虑，把输入框直接传给组件？

  There should be a better third way. And there is, as we'll see when we learn about `NgModel` in the [Forms](forms.html) chapter.
  
  应该有一种更好的第三条路。恩，确实有！当我们在[表单](forms.html)一章学到`ngModel`时就明白了。
.l-main-section
:marked
  ## Source code
  ## 源码

  Here is all the code we talked about in this chapter.
  
  下面是我们在本章中讨论过的所有源码。
+makeTabs(`
  user-input/ts/app/click-me.component.ts,
  user-input/ts/app/keyup.components.ts,
  user-input/ts/app/loop-back.component.ts,
  user-input/ts/app/little-tour.component.ts
  `,'',
  `click-me.component.ts,
  keyup.components.ts,
  loop-back.component.ts,
  little-tour.component.ts`)

.l-main-section
:marked
  ## Summary
  ## 小结

  We've mastered the basic primitives for responding to user input and gestures.
  As powerful as these primitives are, they are a bit clumsy for handling
  large amounts of user input. We're operating down at the low level of events when
  we should be writing two-way bindings between data entry fields and model properties.
  
  我们已经掌握了响应用户输入和操作的基础技术。
  虽然这些基础技术确实强大，但在处理大量用户输入时难免显得笨拙。
  我们在事件底层操作，但是真正应该做的是：在数据输入字段和模型属性之间建立双向数据绑定。

  Angular has a two-way binding called `NgModel`, which we'll learn about
  in the `Forms` chapter.
  
  Angular有一种叫做`NgModel`的双向数据绑定机制，我们将在`表单`一章中学到它。<|MERGE_RESOLUTION|>--- conflicted
+++ resolved
@@ -9,13 +9,9 @@
   当用户点击链接、按下按钮或者输入文字时，我们得知道发生了什么。这些用户动作都会产生DOM事件。
   本章中，我们将学习如何使用Angular事件绑定语法来绑定这些事件。
 
-<<<<<<< HEAD
-  [Run the live example](/resources/live-examples/user-input/ts/plnkr.html)
-  
-  [运行在线例子](/resources/live-examples/user-input/ts/plnkr.html)
-=======
   <live-example>Run the live example</live-example>
->>>>>>> 1a8bbea1
+  
+  <live-example>运行在线例子</live-example>
 
 :marked
   ## Binding to user input events

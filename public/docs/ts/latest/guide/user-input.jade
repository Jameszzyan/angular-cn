include ../_util-fns

:marked
  When the user clicks a link, pushes a button, or enters text
  we want to know about it. These user actions all raise DOM events.
  In this chapter we learn to bind to those events using the Angular
  event binding syntax.
  
  当用户点击连接、按下按钮或者输入文字时，我们得知道发生了什么。这些用户操作都会产生DOM事件。
  本章中，我们将学会如何使用Angular事件绑定语法来绑定这些事件。

  [Run the live example](/resources/live-examples/user-input/ts/plnkr.html)
  
  [运行鲜活范例](/resources/live-examples/user-input/ts/plnkr.html)

:marked
  ## Binding to user input events
  ## 绑定到用户输入事件

  We can use [Angular event bindings](./template-syntax.html#event-binding)
  to respond to [any DOM event](https://developer.mozilla.org/en-US/docs/Web/Events).
  
  我们可以使用[Angular事件绑定](./template-syntax.html#event-binding)机制来响应[任何DOM事件](https://developer.mozilla.org/en-US/docs/Web/Events)。

  The syntax is simple. We surround the DOM event name in parentheses and assign a quoted template statement to it.
  As an example, here's an event binding that implements a click handler:
  
  语法非常简单。我们只要把DOM事件的一个包裹在圆括号中，然后用一个放在引号中的模板语句对它赋值就可以了。
+makeExample('user-input/ts/app/click-me.component.ts', 'click-me-button')(format=".", language="html")

<a id="click"></a>
:marked
  The `(click)` to the left of the equal sign identifies the button's click event as the **target of the binding**.
  The text within quotes on the right is the **template statement** in which we
  respond to the click event by calling the component's `onClickMe` method. A [template statement](./template-syntax.html#template-statements) is a subset
  of JavaScript with restrictions and a few added tricks.
  
  等号左边的`(click)`表示用此按钮的click事件作为 **绑定目标** 。
  等号右边放在引号中的文本是一个 **模板语句** ，在这里我们通过调用组件的`onClickMe`方法来响应这个click事件。
  [模板语句](./template-syntax.html#template-statements)的语法是JavaScript语法的一个受限子集，但是它也添加了少量“小花招”。

  When writing a binding we must be aware of a template statement's **execution context**.
  The identifiers appearing within a statement belong to a specific context object.
  That object is usually the Angular component that controls the template  ... which it definitely is
  in this case because that snippet of HTML belongs to the following component:
  
  写一个绑定时，我们必须知道模板语句的 **执行上下文** 。
  出现在语句中的各个标识符，全都属于一个特殊的上下文对象。
  这个对象通常都是控制此模板的Angular组件 …… 在本例子它是明确的，因为这段HTML片段属于下面这个组件：

+makeExample('user-input/ts/app/click-me.component.ts', 'click-me-component', 'app/click-me.component.ts')(format=".")
:marked
  When the user clicks the button, Angular calls the component's `onClickMe` method.
  
  当用户点击此按钮时，Angular调用组件的`onClickMe`方法。

.l-main-section
:marked
  ## Get user input from the $event object
  ## 通过$event对象取得用户输入
  We can bind to all kinds of events. Let's bind to the keyup event of an input box and replay
  what the user types back onto the screen.
  
  我们可以绑定到所有类型的事件。我们来绑定到一个输入框的keyup事件，并且把用户输入的东西回显到屏幕上。

  This time we'll (1) listen to an event and (2) grab the user's input.
  
  这次，我们将（1）监听一个事件（2）捕获用户输入。
+makeExample('user-input/ts/app/keyup.components.ts', 'key-up-component-1-template', 'app/keyup.components.ts (模板 v.1)')(format=".")
:marked
  Angular makes an event object available in the **`$event`** variable,
  which we pass to the component's `onKey()` method.
  The user data we want is in that variable somewhere.
  
  Angular把事件对象存入 **`$event`** 变量中，也就是我们传入组件的`onKey()`方法中的那个。
  我们希望得到的用户数据就在这个变量中的某个地方。
+makeExample('user-input/ts/app/keyup.components.ts', 'key-up-component-1-class-no-type', 'app/keyup.components.ts (类 v.1)')(format=".")
:marked
  The shape of the `$event` object is determined by whatever raises the event.
  The `keyup` event comes from the DOM, so `$event` must be a [standard DOM event object](https://developer.mozilla.org/en-US/docs/Web/API/Event).
  The `$event.target` gives us an
  [`HTMLInputElement`](https://developer.mozilla.org/en-US/docs/Web/API/HTMLInputElement), which
  has a `value` property that contains our user input data.
  
  `$event`对象的形态取决于所触发的事件。
  这个`keyup`事件来自DOM，所以`$event`必须是一个[标准的DOM事件对象](https://developer.mozilla.org/en-US/docs/Web/API/Event)。
  `$event.target`给了我们一个[`HTMLInputElement`](https://developer.mozilla.org/en-US/docs/Web/API/HTMLInputElement)，它有一个`value`属性，是用户所输入的数据。

  The `onKey()` component method is where we extract the user's input
  from the event object, adding that input to the list of user data that we're accumulating in the component's `values` property.
  We then use [interpolation](./template-syntax.html#interpolation)
  to display the accumulating `values` property back on screen.

  组件的`onKey()`方法是我们从事件对象中提取出用户输入的地方，然后把这个输入加入用户数据的列表，并累加到组件的`values`属性上。
  然后使用[插值表达式](./template-syntax.html#interpolation)来把存放累加结果的`values`属性回显到屏幕上。
  
  Enter the letters "abc", and then backspace to remove them.
  Here's what the UI displays:
  
  输入字母"abc"，然后用退格键删除它们。
  UI上的显示如下：
code-example().
  a | ab | abc | ab | a | |
figure.image-display
    img(src='/resources/images/devguide/user-input/keyup1-anim.gif' alt="key up 1")

<a id="keyup1"></a>
.l-sub-section
  :marked
    We cast the `$event` as an `any` type, which means we've abandoned strong typing
    to simplify our code. We generally prefer the strong typing that TypeScript affords.
    We can rewrite the method, casting to HTML DOM objects like this.
    
    我们把`$event`变量声明成了`any`类型，这意味着我们放弃了强类型，以简化代码。我们更建议您好好使用TypeScript提供的强类型机制。
    我们可以重写此方法，把它声明为HTML DOM对象，就像这样：
  +makeExample('user-input/ts/app/keyup.components.ts', 'key-up-component-1-class', 'app/keyup.components.ts (类 v.1 - 强类型版本)')(format=".")
  :marked
    <br>Strong typing reveals a serious problem with passing a DOM event into the method:
    too much awareness of template details, too little separation of concerns.

    <br>强类型暴露出了把DOM事件对象传入方法导致的一个严重问题：关心模板细节太多，关注点分离得太少。（译注：比如需要进行丑陋的强制类型转换）

    We'll address this problem in our next try at processing user keystrokes.
    
    我们先记下这个问题，以后再继续尝试处理用户按键。
:marked

.l-main-section
:marked
<<<<<<< HEAD
  ## Get user input from a local template variable
  ## 从一个局部模板变量中获得用户输入
=======
  ## Get user input from a template reference variable
>>>>>>> f513ee83
  There's another way to get the user data without the `$event` variable.
  
  还有另一种方式，不用通过`$event`变量获得用户数据。

  Angular has a syntax feature called [**template reference variables**](./template-syntax.html#ref-vars).
  These variables grant us direct access to an element.
<<<<<<< HEAD
  We declare a local template variable by preceding an identifier with a hash/pound character (#).
  
  Angular有一个叫做[**局部模板变量**](./template-syntax.html#local-vars)的语法特性。
  这些变量给了我们直接访问元素的能力。
  通过在标识符前加上井号（#），我们就能定义一个局部模板变量。
=======
  We declare a template reference variable by preceding an identifier with a hash/pound character (#).
>>>>>>> f513ee83

  Here's an example of using a template reference variable
  to implement a clever keystroke loopback in an ultra-simple template.
  
  下面的例子就通过使用局部模板变量，在一个超级简单的模板中实现了一个聪明的按键反馈循环。
+makeExample('user-input/ts/app/loop-back.component.ts', 'loop-back-component', 'app/loop-back.component.ts')(format=".")
:marked
  We've declared a template reference variable named `box` on the `<input>` element.
  The `box` variable is a reference to the `<input>` element itself, which means we can
  grab the input element's `value` and display it
  with interpolation between `<p>` tags.

  我们在`<input>`元素上定义了一个名叫`box`的局部模板变量。
  `box`变量引用的就是`<input>`元素本身，这意味着我们可以获得input元素的`value`值，并且通过插值表达式把它显示在`<p>`标签中。
  
  The template is completely self contained. It doesn't bind to the component,
  and the component does nothing.

  本模板完全是自包含的。它不需要绑定到组件，即使要绑定，组件也不需要做什么。

  Type in the input box, and watch the display update with each keystroke. *Voila!*
  
  在输入框中输入，就会看到每次按键时，显示也随之更新了。*完工！*

figure.image-display
    img(src='/resources/images/devguide/user-input/keyup-loop-back-anim.gif' alt="反馈")
.l-sub-section
  :marked
    **This won't work at all unless we bind to an event**.
    
    **除非我们绑定到一个事件，否则这将完全无法工作。

    Angular only updates the bindings (and therefore the screen)
    if we do something in response to asynchronous events such as keystrokes.
    
    如果我们在异步事件（如击键）的响应中做点什么，Angular只会更新绑定（并最终影响到屏幕）。

    That's why we bind the `keyup` event to a statement that does ... well, nothing.
    We're binding to the number 0, the shortest statement we can think of.
    That is all it takes to keep Angular happy. We said it would be clever!
    
    这就是我们为什么需要把`keyup`事件绑定到一个语句，它做了……好吧，它啥也没做。
    它被绑定到了数字0，这是我们所能想到的最短的语句。
    这么做完全是为了讨好Angular。我们认为，还应该有更聪明的方式！
:marked
  That template reference variable is intriguing. It's clearly easier to get to the textbox with that
  variable than to go through the `$event` object. Maybe we can rewrite our previous
  keyup example so that it uses the variable to get the user's input. Let's give it a try.
  
  局部模板变量很有意思。它用一个变量就简洁明了的获取了文本框，而不再需要通过`$event`对象。
  也许我们可以重写前面的keyup范例，以便它能用这个变量来获得用户输入。我们这就试试看。
+makeExample('user-input/ts/app/keyup.components.ts', 'key-up-component-2' ,'app/keyup.components.ts (v2)')(format=".")
:marked
  That sure seems easier.
  An especially nice aspect of this approach is that our component code gets clean data values from the view.
  It no longer requires knowledge of the `$event` and its structure.
  
  看起来真是简单多了。
  这个方案最漂亮的一点是：我们的组件代码从视图中获得了干净的数据值。再也不需要知道`$event`变量及其结构了。

<a id="key-event"></a>
.l-main-section
:marked
  ## Key event filtering (with `key.enter`)
  ## 按键事件过滤（通过`key.enter`）
  Perhaps we don't care about every keystroke.
  Maybe we're only interested in the input box value when the user presses Enter, and we'd like to ignore all other keys.
  When we bind to the `(keyup)` event, our event handling statement hears *every keystroke*.
  We could filter the keys first, examining every `$event.keyCode`, and update the `values` property only if the key is Enter.
  
  或许我们并不关心每一次按键，只在用户按下回车（enter）键的时候，我们才会关心输入框的值，所有其它按键都可以忽略。
  当绑定到`(keyup)`事件的时候，我们的事件处理语句会听到 *每一次按键* 。
  我们应该先过滤一下按键，比如每一个`$event.keyCode`，并且只有当这个按键是回车键的时候才更新`values`属性。

  Angular can filter the key events for us. Angular has a special syntax for keyboard events.
  We can listen for just the Enter key by binding to Angular's `keyup.enter` pseudo-event.
  
  Angular可以为我们过滤键盘事件。Angular有一个关于键盘事件的特殊语法。
  通过绑定到Angular的`keyup.enter`伪事件，我们可以只监听回车键的事件。

  Only then do we update the component's `values` property. (In this example,
  the update happens inside the event binding statement. A better practice
  would be to put the update code in the component.)
  
  只有在这种情况下，我们才更新组件的`values`属性。（在这个例子中，更新代码是写在事件绑定语句中的。但在实践中更好的方式是把更新代码放到组件中。）
+makeExample('user-input/ts/app/keyup.components.ts', 'key-up-component-3' ,'app/keyup.components.ts (v3)')(format=".")
:marked
  Here's how it works.
  
  下面展示了它是如何工作的。
figure.image-display
    img(src='/resources/images/devguide/user-input/keyup3-anim.gif' alt="key up 3")

.l-main-section
:marked
  ## On blur
  ## blur（失去焦点）事件

  Our previous example won't transfer the current state of the input box if the user mouses away and clicks
  elsewhere on the page. We update the component's `values` property only when the user presses Enter
  while the focus is inside the input box.

  前一个例子中，如果用户移开了鼠标，并且点击了页面中别的地方，它不会传出输入框的值。而我们希望它在失去焦点时的行为也等同于按下回车键。
  只有在输入框得到焦点，并且用户按下了回车键的时候，我们才能更新组件的`values`属性。
  
  Let's fix that by listening to the input box's blur event as well.
  
  我们来修正这个问题 —— 通过同时监听输入框失去焦点的事件。

+makeExample('user-input/ts/app/keyup.components.ts', 'key-up-component-4' ,'app/keyup.components.ts (v4)')(format=".")

.l-main-section
:marked
  ## Put it all together
  ## 把它们放在一起
  We learned how to [display data](./displaying-data.html) in the previous chapter.
  We've acquired a small arsenal of event binding techniques in this chapter.
  
  在前一章中，我们学到了如何[显示数据](./displaying-data.html)。
  在本章中，我们得到了一个关于事件绑定技术的小型武器库。

  Let's put it all together in a micro-app
  that can display a list of heroes and add new heroes to that list.
  The user can add a hero by first typing in the input box and then
  pressing Enter, clicking the Add button, or clicking elsewhere on the page.
  
  让我们在一个微型应用中把它们放在一起，它能显示一个英雄列表，并且把新的英雄加到列表中。
  用户可以通过下列步骤田家英雄：先在输入框中输入，然后按下回车键、按下添加按钮或点击页面中的其它地方。

figure.image-display
    img(src='/resources/images/devguide/user-input/little-tour-anim.gif' alt="简版英雄指南")
:marked
  Below is the "Little Tour of Heroes"  component.
  We'll call out the highlights after we bask briefly in its minimalist glory.
  
  下面就是“简版英雄指南”组件。
  短暂看一下即可，我们接下来将对它们分别讲解。

+makeExample('user-input/ts/app/little-tour.component.ts', 'little-tour', 'app/little-tour.component.ts')(format=".")
:marked
  We've seen almost everything here before. A few things are new or bear repeating.
  
  我们在这里看到了以前接触过的几乎每一个概念。有少量新东西，其它是复习。

  ### Use template variables to refer to elements
  ### 使用模板变量引用元素

  The `newHero` template variable refers to the `<input>` element.
  We can use `newHero` from any sibling or child of the `<input>` element.
  
  `newHero`模板变量引用了`<input>`元素。
  我们可以在`<input>`元素的任何兄弟组件或子组件中使用`newHero`。

  Getting the element from a template variable makes the button click handler
  simpler. Without the variable, we'd have to use a fancy CSS selector
  to find the input element.
  
  从模板变量中获得元素让按钮click事件的处理变得更简单。
  如果没有变量，我们就不得不使用“时髦的”CSS选择器来查找这个input元素。

  ### Pass values, not elements
  ### 传入值，不要传元素

  We could have passed the `newHero` into the component's `addHero` method.
  
  我们可以把`newHero`传入组件的`addHero`方法。

  But that would require `addHero` to pick its way through the `<input>` DOM element,
  something we learned to dislike in our first try at a [keyup component](#keyup1).
  
  但是那将需要`addHero`通过访问`<input>`DOM元素的方式先取得它 —— 我们以前在[keyup组件](#keyup1)中学过的那种讨厌的方式。

  Instead, we grab the input box *value* and pass *that* to `addHero`.
  The component knows nothing about HTML or the DOM, which is the way we like it.
  
  该怎么做呢？我们获得输入框的 *value* ，并且把它传入`addHero`。
  该组件不需要知道关于HTML或DOM的任何知识，我们更喜欢这种方式。

  ### Keep template statements simple
  ### 保持模板中的语句简洁
  We bound `(blur)` to *two* JavaScript statements.
  
  我们把`(blue)`事件绑定到了 *两个* JavaScript语句。

  We like the first one, which calls `addHero`.
  We do not like the second one, which assigns an empty string to the input box value.
  
  我们喜欢前一个，它调用了`addHero`。
  我们不喜欢第二个，它把一个空值赋值给了输入框的`value`。

  The second statement exists for a good reason. We have to clear the input box after adding the new hero to the list.
  The component has no way to do that itself because it has no access to the
  input box (our design choice).
  
  第二个语句的存在有一个好理由：在把新的英雄加入列表中之后，我们得清除输入框的值。
  组件自己做不到这一点，它不能访问输入框（我们的设计就是这样）。

  Although the example *works*, we are rightly wary of JavaScript in HTML.
  Template statements are powerful. We're supposed to use them responsibly.
  Complex JavaScript in HTML is irresponsible.
  
  虽然范例 *能工作* ，但我们得对HTML中的JavaScript保持警惕。
  模板语句很强大。我们要负责任的使用它们。
  但显然，在HTML中使用复杂的JavaScript是不负责任的表现。

  Should we reconsider our reluctance to pass the input box into the component?
  
  我们要重新考虑我们是否不得不把输入框传给组件？

  There should be a better third way. And there is, as we'll see when we learn about `NgModel` in the [Forms](forms.html) chapter.
  
  应该有一种更好的第三条道路。确实有！当我们在[表单](forms.html)一章学到`ngModel`时就明白了。
.l-main-section
:marked
  ## Source code
  ## 源码

  Here is all the code we talked about in this chapter.
  
  下面是我们在本章中讨论的所有源码。
+makeTabs(`
  user-input/ts/app/click-me.component.ts,
  user-input/ts/app/keyup.components.ts,
  user-input/ts/app/loop-back.component.ts,
  user-input/ts/app/little-tour.component.ts
  `,'',
  `click-me.component.ts,
  keyup.components.ts,
  loop-back.component.ts,
  little-tour.component.ts`)

.l-main-section
:marked
  ## Summary
  ## 小结

  We've mastered the basic primitives for responding to user input and gestures.
  As powerful as these primitives are, they are a bit clumsy for handling
  large amounts of user input. We're operating down at the low level of events when
  we should be writing two-way bindings between data entry fields and model properties.
  
  我们已经掌握了响应用户输入和操作的基础技术。
  虽然这些基础技术确实强大，但在处理大量用户输入时难免显得笨拙。
  我们正在事件底层操作。我们应该在数据输入字段和模型属性之间建立双向数据绑定。

  Angular has a two-way binding called `NgModel`, which we'll learn about
  in the `Forms` chapter.
  
  Angular有一种叫做`NgModel`的双向数据绑定机制，我们将在`表单`一章中学到它。<|MERGE_RESOLUTION|>--- conflicted
+++ resolved
@@ -127,27 +127,19 @@
 
 .l-main-section
 :marked
-<<<<<<< HEAD
-  ## Get user input from a local template variable
-  ## 从一个局部模板变量中获得用户输入
-=======
   ## Get user input from a template reference variable
->>>>>>> f513ee83
+  ## 从一个模板引用变量中获得用户输入
   There's another way to get the user data without the `$event` variable.
   
   还有另一种方式，不用通过`$event`变量获得用户数据。
 
   Angular has a syntax feature called [**template reference variables**](./template-syntax.html#ref-vars).
   These variables grant us direct access to an element.
-<<<<<<< HEAD
-  We declare a local template variable by preceding an identifier with a hash/pound character (#).
-  
-  Angular有一个叫做[**局部模板变量**](./template-syntax.html#local-vars)的语法特性。
+  We declare a template reference variable by preceding an identifier with a hash/pound character (#).
+  
+  Angular有一个叫做[**模板引用变量**](./template-syntax.html#ref-vars)的语法特性。
   这些变量给了我们直接访问元素的能力。
-  通过在标识符前加上井号（#），我们就能定义一个局部模板变量。
-=======
-  We declare a template reference variable by preceding an identifier with a hash/pound character (#).
->>>>>>> f513ee83
+  通过在标识符前加上井号（#），我们就能定义一个模板引用变量。
 
   Here's an example of using a template reference variable
   to implement a clever keystroke loopback in an ultra-simple template.

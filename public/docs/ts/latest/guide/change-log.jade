block includes
  include ../_util-fns

:marked
  # Documentation Change Log

  # 文档变更日志

  The Angular documentation is a living document with continuous improvements.
  This log calls attention to recent significant changes.

<<<<<<< HEAD
  我们将持续不断的更新和改进Angular文档。本日志记录了近期最重要的变更。
=======
  ## Sync with Angular v.2.1.1 (2016-10-21)
  Docs and code samples updated and tested with Angular v.2.1.0 

  ## npm _@types_ packages replace _typings_ (2016-10-20)
  Documentation samples now get TypeScript type information for 3rd party libraries
  from npm `@types` packages rather than with the _typings_ tooling.
  The `typings.json` file is gone.

  The "[Angular 1 Upgrade](upgrade.html)" guide reflects this change.
  The `package.json` installs `@types/angular` and several `@types/angular-...`
  packages in support of upgrade; these are not needed for pure Angular 2 development.

  ## "Template Syntax" explains two-way data binding syntax (2016-10-20)
  Demonstrates how to two-way data bind to a custom Angular component and
  re-explains `[(ngModel)]` in terms of the basic `[()]` syntax.

  ## BREAKING CHANGE: `in-memory-web-api` (v.0.1.11) delivered as esm umd (2016-10-19)
  This change supports ES6 developers and aligns better with typical Angular libraries.
  It does not affect the module's API but it does affect how you load and import it.
  See the <a href="https://github.com/angular/in-memory-web-api/blob/master/CHANGELOG.md#0113-2016-10-20" target="_blank">change note</a>
  in the `in-memory-web-api` repo.

  ## "Router" _preload_ syntax and _:enter_/_:leave_ animations (2016-10-19)
  The router can lazily _preload_ modules _after_ the app starts and
  _before_ the user navigates to them for improved perceived performance.
  
  New `:enter` and `:leave` aliases make animation more natural. 
>>>>>>> 8a3d0613

  ## Sync with Angular v.2.1.0 (2016-10-12)

  ## 与Angular v.2.1.0同步(2016-10-12)
  Docs and code samples updated and tested with Angular v.2.1.0

  使用Angular v.2.1.0更新和测试所有文档和代码例子。 

  ## NEW "Ahead of Time (AoT) Compilation" cookbook (2016-10-11)

  ## 添加了新的“预编译(AoT)"烹饪书(2016-10-11)

  The NEW [Ahead of Time (AoT) Compilation](../cookbook/aot-compiler.html) cookbook
  explains what AoT compilation is and why you'd want it.
  It demonstrates the basics with a QuickStart app
  followed by the more advanced considerations of compiling and bundling the Tour of Heroes.

  全新[预编译(AoT)](../cookbook/aot-compiler.html)烹饪书介绍了什么是AoT编译和为何你需要它。
  它以**快速开始**应用程序开始讲解，接着介绍了编译和构建**英雄指南**的更高级的注意事项。

  ## Sync with Angular v.2.0.2 (2016-10-6)
  
  ## 与Angular v.2.0.2同步 (2016-10-6)
  
  Docs and code samples updated and tested with Angular v.2.0.2 

  使用Angular v.2.0.2更新和测试所有文档和代码例子。 

  ## "Routing and Navigation" guide with the _Router Module_ (2016-10-5)

  ## 在“路由和导航”向导中添加**路由模块** (2016-10-5)

  The [Routing and Navigation](router.html) guide now locates route configuration
  in a _Routing Module_. 
  The _Routing Module_ replaces the previous _routing object_ involving the `ModuleWithProviders`.

  [Routing and Navigation](router.html)现在在**路由模块**中设置路由配置。
  **路由模块**替换之前的**路由对象**，使用了`ModuleWithProviders`。

  [Routing and Navigation](router.html)

  [路由与导航](router.html)

  All guided samples with routing use the _Routing Module_ and prose content has been updated,
  most conspicuously in the 
  [NgModule](ngmodule.html) guide and [NgModule FAQ](../cookbook/ngmodule-faq.html) cookbook.

  所有使用路由的例子都使用**路由模块**，相关内容也被更新。更新最多的是[Angular模块（NgModule）](ngmodule.html)章和[Angular模块常见问题](../cookbook/ngmodule-faq.html)烹饪书。

  ## New "Internationalization" Cookbook (2016-09-30)

  ## 全新“国际化”烹饪书(2016-09-30)

  Added a new [Internationalization (i18n)](../cookbook/i18n.html) cookbook that shows how
  to use Angular "i18n" facilities to translate template text into multiple languages.

  添加了新的[国际化(i18n)](../cookbook/i18n.html)烹饪书，展示了如何使用Angular的“i18n”工具来讲模板文本翻译到多种语言。

  ## "angular-in-memory-web-api" package rename (2016-09-27)

  ## 重命名“angular-in-memory-web-api”包(2016-09-27)

  Many samples use the `angular-in-memory-web-api` to simulate a remote server.
  This library is also useful to you during early development before you have a server to talk to.

  许多例子使用了`angular-in-memory-web-api`来模拟远程服务器。
  这个库在你拥有服务器之前的早期开发阶段也很有用。

  The package name was changed from "angular2-in-memory-web-api" which is still frozen-in-time on npm.
  The new "angular-in-memory-web-api" has new features. 
  <a href="https://github.com/angular/in-memory-web-api/blob/master/README.md" target="_blank">Read about them on github</a>.

  这个包的名字从“angular2-in-memory-web-api”（仍然有效，但不再更新了）重新命名了。
  新的“angular-in-memory-web-api”有新的功能。
  <a href="https://github.com/angular/in-memory-web-api/blob/master/README.md" target="_blank">到github获得更多详情</a>.

  ## "Style Guide" with _NgModules_ (2016-09-27)

  ## “风格指南”中添加了_NgModules_(2016-09-27)

  [StyleGuide](style-guide.html) explains our recommended conventions for Angular modules (NgModule).

  [StyleGuide](style-guide.html)解释了我们为Angular模块（NgModule）而推荐的约定。

  Barrels now are far less useful and have been removed from the style guide;
  they remain valuable but are not a matter of Angular style.
  We also relaxed the rule that discouraged use of the `@Component.host` property.

  现在，封装桶不再那么重要，风格指南已经移除了它们。
  它们仍然很有价值，但是它们与Angular风格无关。
  我们同时对**不推荐使用`@Component.host`属性**的规则有所放宽。

  ## _moduleId: module.id_ everywhere (2016-09-25)

  ## moduleId：到处添加module.id(2016-09-25)

  Sample components that get their templates or styles with `templateUrl` or `styleUrls`
  have been converted to _module-relative_ URLs.
  We added the `moduleId: module.id` property-and-value to their `@Component` metadata.

  在所有使用`templateUrl`或者`styleUrls`来获取模板或样式的例子组件都被转换为**相对模块**的URL。
  我们添加了`moduleId: module.id`到它们的`@Component`元数据。
  
  This change is a requirement for compilation with AoT compiler when the app loads
  modules with SystemJS as the samples currently do.

  当应用像例子当前使用的方法一样 - 使用SystemJS加载模块时，本更新是AoT编译器的前提条件。

  ## "Lifecycle Hooks" guide simplified (2016-09-24)

  ## 简化了“生命周期钩子”章(2016-09-24)

  The [Lifecycle Hooks](lifecycle-hooks.html) guide is shorter, simpler, and 
  draws more attention to the order in which Angular calls the hooks.

  [生命周期钩子](lifecycle-hooks.html)章现在更加简短，并且对强调了Angular是以什么顺序来调用钩子方法的。<|MERGE_RESOLUTION|>--- conflicted
+++ resolved
@@ -9,9 +9,8 @@
   The Angular documentation is a living document with continuous improvements.
   This log calls attention to recent significant changes.
 
-<<<<<<< HEAD
   我们将持续不断的更新和改进Angular文档。本日志记录了近期最重要的变更。
-=======
+
   ## Sync with Angular v.2.1.1 (2016-10-21)
   Docs and code samples updated and tested with Angular v.2.1.0 
 
@@ -39,7 +38,6 @@
   _before_ the user navigates to them for improved perceived performance.
   
   New `:enter` and `:leave` aliases make animation more natural. 
->>>>>>> 8a3d0613
 
   ## Sync with Angular v.2.1.0 (2016-10-12)
 

--- conflicted
+++ resolved
@@ -594,13 +594,9 @@
 
 .s-rule.do
   :marked
-<<<<<<< HEAD
-    **Do** include error handling the bootstrapping logic.
-    
-    **坚持**在“引导”逻辑中包含错误处理代码。
-=======
     **Do** include error handling in the bootstrapping logic.
->>>>>>> 19a9e355
+    
+    **坚持**在“引导”逻辑中包含错误处理代码。    
 
 .s-rule.avoid
   :marked
@@ -1633,13 +1629,9 @@
 
 a(id='file-tree')
 :marked
-<<<<<<< HEAD
-  Folder and File Structure
+  Here is a compliant folder and file structure
   
-  目录和文件结构
-=======
-  Here is a compliant folder and file structure
->>>>>>> 19a9e355
+  目录和文件结构  
 
 .filetree
   .file &lt;project root&gt;
@@ -1784,23 +1776,17 @@
 
 .s-rule.do
   :marked
-<<<<<<< HEAD
-    **Do** create an Angular module at the root of the application.
-    
-    **坚持**在应用的根部创建一个Angular模块。
-
-.s-why
-  :marked
-    **Why?** Every app requires at least one Angular module.
-    
-    **为何？**每个应用都至少需要一个Angular模块。
-=======
     **Do** create an Angular module in the app's root folder (e.g., in `/app`).
+    
+    **坚持**在应用的根部创建一个Angular模块（不如`/app`）。
+    
 
 .s-why
   :marked
     **Why?** Every app requires at least one root Angular module.
->>>>>>> 19a9e355
+    
+    **为何？**每个应用都至少需要一个根Angular模块。
+    
 
 .s-rule.consider
   :marked
@@ -2487,14 +2473,10 @@
 
 .s-rule.do
   :marked
-<<<<<<< HEAD
-    **Do** use [`@Input`](https://angular.io/docs/ts/latest/api/core/index/Input-var.html) and [`@Output`](https://angular.io/docs/ts/latest/api/core/index/Output-var.html) instead of the `inputs` and `outputs` properties of the [`@Directive`](https://angular.io/docs/ts/latest/api/core/index/Directive-decorator.html) and [`@Component`](https://angular.io/docs/ts/latest/api/core/index/Component-decorator.html) decorators:
-    
-    **坚持**使用[`@Input`](https://angular.io/docs/ts/latest/api/core/Input-var.html)和[`@Output`](https://angular.io/docs/ts/latest/api/core/Output-var.html), 而非[`@Directive`](https://angular.io/docs/ts/latest/api/core/Directive-decorator.html) 和 [`@Component`](https://angular.io/docs/ts/latest/api/core/Component-decorator.html) 装饰器里面的`inputs`和`outputs`属性。
-=======
     **Do** use `@Input` and `@Output` instead of the `inputs` and `outputs` properties of the 
     `@Directive and `@Component` decorators:
->>>>>>> 19a9e355
+    
+    **坚持** 使用`@Directive`和`@Component`装饰器的`@Input`和`@Output`，而非`inputs`和`outputs`属性:
 
 .s-rule.do
   :marked
@@ -2510,20 +2492,10 @@
 
 .s-why
   :marked
-<<<<<<< HEAD
-    **Why?** If you ever need to rename the property or event name associated to 
-    [`@Input`](https://angular.io/docs/ts/latest/api/core/index/Input-var.html) or 
-    [`@Output`](https://angular.io/docs/ts/latest/api/core/index/Output-var.html) 
-    you can modify it on a single place.
-    
-    **为何？**如果你永远都不用对关联到 
-    [`@Input`](https://angular.io/docs/ts/latest/api/core/index/Input-var.html)或 
-    [`@Output`](https://angular.io/docs/ts/latest/api/core/index/Output-var.html)的属性或事件进行改名，
-    那么你可以只在一处地方修改它。
-=======
     **Why?** If you ever need to rename the property or event name associated with 
     `@Input` or `@Output`, you can modify it a single place.
->>>>>>> 19a9e355
+    
+    **为何？** 如果你需要重命名属性或者`@Input`或者关联的事件名字
 
 .s-why
   :marked

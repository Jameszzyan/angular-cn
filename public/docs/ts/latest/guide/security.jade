--- conflicted
+++ resolved
@@ -117,18 +117,16 @@
   is inserted into the DOM from a template, via property, attribute, style, or class binding, or via
   interpolation, Angular will sanitize and escape untrusted values.
 
-<<<<<<< HEAD
   为了系统的阻止XSS问题，Angular默认把所有值都定性为不可信。
   当值从模版通过属性(Property)、DOM元素属性（Attribte)、CSS类绑定或者插值表达式等方式被插入到COM的时候，
   Angular将对值进行无害化，去掉不可信的值。
-=======
+
   **Angular templates are the same as executable code**: HTML, attributes, and binding expressions
   (but not the values bound!) in templates are trusted to be safe. That means applications must
   prevent potentially attacker controlled values from ever making it into the source code of a
   template. Never generate template source code by concatenating user input and templates! Using
   the [offline template compiler](#offline-template-compiler) is an effective way to prevent these
   vulnerabilities, also known as template injection.
->>>>>>> a7435c3f
 
   ### Sanitization and security contexts
   ### 无害化和安全环境
@@ -215,24 +213,16 @@
 
   ### Content Security Policy
 
-<<<<<<< HEAD
   ### 内容安全策略
 
-  A [Content Security Policy (CSP)](https://developer.mozilla.org/en-
-  US/docs/Web/Security/CSP/Introducing_Content_Security_Policy) is a defense-in-depth technique to
-  prevent XSS. To enable CSP, configure your web server to return an appropriate
-  `Content-Security-Policy` HTTP header. Learn more at
-  [OWASP](https://www.owasp.org/index.php/Content_Security_Policy).
-=======
   A [Content Security Policy (CSP)]
   (http://www.html5rocks.com/en/tutorials/security/content-security-policy/) is a defense-in-depth
   technique to prevent XSS. To enable CSP, configure your web server to return an appropriate
   `Content-Security-Policy` HTTP header.
->>>>>>> a7435c3f
 
   [内容安全策略(CSP)](https://developer.mozilla.org/en-
   US/docs/Web/Security/CSP/Introducing_Content_Security_Policy)是用来防止XSS的深度防御技术。
-  为了打开CSP，配置你的Web服务器，让它返回合适的`Content_Security_Policy` HTTP头字段。参见[OWASP](https://www.owasp.org/index.php/Content_Security_Policy)。
+  为了打开CSP，配置你的Web服务器，让它返回合适的`Content_Security_Policy` HTTP头字段。
 
   <a id="offline-template-compiler"></a>
   ### Use the Offline Template Compiler

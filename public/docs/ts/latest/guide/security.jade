--- conflicted
+++ resolved
@@ -40,15 +40,9 @@
 
   * [Auditing Angular Applications](#code-review)
 
-<<<<<<< HEAD
-  * [审计Angular应用程序](#code-review)
-
-p Try the #[+liveExampleLink2()] of the code shown in this chapter.
-=======
   Try the <live-example></live-example> of the code shown in this chapter.
->>>>>>> 37b377dd
-
-p 运行#[+liveExampleLink2('在线例子')]
+  
+  运行<live-example></live-example>来试用本章中的代码。
 
 .l-main-section
 h2#report-issues Reporting Vulnerabilities

{
  "index": {
    "title": "文档概览",
    "navTitle": "概览",
    "description": "如何阅读本文档",
    "nextable": true,
    "basics": true
  },

  "architecture": {
    "title": "架构概览",
    "navTitle": "架构",
    "intro": "Angular 2应用的基本构造块",
    "nextable": true,
    "basics": true
  },

  "displaying-data": {
    "title": "显示数据",
    "intro": "利用插值表达式和其它形式的属性绑定机制，把数据显示到UI上。",
    "nextable": true,
    "basics": true
  },

  "user-input": {
    "title": "用户输入",
    "intro": "用户输入触发DOM事件。我们通过事件绑定来监听它们，把更新过的数据导入回我们的组件和model。",
    "nextable": true,
    "basics": true
  },

<<<<<<< HEAD
  "forms": {
    "title": "表单",
    "intro": "表单创建一个有机、有效、引人注目的数据输入体验。Angular表单协调一组数据绑定控件，跟踪变更，验证输入的有效性，并且显示错误信息。",
=======
  "forms-deprecated": {
    "title": "Forms",
    "intro": "A form creates a cohesive, effective, and compelling data entry experience. An Angular form coordinates a set of data-bound user controls, tracks changes, validates input, and presents errors.",
>>>>>>> e4f2a220
    "nextable": true,
    "basics": true
  },

  "dependency-injection": {
    "title": "依赖注入",
    "intro": "Angular的依赖注入系统能够JIT(刚好及时)的创建和交付所依赖的服务。",
    "nextable": true,
    "basics": true
  },

  "template-syntax": {
    "title": "模板语法",
    "intro": "学习如何写模板来显示数据，以及在数据绑定的帮助下响应用户事件。",
    "nextable": true,
    "basics": true
  },

  "cheatsheet": {
    "title": "Angular小抄",
    "intro": "一份Angular语法的快速指南",
    "nextable": true,
    "basics": true
  },

  "style-guide": {
    "title": "风格指南",
    "intro": "如何写Angular2风格的程序",
    "basics": true
  },

  "animations": {
    "title": "动画",
    "intro": "Angular动画系统指南。"
  },

  "attribute-directives": {
    "title": "属性型指令",
    "intro": "属性型指令把行为添加到现有元素上。"
  },

  "component-styles": {
    "title": "组件样式",
    "intro": "学习如何给组件应用CSS样式。"
  },

  "security": {
    "title": "Security",
    "intro": "Developing for content security in Angular applications"
  },

  "hierarchical-dependency-injection": {
    "title": "多级依赖注入器",
    "navTitle": "多级注入器",
    "intro": "Angular的多级依赖注入系统支持与组件树并行的嵌套式注入器。"
  },

  "server-communication": {
    "title": "HTTP客户端",
    "intro": "通过HTTP客户端与远程服务器对话。"
  },

  "lifecycle-hooks": {
    "title": "生命周期钩子",
    "intro": "Angular调用指令和组件的生命周期钩子函数，包括它的创建、变更和销毁时。"
  },

  "npm-packages": {
    "title": "Npm包",
    "intro": "推荐的npm包细节以及不同形式的包依赖"
  },

  "pipes": {
    "title": "管道",
    "intro": "管道可以在模板中转换显示的内容。"
  },


  "router-deprecated": {
    "title": "Router (Deprecated Beta)",
    "intro": "The deprecated Beta Router.",
    "hide": true
  },

  "router": {
    "title": "路由与导航",
    "intro": "揭示如何通过Angular 2路由进行基本的屏幕导航。"
  },

  "structural-directives": {
    "title": "结构型指令",
    "intro": "Angular有一个强力的模板引擎，它能让你轻松维护元素的DOM树结构。"
  },

  "testing": {
    "title": "测试",
    "intro": "Angular 2应用的测试技术与实践。"
  },

  "typescript-configuration": {
    "title": "TypeScript配置",
    "intro": "Angular 2开发者的TypeScript配置"
  },

  "upgrade": {
    "title": "从1.x升级",
    "intro": "Angular 1应用可以逐步升级到Angular 2。"
  },

  "webpack": {
    "title": "Webpack简介",
    "intro": "使用基于Webpack的工具创建Angular 2应用"
  },

  "glossary": {
    "title": "词汇表",
    "intro": "Angular 2重要词汇的简短定义。",
    "hide": true
  }
}<|MERGE_RESOLUTION|>--- conflicted
+++ resolved
@@ -29,15 +29,9 @@
     "basics": true
   },
 
-<<<<<<< HEAD
-  "forms": {
-    "title": "表单",
+  "forms-deprecated": {
+    "title": "表单(已废弃)",
     "intro": "表单创建一个有机、有效、引人注目的数据输入体验。Angular表单协调一组数据绑定控件，跟踪变更，验证输入的有效性，并且显示错误信息。",
-=======
-  "forms-deprecated": {
-    "title": "Forms",
-    "intro": "A form creates a cohesive, effective, and compelling data entry experience. An Angular form coordinates a set of data-bound user controls, tracks changes, validates input, and presents errors.",
->>>>>>> e4f2a220
     "nextable": true,
     "basics": true
   },

--- conflicted
+++ resolved
@@ -16,28 +16,21 @@
     该框架包括一系列紧密合作的库，有些是核心库，有些是可选库。
     
 :marked
-<<<<<<< HEAD
-  With Angular, we write applications by composing HTML *templates* with Angularized-markup,   
-  writing *component* classes to manage those templates, adding application logic in *services*,
-  and handing the top root component to Angular's *bootstrapper*. 
-  
-  在Angular里，我们这样写应用程序：用带Angular扩展语法的HTML写*模板*，用*组件*类管理这些模板，用*服务*添加应用逻辑，用根组件完成Angular*启动*。
-  
-  Angular takes over, presenting our application content in a browser and responding to user interactions
-  according to the instructions we provided.
-  
-  Angular在浏览器中接管、展现应用的内容，并根据我们提供的操作指令响应用户的交互。
-  
-=======
   We write Angular applications by composing HTML *templates* with Angularized-markup,
   writing *component* classes to manage those templates, adding application logic in *services*,
   and boxing components and services in *modules*.
-  
+
+  我们是这样写Angular应用的：用带Angular扩展语法的HTML写*模板*，
+  用*组件*类管理这些模板，用*服务*添加应用逻辑，
+  并在*模块*中打包发布组件与服务。
+
   Then we launch the app by *bootstrapping* the top _root module_.
   Angular takes over, presenting our application content in a browser and
   responding to user interactions according to the instructions we provided.
-
->>>>>>> 420b9ca5
+  
+  然后，我们通过*引导*顶级_根模块_来启动该应用。
+  Angular在浏览器中接管、展现应用的内容，并根据我们提供的操作指令响应用户的交互。
+
   Of course there is more to it than this.
   We'll learn the details when we dive into the guide chapters.
   Let's get the big picture first.
@@ -104,105 +97,32 @@
 figure
   img(src="/resources/images/devguide/architecture/module.png" alt="模块" align="left" style="width:240px; margin-left:-40px;margin-right:10px" )
 :marked
-<<<<<<< HEAD
-  Angular apps are modular. 
-  
-  Angular应用是模块化的。
-  
-  In general we assemble our application from many **modules**.
-  
-  应用程序通常都是由很多*模块*组装而成的。
-  
-  A typical module is a cohesive block of code dedicated to a single purpose.
-  A module **exports** something of value in that code, typically one thing such as a class.
-  
-  典型的模块是一个内聚的代码块，用以实现单一的目的。
-  在这些代码中，模块会*导出*一些东西，最典型的就是类。
-  
-  <br clear="all"><br>
-  
-block modules-in-dart
-    //- N/A
-
-block modules-are-optional
-.l-sub-section
-  :marked
-    ### Modules are optional
-    
-    ### 模块是可选的
-    
-    We highly recommend modular design. TypeScript has great support for ES2015 module syntax and our chapters assume we're taking a modular
-    approach using that syntax. That's why we list *Module* among the basic building blocks.
-    
-    我们强烈推荐使用模块化设计。TypeScript对ES2015的模块语法支持很好，文档假设我们会利用这些语法来应用模块化方案。这就是为什么要把*模块*列为基本构造块之一。
-    
-    Angular itself doesn't require a modular approach nor this particular syntax. Don't use it if you don't want it.
-    Each chapter has plenty to offer after you steer clear of the `import` and `export` statements.
-    
-    Angular本身并不需要模块化方案，也不需要使用这种特定的语法。如果你不喜欢，可以不用它。
-    就算你避开`import`和`export`语句，每章也会为你提供很多(知识)。
-    
-    Find setup and organization clues in the JavaScript track (select it from the combo-box at the top of this page) 
-    which demonstrates Angular 2 development with plain old JavaScript and no module system. 
-    
-    在JavaScript(你可以从页面顶部的组合框选择JavaScript)分支下，可以找到如何安装和组织的线索。
-    它示范了如何用老版本的JavaScript语言，在没有模块化系统支持的情况下进行Angular 2应用程序的开发。
-
-- var _app_comp_filename = _docsFor == 'dart' ? 'app_component.dart' : 'app.component.ts';
-:marked
-  Perhaps the first module we meet is a module that exports a *component* class.
-  The component is one of the basic Angular blocks, we write a lot of them,
-  and we'll talk about components in the next segment. For the moment it is enough to know that a
-  component class is the kind of thing we'd export from a module.
-  
-  我们遇到的第一个模块，很可能就是用于导出*组件*类的那个。
-  组件是Angular中的基本构造块之一，我们会编写很多组件。我们将会在下一段继续讨论组件。
-  目前，只要知道组件类是从模块中导出一种东西就行了。
-  
-  Most applications have an `AppComponent`. By convention, we'll find it in a file named `app.component.ts`. 
-  Look inside such a file and we'll see an `export` statement like this one.
-  
-  大多数应用都有一个`AppComponent`。按照惯例，它位于一个名叫`app.component.ts`的文件中。
-  打开它，我们将会看到一个`export`语句，就像这样：
-  
-+makeExcerpt('app/app.component.ts ()', 'export')
-
-block export-qualifier
-:marked
-  The `export` statement tells TypeScript that this is a module whose
-  `AppComponent` class is public and accessible to other modules of the application.
-  
-  `export`语句告诉TypeScript：这是一个模块，其中`AppComponent`类是公开的，可以被应用程序中的其它模块访问。
-:marked
-  When we need a reference to the `AppComponent`, we **import** it like this:
-  
-  当需要引用`AppComponent`时，要像这样**导入**它：
-  
-+makeExcerpt('app/main.ts', 'import')
-
-block ts-import
-  :marked
-    The `import` statement tells the system it can get an `AppComponent` from a module named `app.component`
-    located in a neighboring file. 
-    The **module name** (AKA module id) is often the same as the filename without its extension.
-    
-    `import`语句告诉系统，它能从附近名叫`app.component`的文件中获得`AppComponent`组件。
-    **模块名**(又叫模块ID)通常和去掉扩展名后的文件名相同。
-=======
   Angular apps are modular and Angular has its own modularity system called _Angular Modules_ or _NgModules_.
+  
+  Angualr应用是模块化的，并且Angular有自己的模块系统，它被称为_Angular模块_或_NgModules_。
 
   _Angular Modules_ are a big deal. 
   We can only introduce them here; the [Angular Modules](ngmodule.html) chapter covers modules in depth.
+  
+  _Angular模块_很重要。
+  这里我们只做一个简介，在[Angular模块](ngmodule.html)一章中会做深入讲解。
 
 <br clear="all"><br>
 :marked
   Every Angular app has at least one module, the _root module_, conventionally named `AppModule`.
+  
+  每个Angular应用至少有一个模块（_根模块_），习惯上命名为`AppModule`。
 
   While the _root_ module may be the only module in a small application, most apps have many more 
   _feature_ modules, each a cohesive block of code dedicated to an application domain,
   a workflow, or a closely-related set of capabilities. 
+  
+  _根_模块在一些小型应用中可能是唯一的模块，不过大多数应用可能会有很多_特性_模块，它们由一组领域类、工作流、或紧密相关的功能聚合而成。
 
   An Angular module, whether a _root_ or _feature_, is a class with an `@NgModule` decorator.
+  
+  Angular模块（无论是_根_模块还是_特性模块_）都是一个带有`@NgModule`装饰器的类。
+  
 .l-sub-section
   :marked
     Decorators are functions that modify JavaScript classes.
@@ -210,23 +130,45 @@
     what those classes mean and how they should work.
     <a href="https://medium.com/google-developers/exploring-es7-decorators-76ecb65fb841#.x5c2ndtx0" target="_blank">
     Learn more</a> about decorators on the web.
+    
+    装饰器是用来修饰JavaScript类的函数。
+    Angular有很多装饰器，它们负责把元数据附加到类上，以了解那些类的设计意图以及如何使用它们。
+    点此<a href="https://medium.com/google-developers/exploring-es7-decorators-76ecb65fb841#.x5c2ndtx0" target="_blank">学习更多知识</a>。
+
 :marked
   `NgModule` is a decorator function that takes a single metadata object whose properties describe the module. 
   The most important are
+  
+  `NgModule`是一个装饰器函数，它接收一个用来描述模块属性的元数据对象。其中最重要的是：
+  
   * `declarations` - the _view classes_ that belong to this module.
   Angular has three kinds of view classes: [components](#components), [directives](#directives) and [pipes](pipes.html).
+  
+  * `declarations`（声明） - 本模块中拥有的视图类。
+  Angular有三种视图类：[组件](#components)、[指令](#directives)和[管道](pipes.html)。
 
   * `exports` - subset of declarations that should be visible and usable in the component [templates](#templates) of other modules.
+  
+  * `exports` - 声明（declaration）的子集，它可用于其它模块中的组件[模板](#templates)。
 
   * `imports` - other modules whose exported classes are needed by component templates declared in _this_ module.
+  
+  * `imports` - _本_模块组件模板中需要由其它模块导出的类。
 
   * `providers` creators of [services](#services) that this module contributes to
   the global collection of services; they become accessible in all parts of the app.
+  
+  * `providers` - [服务](#services)的创建者。本模块把它们加入全局的服务表中，让它们在应用中的任何部分都可被访问到。
 
   * `bootstrap` - identifies the main application view, called the _root component_, 
   that hosts all other app views. Only the _root module_ should set this `bootstrap` property.
+  
+  * `bootstrap` - 标识出应用的主视图（被称为_根组件_），它是所有其它视图的宿主。只有_根模块_才能设置`bootstrap`属性。
 
   Here's a simple root module:
+  
+  下面是一个最简单的根模块：
+  
 +makeExample('app/mini-app.ts', 'module', 'app/app.module.ts')(format='.')
 
 .l-sub-section
@@ -234,26 +176,47 @@
     The `export` of `AppComponent` is just for show.
     A root module has no reason to export anything because ... it's the root. 
     We don't expect other modules to import the root module.
+    
+    `AppComponent`的`export`语句只是供演示用的。
+    根模块不需要导出任何东西，因为……它是“根”模块。
+    理论上我们不会希望其它模块导入根模块。
 
     But if one did, it could use the `AppComponent` in its component templates.
+    
+    但如果真有哪个模块要这么做，它也能在自己的组件模板中使用`AppComponent`。
+    
 :marked
   We launch an application by _bootstrapping_ its root module. 
   During development we're likely to bootstrap the `AppModule` in a `main.ts` file like this one.
+  
+  我们通过_引导_根模块来启动应用。
+  在开发期间，我们通常在一个`main.ts`文件中来引导`AppModule`，就像这样：
+  
     
 +makeExample('app/main.ts', '', 'app/main.ts')(format='.')
 
 :marked
   ### Angular Modules vs. JavaScript Modules
+  
+  ### Angular模块 vs. JavaScript模块
 
   The Angular module &mdash; a class decorated with `@NgModule` &mdash; is a fundamental feature of Angular itself.
+  
+  Angular模块（一个用`@NgModel`装饰的类）是Angular本身的基础特性。
 
   JavaScript also has its own module system for managing collections of JavaScript objects.
   It's completely different and unrelated to the Angular module system.
+  
+  JavaScript还有自己的模块系统，它用来管理一组JavaScript对象。
+  它和Angular的模块体系是完全不同而且完全无关的。
   
   In JavaScript each _file_ is a module and all objects defined in the file belong to that module.
   The module declares some objects to be public by marking them with the `export` key word. 
   Other JavaScript modules use *import statements* to access public objects from other modules.
->>>>>>> 420b9ca5
+  
+  在JavaScript中，每个_文件_就是一个模块，并且该文件中定义的所有对象都从属于那个模块。
+  通过`export`关键字，模块可以把它的某些对象声明为公开的。
+  别的JavaScript模块中可以使用*import语句*来访问这些公开对象。
 
 +makeExample('app/app.module.ts', 'imports', '')(format='.')
 +makeExample('app/app.module.ts', 'export', '')(format='.')
@@ -261,155 +224,75 @@
 .l-sub-section
   :marked
     <a href="http://exploringjs.com/es6/ch_modules.html" target="_blank">Learn more about the JavaScript module system on the web.</a>
-:marked
-<<<<<<< HEAD
-  ### Libraries 
-=======
+    
+    <a href="http://exploringjs.com/es6/ch_modules.html" target="_blank">可到其它网站深入学习关于JavaScript模块的知识。</a>
+    
+:marked
   These are two different and _complementary_ module systems. We use them both to write our apps.
+  
+  这两个模块化系统是互补的，我们在写程序时都会用到。
 
   ### Angular Libraries
->>>>>>> 420b9ca5
 
   ### 模块库
 figure
-<<<<<<< HEAD
-  img(src="/resources/images/devguide/architecture/library-module.png" alt="组件" align="left" style="width:240px; margin-left:-40px;margin-right:10px" )
-  
-block angular-library-modules
-  :marked
-    Some modules are _libraries_ of other modules.
-    
-    有些模块是其它模块的库。
-    
-    Angular itself ships as a collection of library modules within several npm packages.
-    Their names begin with the `!{_at_angular}` prefix. 
-    
-    Angular本身就是通过npm包发布的一组模块库，它们都以`@angular`为前缀。
-    
-    Each Angular library contains a [barrel](../glossary.html#barrel) module
-    that is actually a public façade over several logically-related private modules.
-      
-    每个Angular库中都包含一个[封装桶](../glossary.html#barrel)模块。
-    它实际上是一个公开的外观层(façade)，囊括了一些逻辑相关的私有模块。
-    
-:marked
-  `!{_at_angular}/core` is the primary Angular library from which we get most of what we need.
-  
-  `@angular/core`库是主要的Angular模块库，从这里能获得大部分需要的东西。
-  
-  <br clear="all">
-
-  There are other important Angular libraries too, such as `!{_at_angular}/common`<span if-docs="ts">, 
-  `!{_at_angular}/http`</span> and `!{_at_angular}/router`.
-  We import what we need from an Angular !{_library_module}.
-  
-  还有另一些重要的Angular模块库，比如`@angular/common`<span if-docs="ts">、和 `@angular/http`</span>和`@angular/router`。
-  我们从一个Angular的!{_library_module}导入我们需要的模块。
-
-block angular-imports
-  :marked
-    For example, we import the Angular **`Component` *function*** from the *@angular/core* module like this:
-  
-    比如，从*@angular/core*中导入Angular **`Component`*函数***的代码是这样的：
-  
-  +makeExcerpt('app/app.component.ts', 'import')
-  :marked
-    Compare that syntax to our previous import of `AppComponent`.
-    
-    比较一下它和前面导入`AppComponent`时的语法。
-    
-  +makeExcerpt('app/main.ts', 'import')
-  
-:marked
-  Notice the difference? 
-  In the first case, when importing from an Angular library module,
-  the import statement refers to the bare module name, `@angular/core`, *without a path prefix*.
-  
-  注意到不同之处了吗？
-  第一种，从Angular模块库中导入时，import语句引用的是“裸”模块名 —— `@angular/core` —— *不带路径前缀*。
-  
-  When we import from one of *our* own files, we prefix the module name with the file path.
-  In this example we specify  a relative file path (./). That means the
-  source module is in the same folder (./) as the module importing it.
-  We could path up and around the application folder structure if the source module were somewhere else.
-  
-  当我们从*自己的*文件中导入时，模块名中带有路径前缀。
-  在这个例子中，前缀是一个相对路径(./)。这表示源模块和想导入它的模块位于同一个目录中(./)。
-  如果源模块位于其它位置，我们还可以向上引用应用目录结构中的任意路径(如`../../../somewhere/`)。
-  
-.l-sub-section
-  :marked
-    We import and export in the ECMAScript 2015 (ES2015) module syntax. 
-    Learn more about that syntax [here](http://www.2ality.com/2014/09/es6-modules-final.html)
-    and many other places on the web.
-    
-    这里导入和导出使用的是ECMAScript 2015 (ES2015)的语法。
-    要学习关于此语法的更多知识，参见[这里](http://www.2ality.com/2014/09/es6-modules-final.html)，在网上很多别的地方也能找到相关资料。
-    
-    The infrastructure *behind* module loading and importing is an important subject.
-    But it's a subject outside the scope of this introduction to Angular. 
-    While we're focused on our application, *import* and *export*
-    is about all we need to know.
-    
-    “模块加载与导入”背后的基础设施是一个很重要的话题，但它不在Angular简介的范围内。
-    目前的焦点是我们的应用程序，只需要知道*import*和*export*就够了。
-
-- var _export = _docsFor == 'dart' ? 'publicly declare' : 'export';
-- var _declare = _docsFor == 'dart' ? 'declare' : 'export';
-:marked
-  The key take-aways are:
-  
-  这里的关键点是：
-  
-  * Angular apps are composed of modules.
-  
-  * Angular应用是由模块组成的。
-  
-  * Modules !{_export} things &mdash; classes, function, values &mdash; that other modules import.
-  
-  * 模块导出一些东西 —— 类，函数，值，供其它模块导入。
-  
-  * We prefer to write our application as a collection of modules, each module exporting one thing.
-  
-  * 首选的写法是把应用写成一组模块，每个模块只导出一样东西。
-  
-  The first module we write will most likely !{_declare} a component.
-  
-  我们写的第一个模块将会导出一个组件。
-  
-=======
   img(src="/resources/images/devguide/architecture/library-module.png" alt="Component" align="left" style="width:240px; margin-left:-40px;margin-right:10px" )
 
 :marked
   Angular itself ships as a collection of JavaScript modules. We can think of them as library modules. 
+  
+  Angular本身发布了一组JavaScript模块。我们可以把它们看做库模块。
 
   Each Angular library name begin with the `!{_at_angular}` prefix.
   
+  每个Angular库的名字都带有`!{_at_angular}`前缀。
+  
   We install them with the **npm** package manager and import parts of them with JavaScript `import` statements.
+  
+  我们可以用**npm**包管理工具安装它们，并且用JavaScript的`import`语句导入它们的某些部件。
+  
 <br clear="all"><br>
 :marked
   For example, we import Angular's `Component` decorator from the `@angular/core` library like this:
+  
+  比如，我们从`@angular/core`库中导入`Component`装饰器，就像这样：
+  
 +makeExample('app/app.component.ts', 'import', '')(format='.')
+
 :marked
   We also import Angular _modules_ from Angular _libraries_ using JavaScript import statements:
+  
+  我们还使用JavaScript的导入语句从Angular_库_中导入Angular的_某些模块_。
+  
 +makeExample('app/mini-app.ts', 'import-browser-module', '')(format='.')
+
 :marked
   Our application module needs material from within that `BrowserModule`
   so we add it to the `@NgModule` metadata `imports` like this.
+  
+  我们的应用模块需要来自`BrowserModule`的某些素材，所以我们得把它加入`@NgModule`元数据的`imports`中去，就像这样：
+  
 +makeExample('app/mini-app.ts', 'ngmodule-imports', '')(format='.')
+
 :marked
   We're using both the Angular and JavaScript module systems _together_.
+  
+  我们正在同时使用Angular和JavaScript的模块化系统。
 
   It's easy to confuse the two systems because they share the common vocabulary of "imports" and "exports".
   Hang in there. The confusion will yield to clarity with time and experience.
+  
+  这两个系统比较容易混淆，因为它们共享相同的词汇（“imports”和“exports”）。
+  先放一放，随着时间和经验的增长，自然就会澄清了。
 
 .l-sub-section
   :marked
     Learn more in the [Angular Modules](ngmodule.html) chapter.
+    
+    要了解更多，参见[Angular模块](ngmodule.html)一章。
 
 .l-hr 
 
->>>>>>> 420b9ca5
 .l-main-section
 :marked
   ## Components
@@ -458,12 +341,7 @@
     For the moment, have faith that Angular will call the constructor and deliver an
     appropriate `HeroService` when we need it.
 
-<<<<<<< HEAD
-    你可能会好奇，谁来调用那个组件的构造函数？谁为服务提供参数？
-    目前，你只要信任Angular会在合适的时机调用构造函数，并在需要的时候给出一个合适的`HeroService`实例。
-=======
 .l-hr 
->>>>>>> 420b9ca5
 
 .l-main-section
 :marked
@@ -530,12 +408,9 @@
   在这种方式下，我们将会组合出复杂的组件树，用来构建那些丰富多彩的应用。
   
 <br clear="all">
-<<<<<<< HEAD
-=======
 
 .l-hr 
 
->>>>>>> 420b9ca5
 .l-main-section
 :marked
   ## Metadata
@@ -580,14 +455,9 @@
   
 block ts-decorator
   :marked
-<<<<<<< HEAD
-    A decorator is a function. Decorators often have a configuration parameter. 
-=======
->>>>>>> 420b9ca5
     The `@Component` decorator takes a required configuration object with the
     information Angular needs to create and present the component and its view.
     
-    !{_decoratorCn}就是函数，它们通常还带有配置参数。
     `@Component`!{_decoratorCn}能接受一个配置对象，Angular会基于这些信息创建和展示组件及其视图。
     
     Here are a few of the possible `@Component` configuration options:
@@ -999,48 +869,32 @@
   img(src="/resources/images/devguide/architecture/injector-injects.png" alt="服务" )
 :marked
   If the injector doesn't have a `HeroService`, how does it know how to make one?
-<<<<<<< HEAD
-  
+
   如果注入器还没有`HeroService`，它怎么知道该如何创建一个呢？
-  
-  In brief, we must have previously registered a **provider** of the `HeroService` with the `Injector`.
-  A provider is something that can create or return a service, typically  the service class itself.
-  
-  简单的说，必须在要求注入`HeroService`之前，注册一个`HeroService`的**提供商Provider**到注入器。
-  提供商可以创建并返回服务，通常返回的就是这个“服务类”本身。
-  
-  We can register providers at any level of the application component tree.
-  We often do so at the root when we bootstrap the application so that
-  the same instance of a service is available everywhere.
-  
-  可以在应用程序的组件树中的任何级别上注册提供商。
-  当需要一个服务的同一个实例在任何地方都是可用时，我们通常在应用引导程序中注册它。
-  
-+makeExcerpt('app/main.ts', 'bootstrap')
-
-:marked
-  Alternatively, we might register at a component level, in the providers property of the `@Component` metadata:
-  
-  或者，也可以在`@Component`元数据中的`providers`属性中把它注册在组件层：
-  
-+makeExcerpt('app/hero-list.component.ts', 'providers')
-=======
 
   In brief, we must have previously registered a **provider** of the `HeroService` with the injector.
   A provider is something that can create or return a service, typically the service class itself.
 
+  简单的说，必须在要求注入`HeroService`之前，把一个叫`HeroService`的**提供商Provider**到注入器。
+  提供商可以创建并返回服务，通常返回的就是这个“服务类”本身。
+
   We can register providers in modules or in components.
+  
+  我们可以在模块上或组件上注册提供商。
   
   We often add providers to the [root module](#module) so that
   the same instance of a service is available everywhere.
+  
+  我们通常会把提供商添加到[根模块](#module)上，以便任何地方使用的都是服务的同一个实例。
 
 +makeExample('app/app.module.ts', 'providers', 'app/app.module.ts (module providers)')(format='.')
 
 :marked
   Alternatively, we might register at a component level in the `providers` property of the `@Component` metadata:
 
+  或者，也可以在`@Component`元数据中的`providers`属性中把它注册在组件层：
+
 +makeExample('app/hero-list.component.ts', 'providers', 'app/hero-list.component.ts (component providers)')(format='.')
->>>>>>> 420b9ca5
 
 :marked
   Registering at a component level means we get a new instance of the
@@ -1142,33 +996,16 @@
   
   > [**Animations**](animations.html): The animation library makes it easy for developers to animate component behavior
   without deep knowledge of animation techniques or CSS.
-<<<<<<< HEAD
-    
+
   > [**动画**](animations.html)： 即将到来的动画库。它能让开发人员更轻易的给组件添加动画行为，而不需要对动画技术或CSS有深入的了解。
-  
-  > **Bootstrap**: A method to configure and launch the root application component.
-  
-  > **引导**： 配置和引导应用的根组件的方法。
-  
-  > **Change detection**: Learn how Angular decides that a component property value has changed and 
-  when to update the screen. 
-  Learn how it uses **zones** to intercept asynchronous activity and run its change detection strategies. 
-  
-  > **变更检测**：学会Angular是如何决定组件的属性值变化和什么时候该更新到屏幕的。 
-  学会它如何使用**zones**来拦截异步行为和它如何执行变更检测策略。
-  
-  > **Component router**: With the component Router service, users can navigate a multi-screen application 
-  in a familiar web browsing style using URLs.
-  
-  > **组件路由器**：通过组件路由器服务，可以让用户使用浏览器中熟悉的URL形式，在多屏应用之间导航。
-  
-=======
 
   > **Change detection**: Learn how Angular decides that a component property value has changed and
   when to update the screen.
   Learn how it uses **zones** to intercept asynchronous activity and run its change detection strategies.
 
->>>>>>> 420b9ca5
+  > **变更检测**：学会Angular是如何决定组件的属性值变化和什么时候该更新到屏幕的。 
+  学会它如何使用**zones**来拦截异步行为和它如何执行变更检测策略。
+
   > **Events**: The DOM raises events. So can components and services. Angular offers mechanisms for
   publishing and subscribing to events including an implementation of the [RxJS Observable](https://github.com/zenparsing/es-observable) proposal.
   

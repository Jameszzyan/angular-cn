block includes
  include ../_util-fns
  - var _JavaScript = 'JavaScript';
  //- Double underscore means don't escape var, use !{__var}.
  - var __chaining_op = '<code>;</code> or <code>,</code>';
  - var __new_op = '<code>new</code>';
  - var __objectAsMap = 'object';

:marked
  Our Angular application manages what the user sees and can do, achieving this through the interaction of a Component class instance (the *component*) and its user-facing template.

  我们的Angular应用管理着用户之所见和所为，并通过Component类的实例(*component*)和面向用户的模板来与用户交互。

  Many of us are familiar with the component/template duality from our experience with model-view-controller (MVC) or model-view-viewmodel (MVVM). In Angular,  the component plays the part of the controller/viewmodel, and the template represents the view.

  从使用模型-视图-控制器(MVC)或模型-视图-视图模型(MVVM)的经验中，很多用户都熟悉了组件/模板这两个概念。
  在Angular中，组件扮演着控制器或视图模型的角色，模板则扮演视图的角色。

  Let’s find out what it takes to write a template for our view. We’ll cover these basic elements of template syntax:

  我们来看看写视图的模板都需要什么。我们将覆盖模板语法中的下列基本元素：

  * [HTML](#html)
  * [HTML](#html)
  * [Interpolation](#interpolation)
  * [插值表达式](#interpolation)
  * [Template expressions](#template-expressions)
  * [模板表达式](#template-expressions)
  * [Template statements](#template-statements)
  * [模板语句](#template-statements)
  * [Binding syntax](#binding-syntax)
  * [绑定语法](#binding-syntax)
  * [Property binding](#property-binding)
  * [属性绑定](#property-binding)
  * [Attribute, class, and style bindings](#other-bindings)
  * [HTML属性、class和style绑定](#other-bindings)
  * [Event binding](#event-binding)
  * [事件绑定](#event-binding)
  * [Two-way data binding with `NgModel`](#ngModel)
  * [使用`NgModel`进行双向数据绑定](#ngModel)
  * [Built-in directives](#directives)
  * [内建指令](#directives)
    * [NgClass](#ngClass)
    * [NgClass](#ngClass)
    * [NgStyle](#ngStyle)
    * [NgStyle](#ngStyle)
    * [NgIf](#ngIf)
    * [NgIf](#ngIf)
    * [NgSwitch](#ngSwitch)
    * [NgSwitch](#ngSwitch)
    * [NgFor](#ngFor)
    * [NgFor](#ngFor)
  * [* and &lt;template>](#star-template)
  * [* 与 &lt;template>](#star-template)
  * [Template reference variables](#ref-vars)
  * [模板引用变量](#ref-vars)
  * [Input and output properties](#inputs-outputs)
  * [输入输出属性](#inputs-outputs)
  * [Template expression operators](#expression-operators)
  * [模板表达式操作符](#expression-operators)
    * [pipe](#pipe)
    * [管道](#pipe)
    * [safe navigation operator (?.)](#safe-navigation-operator)
    * [“安全导航操作符”(?.)](#safe-navigation-operator)

  The <live-example></live-example>
  demonstrates all of the syntax and code snippets described in this chapter.
p.
  这个#[+liveExampleLink2('在线例子')]演示了本章中描述的所有语法和代码片段。

.l-main-section
:marked
  ## HTML
<<<<<<< HEAD
  ## HTML
  HTML is the language of the Angular template. Our [QuickStart](../quickstart.html) application had a template that was pure HTML:
=======
  HTML is the language of the Angular template. Our [QuickStart](../quickstart.html) application has a template that is pure HTML:
>>>>>>> 66984d5f

  HTML是Angular模板的“语言”。我们的[“快速起步”](../quickstart.html)应用就有一个模板是纯HTML的：

code-example(language="html" escape="html").
  <h1>My First Angular 2 App</h1>

:marked
  Almost all HTML syntax is valid template syntax. The `<script>` element is a notable exception; it is forbidden, eliminating the risk of script injection attacks. (In practice, `<script>` is simply ignored.)

  几乎所有的HTML语法都是有效的模板语法。但值得注意的例外是`<script>`元素，它被禁用了，以阻止脚本注入攻击的风险。(实际上，`<script>`只是被忽略了。)

  Some legal HTML doesn’t make much sense in a template. The `<html>`, `<body>`, and `<base>` elements have no useful role in our repertoire. Pretty much everything else is fair game.

<<<<<<< HEAD
  有些合法的HTML被用在一个模板中是没有意义的。`<html>`、`<body>`和`<base>`元素在我们的舞台上中并没有扮演有用的角色。基本上所有其它的元素都被一样使用。

  We can extend the HTML vocabulary of our templates with components and directives that appear as new elements and attributes. And we are about to learn how to get and set DOM values dynamically through data binding.
=======
  We can extend the HTML vocabulary of our templates with components and directives that appear as new elements and attributes. In the following sections we are going to learn how to get and set DOM (Document Object Model) values dynamically through data binding.
>>>>>>> 66984d5f

  我们可以通过组件和指令来扩展模板中的HTML词汇。它们看上去就是新元素和属性。我们将学习如何通过数据绑定来动态获取/设置DOM的值。

  Let’s turn to the first form of data binding &mdash; interpolation &mdash; to see how much richer template HTML can be.

  我们拿数据绑定的第一种形式 —— 插值表达式 —— 来看看模板的HTML可以有多丰富。

.l-main-section
:marked
  ## Interpolation
  ## 插值表达式
  We met the double-curly braces of interpolation, `{{` and `}}`, early in our Angular education.

  在以前的Angular教程中，我们遇到过由双花括号括起来的插值表达式，`{{`和`}}`。
+makeExample('template-syntax/ts/app/app.component.html', 'first-interpolation')(format=".")
:marked
  We use interpolation to weave calculated strings into the text between HTML element tags and within attribute assignments.

  我们使用插值表达式来把计算所得的字符串插入成HTML元素标签内的文本或对标签的属性进行赋值。

+makeExample('template-syntax/ts/app/app.component.html', 'title+image')(format=".")
:marked
  The material between the braces is often the name of a component property. Angular replaces that name with the
  string value of the corresponding component property. In the example above, Angular evaluates the `title` and `heroImageUrl` properties
  and "fills in the blanks", first displaying a bold application title and then a heroic image.

  在括号之间的“素材”，通常是组件属性的名字。Angular会用组件中同名属性的字符串值，替换这个名字。
  在这个例子中，Angular计算`title`和`heroImageUrl`属性的值，并把它们填在空白处。首先显示一个粗体的应用标题，然后显示英雄的图片。

  More generally, the material between the braces is a **template expression** that Angular first **evaluates**
  and then **converts to a string**. The following interpolation illustrates the point by adding the two numbers within braces:

  更一般化的说法是：括号间的素材是一个**模板表达式**，Angular首先**对它求值**然后把它**转换成字符串**。下列插值表达式通过把括号中的两个数字相加说明了这一点：
+makeExample('template-syntax/ts/app/app.component.html', 'sum-1')(format=".")
:marked
  The expression can invoke methods of the host component, as we do here with `getVal()`:

  这个表达式可以调用所属组件的方法，就像下面用的`getVal()`：
+makeExample('template-syntax/ts/app/app.component.html', 'sum-2')(format=".")
:marked
  Angular evaluates all expressions in double curly braces, converts the expression results to strings, and links them with neighboring literal strings. Finally,
  it assigns this composite interpolated result to an **element or directive property**.

<<<<<<< HEAD
  Angular对所有双花括号中的表达式求值，把求值的结果转换成字符串，并把它们跟相邻的字符串字面量连接起来。最后，它把这个组合出来的插值结果赋给一个**元素或指令的属性**。

  We appear to be inserting the result between element tags and assigning to attributes.
=======
  We appear to be inserting the result between element tags and assigning it to attributes.
>>>>>>> 66984d5f
  It's convenient to think so, and we rarely suffer for this mistake.
  Though this is not exactly true. Interpolation is a special syntax that Angular converts into a
  [property binding](#property-binding), and is explained below.

  表面上看，我们在元素标签之间插入了结果和对标签的属性进行了赋值。
  这样思考起来很方便，并且这个错误很少给我们带来麻烦。
  但严格来讲，这是不对的。插值表达式是一个特殊的语法，Angular把它转换成了一个[属性绑定](#property-binding)，我们后面将会解释这一点。

  But first, let's take a closer look at template expressions and statements.

  但是，让我们先仔细审视下模板表达式和模板语句。

<a id="template-expressions"></a>
.l-main-section
:marked
  ## Template expressions
  ## 模板表达式
  A template **expression** produces a value.
  Angular executes the expression and assigns it to a property of a binding target;
  the target might be an HTML element, a component, or a directive.

  模板**表达式**产生一个值。
  Angular执行这个表达式，并且把它赋值给绑定目标的一个属性，这个绑定目标可能是一个HTML元素、一个组件或一个指令。

  We put a template expression within the interpolation braces when we wrote `{{1 + 1}}`.
  We’ll see template expressions again in the [property binding](#property-binding) section,
  appearing in quotes to the right of the `=` symbol as in `[property]="expression"`.

  当我们写`{{1 + 1}}`时，我们往插值表达式的括号中放进了一个模板表达式。
  我们会在[属性绑定](#property-binding)中再次看到模板表达式，它出现在`=`右侧的引号中，看起来像这样：`[property]="expression"`。

  We write template expressions in a language that looks like #{_JavaScript}.
  Many #{_JavaScript} expressions are legal template expressions, but not all.

  我们用来写模板表达式的是一种看起来很像JavaScript的语言。
  很多JavaScript表达式也是合法的模板表达式，但不是全部。

  #{_JavaScript} expressions that have or promote side effects are prohibited,
  including:

  JavaScript中那些具有或可能引发副作用的表达式是被禁止的，包括：

  * assignments (`=`, `+=`, `-=`, ...)
  * 赋值 (`=`, `+=`, `-=`, ...)
  * !{__new_op}
  * `new`运算符
  * chaining expressions with !{__chaining_op}
  * 使用`;`或`,`的链式表达式
  * increment and decrement operators (`++` and `--`)
  * 自增或自减操作符(`++`和`--`)

:marked
  Other notable differences from #{_JavaScript} syntax include:

  和JavaScript语法的其它显著不同包括：

block notable-differences
  :marked
    * no support for the bitwise operators `|` and `&`
    * 不支持位运算 `|` 和 `&`
    * new [template expression operators](#expression-operators), such as `|` and `?.`
    * 具有新的 [模板表达式运算符](#expression-operators)，比如`|`和`?.`

h3#expression-context Expression context

h3#expression-context 表达式上下文

block template-expressions-cannot
  :marked
    Perhaps more surprising, template expressions cannot refer to anything in
    the global namespace. They can’t refer to `window` or `document`. They
    can’t call `console.log` or `Math.max`. They are restricted to referencing
    members of the expression context.

    也许更让人吃惊的是，模板表达式不能引用全局命名空间中的任何东西。它们不能引用<code>window</code>或<code>document</code>。
    它们不能调用<code>console.log</code>或<code>Math.max</code>。它们被局限于只能访问来自表达式上下文中的成员。

:marked
  The *expression context* is typically the **component instance**, which is
  the source of binding values.

  典型的*表达式上下文*就是**这个组件的实例**，它是各种绑定值的来源。

  When we see *title* wrapped in double-curly braces, `{{title}}`,
  we know that `title` is a property of the data-bound component.
  When we see *isUnchanged* in `[disabled]="isUnchanged"`,
  we know we are referring to that component's `isUnchanged` property.

  当看到包裹在双花括号中的*title*(<code>{{title}}</code>)时，我们就知道`title`是这个数据绑定组件中的一个属性。
  当看到`[disabled]="isUnchanged"`中的*isUnchanged*时，我们就知道我们正在引用该组件的`isUnchanged`属性。

  The component itself is usually the expression *context*, in which case
  the template expression usually references that component.

  组件本身通常就是表达式的*上下文*，这种情况下，模板表达式通常会引用那个组件。

  The expression context can include objects other than the component.
  A [template reference variable](#ref-vars) is one such alternative context object.

  表达式的上下文也包括组件之外的对象。
  [模板引用变量](#ref-vars)就是备选的上下文对象之一。

:marked
  <a id="no-side-effects"></a>
  ### Expression guidelines
  ### 表达式指南
  Template expressions can make or break an application.
  Please follow these guidelines:

  模板表达式能成就或毁掉一个应用。请遵循下列指南：

  * [No visible side effects](#no-visible-side-effects)
  * [没有可见的副作用](#no-visible-side-effects)
  * [Quick execution](#quick-execution)
  * [执行迅速](#quick-execution)
  * [Simplicity](#simplicity)
  * [非常简单](#simplicity)
  * [Idempotence](#idempotence)
  * [幂等性](#idempotence)

  The only exceptions to these guidelines should be in specific circumstances that you thoroughly understand.

  超出上面指南外的情况应该只出现在那些你确信自己已经彻底理解的特定场景中。

  #### No visible side effects
  #### 没有可见的副作用

  A template expression should not change any application state other than the value of the
  target property.

  模板表达式除了目标属性的值以外，不应该改变应用的任何状态。

  This rule is essential to Angular's "unidirectional data flow" policy.
  We should never worry that reading a component value might change some other displayed value.
  The view should be stable throughout a single rendering pass.

  这条规则是Angular“单向数据流”策略的基础。
  我们永远不应该担心读取一个组件值可能改变另外的显示值。
  在一次单独的渲染过程中，视图应该总是稳定的。

  #### Quick execution
  #### 执行迅速
  Angular executes template expressions more often than we think.
  They can be called after every keypress or mouse move.
  Expressions should finish quickly or the user experience may drag, especially on slower devices.
  Consider caching values computed from other values when the computation is expensive.

  Angular执行模板表达式比我们想象的频繁。
  它们可能在每一次按键或鼠标移动后被调用。表达式应该快速结束，否则用户就会感到拖沓，特别是在较慢的设备上。
  当计算比较昂贵时，应该考虑缓存那些从其它值计算得出的值。

  #### Simplicity
  #### 非常简单
  Although it's possible to write quite complex template expressions, we really shouldn't.

  虽然写相当复杂的模板表达式确实是可能的，但我们真的不该那样做。

  A property name or method call should be the norm.
  An occasional Boolean negation (`!`) is OK.
  Otherwise, confine application and business logic to the component itself,
  where it will be easier to develop and test.

  一个属性名或方法调用属于常态。偶尔的逻辑取反(`!`)也还凑合。
  其它情况下，组件应该自己实现应用逻辑和业务逻辑，它将让开发和测试变得更容易。

  #### Idempotence
  #### 幂等性
  An [idempotent](https://en.wikipedia.org/wiki/Idempotence) expression is ideal because
  it is free of side effects and improves Angular's change detection performance.

  一个[幂等的](https://en.wikipedia.org/wiki/Idempotence)表达式更加理想，因为它没有副作用，而且能提升Angular变更检测的性能。

  In Angular terms, an idempotent expression always returns *exactly the same thing* until
  one of its dependent values changes.

  用Angular的术语说，一个幂等的表达式应该总是返回*完全相同的东西*，直到它所依赖的值中有一个变了。
:marked
  Dependent values should not change during a single turn of the event loop.
  If an idempotent expression returns a string or a number, it returns the same string or number
  when called twice in a row. If the expression returns an object (including #{_an} `#{_Array}`),
  it returns the same object *reference* when called twice in a row.

  在单独的一次消息循环中，被依赖的值不应该改变。
  如果一个幂等的表达式返回了一个字符串或数字，连续调用它两次，也应该返回相同的字符串或数字。
  如果表达式返回一个对象(包括`Date`或`Array`)，连续调用它两次，也应该返回同一个对象的*引用*。

.l-main-section#template-statements
:marked
  ## Template statements
  ## 模板语句

  A template **statement** responds to an **event** raised by a binding target
  such as an element, component, or directive.

  模板**语句**用来响应由绑定目标(如HTML元素、组件或指令)触发的**事件**对象。

  We’ll see template statements in the [event binding](#event-binding) section,
  appearing in quotes to the right of the `=` symbol as in `(event)="statement"`.

  我们将在[事件绑定](#event-binding)一节看到模板语句，它出现在`=`号右侧的引号中，就像这样：`(event)="statement"`。

  A template statement *has a side effect*.
  It's how we update application state from user input.
  There would be no point to responding to an event otherwise.

  模板语句*有副作用*。
  这就是我们如何从用户的输入来更新应用状态。
  不然，响应一个事件就没有什么意义了。

.l-sub-section
  :marked
    Responding to events is the other side of Angular's "unidirectional data flow".
    We're free to change anything, anywhere, during this turn of the event loop.

    响应事件是Angular中“单向数据流”的另一面。
    在事件循环的这一回合中，我们可以随意改变任何地方的任何东西。
:marked
  Like template expressions, template *statements* use a language that looks like #{_JavaScript}.
  The template statement parser is different than the template expression parser and
  specifically supports both basic assignment (`=`) and chaining expressions
  (with !{__chaining_op}).

  和模板表达式一样，模板*语句*也是一个一个看起来很像JavaScript的语言。
  模板语句解析器和模板表达式解析器有所不同，它的特别之处在于它既支持基本赋值(`=`)又支持使用分号(`;`)和逗号(`,`)把表达式串起来。

  However, certain #{_JavaScript} syntax is not allowed:

  但无论如何，某些JavaScript语法仍然是不允许的：
  * !{__new_op}
  * `new`运算符
  * increment and decrement operators, `++` and `--`
  * 自增和自减运算符：`++`和`--`
  * operator assignment, such as `+=` and `-=`
  * 操作并赋值，比如`+=`和`-=`
  * the bitwise operators `|` and `&`
  * 位操作符`|`和`&`
  * the [template expression operators](#expression-operators)
  * [模板表达式运算符](#expression-operators)

:marked
  ### Statement context
  ### 语句上下文

  As with expressions, statements can refer only to what's in the statement context — typically the
  **component instance** to which we're binding the event.

  和表达式中一样，语句只能引用语句上下文中 —— 典型的就是我们正在绑定事件的那个**组件的实例**中的内容。

block statement-context
  :marked
    Template statements cannot refer to anything in the global namespace. They
    can’t refer to `window` or `document`. They can’t call `console.log` or
    `Math.max`.

    模板语句无法引用全局命名控件的任何东西。它们不能引用`window`或者`document`。它们不能调用`console.log`或者`Math.max`。

:marked
  The *onSave* in `(click)="onSave()"` is sure to be a method of the data-bound component instance.

  `(click)="onSave()"`中的*onSave*就是数据绑定组件实例中的一个方法。

  The statement context may include an object other than the component.
  A [template reference variable](#ref-vars) is one such alternative context object.
  We'll frequently see the reserved `$event` symbol in event binding statements,
  representing the "message" or "payload" of the raised event.

  语句上下文可以包含组件之外的对象。
  [模板引用对象](#ref-vars)就是这些备选上下文对象中的一个。
  在事件绑定语句中，我们将频繁的看到被保留的`$event`符号，它代表来自所触发事件的“消息”或“有效载荷”。

  ### Statement guidelines
  ### 语句指南

  As with expressions, avoid writing complex template statements.
  A method call or simple property assignment should be the norm.

  和表达式一样，要避免写复杂的模板语句。单一函数调用或者单一属性访问应该是常态。

  Now that we have a feel for template expressions and statements,
  we’re ready to learn about the varieties of data binding syntax beyond interpolation.

  现在，我们对模板表达式和语句有了一点感觉，是时候学习除了插值表达式之外多种多样的数据绑定语法了。

.l-main-section
:marked
  <a id="binding-syntax"></a>
  ## Binding syntax: An overview
  ## 绑定语法：概览
  Data binding is a mechanism for coordinating what users see with application data values.
  While we could push values to and pull values from HTML,
  the application is easier to write, read, and maintain if we turn these chores over to a binding framework.
  We simply declare bindings between binding sources and target HTML elements and let the framework do the work.

  数据绑定是一种机制，用来协调用户所见和应用程序的数据值。
  虽然我们能往HTML推送值或者从HTML拉取值，但是如果我们能把这些琐事放进数据绑定框架，应用就会更容易写、读以及维护。
  我们只要简单的在绑定源和目标HTML元素之间建立绑定，框架就会完成这项工作。

  Angular provides many kinds of data binding, and we’ll discuss each of them in this chapter.
  First we'll take a high-level view of Angular data binding and its syntax.

  Angular提供很多种数据绑定，我们将在本章中逐一讨论它们。
  首先，我们从高层视角来看看Angular数据绑定和它的语法。

  We can group all bindings into three categories by the direction in which data flows.
  Each category has its distinctive syntax:

  根据数据流的方向，我们可以把所有绑定归为三类。
  每一类都有它独特的语法：
table
  tr
    th
      p Data direction
      p 数据流方向
    th
      p Syntax
      p 语法
    th
      p Binding type
      p 绑定类型
  tr
    td
      p One-way
      p 单向
      p from data source
      p 从数据源
      p to view target
      p 到视图目标
    td
      code-example().
        {{expression}}
        [target] = "expression"
        bind-target = "expression"
    td
      p Interpolation
      p 插值表达式
      p Property
      p Property
      p Attribute
      p Attribute
      p Class
      p 类
      p Style
      p 样式
  tr
    td
      p One-way
      p 单向
      p from view target
      p 从视图目标
      p to data source
      p 到数据源
    td
      code-example().
        (target) = "statement"
        on-target = "statement"
    td
      p Event
      p 事件
  tr
    td
      p Two-way
      p 双向
    td
      code-example().
        [(target)] = "expression"
        bindon-target = "expression"
    td
      p Two-way
      p 双向

.alert.is-important
  :marked
    ### 译注
    由于HTML的Attribute和DOM的Property在中文中都被翻译成了“属性”，无法加以区分，而接下来的部分重点是对它们进行比较的。

    我们无法改变历史，因此，在本章的翻译中，我们保留它们的英文形式，而不加翻译，以免混淆。
    在本章中，如果有只提“属性”的地方，一定是指Property，因为在Angular 2中，实际上很少涉及Attribute。

    但在其它章节中，为简单起见，凡是能通过上下文明显区分开的，我们就仍统一译为“属性”，区分不明显的，我们会加注英文

:marked
  Binding types other than interpolation have a **target name** to the left of the equal sign,
  either surrounded by punctuation (`[]`, `()`) or preceded by a prefix (`bind-`, `on-`, `bindon-`).

  除了插值表达式之外的绑定类型，在等号左边都有一个**目标名**，无论是包在括号中(`[]`、`()`)还是用带前缀(`bind-`、`on-`、`bindon-`)的形式。

  What is that target? Before we can answer that question, we must challenge ourselves to look at template HTML in a new way.

  什么是“目标”？在回答这个问题之前，我们必须先挑战下自我，尝试用另一种方式来审视模板中的HTML。

  ### A new mental model
  ### 一个新的思维模型

  With all the power of data binding and our ability to extend the HTML vocabulary
  with custom markup, it is tempting to think of template HTML as *HTML Plus*.

  数据绑定的威力和允许我们用自定义语言来扩展HTML词汇的能力，容易误导我们把模板HTML当成*HTML+*。

  Well, it *is* HTML Plus.
  But it’s also significantly different than the HTML we’re used to.
  We really need a new mental model.

  也对，它*是*HTML+ 。
  但它也跟我们用过的那些HTML有着显著的不同。
  我们需要一种新的思维模型。

  In the normal course of HTML development, we create a visual structure with HTML elements, and
  we modify those elements by setting element attributes with string constants.

  在通常的HTML开发过程中，我们使用HTML元素创建一个视觉结构，并通过把字符串常量设置给元素的Attribute来修改那些元素。

+makeExample('template-syntax/ts/app/app.component.html', 'img+button')(format=".")
:marked
  We still create a structure and initialize attribute values this way in Angular templates.

  在Angular模板中，我们使用同样的方法来创建一个模板结构和初始化Attribute值。

  Then we learn to create new elements with components that encapsulate HTML
  and drop them into our templates as if they were native HTML elements.

  然后，我们学着用包含HTML模板的组件创建新元素，并把它们当作原生HTML元素在模板中使用。
+makeExample('template-syntax/ts/app/app.component.html', 'hero-detail-1')(format=".")
:marked
  That’s HTML Plus.

  这就是HTML+。

  Now we start to learn about data binding. The first binding we meet might look like this:

  现在我们开始学习数据绑定。我们碰到的第一种数据绑定看起来是这样的：

+makeExample('template-syntax/ts/app/app.component.html', 'disabled-button-1')(format=".")
:marked
  We’ll get to that peculiar bracket notation in a moment. Looking beyond it,
  our intuition tells us that we’re binding to the button's `disabled` attribute and setting
  it to the current value of the component’s `isUnchanged` property.

  我们首先会注意到这个怪异的括号注解。接下来，直觉告诉我们，我们正在绑定到这个按钮的`disabled` Attribute。
  并且把它设置为组件的`isUnchanged`Property的当前值。

  Our intuition is wrong! Our everyday HTML mental model is misleading us.
  In fact, once we start data binding, we are no longer working with HTML *attributes*. We aren't setting attributes.
  We are setting the *properties* of DOM elements, components, and directives.

  但我们的直觉是错的！我们的日常HTML思维模式在误导我们。
  实际上，一旦我们开始数据绑定，我们就不再跟Attribute打交道了。我们并不是在设置Attribute，
  而是在设置DOM元素、组件和指令的Property。

.l-sub-section
  :marked
    ### HTML attribute vs. DOM property
    ### HTML的Attribute vs. DOM的Property

    The distinction between an HTML attribute and a DOM property is crucial to understanding how Angular binding works.

    要想理解Angular绑定如何工作，清楚HTML Attribute和DOM Property之间的区别是至关重要的。

    **Attributes are defined by HTML. Properties are defined by the DOM (Document Object Model).**

    **Attribute是由HTML定义的。Property是由DOM(Document Object Model)定义的。**

    * A few HTML attributes have 1:1 mapping to properties. `id` is one example.

    * 少量HTML Attribute和Property之间有着1:1的映射。`id`就是一个例子。

    * Some HTML attributes don't have corresponding properties. `colspan` is one example.

    * 有些HTML Attribute没有对应的Property。`colspan`就是一个例子。

    * Some DOM properties don't have corresponding attributes. `textContent` is one example.

    * 有些DOM Property没有对应的Attribute。`textContent`就是一个例子。

    * Many HTML attributes appear to map to properties ... but not in the way we might think!

    * 大量HTML Attribute看起来映射到了Property…… 但却不像我们想象的那样！

    That last category can be especially confusing ... until we understand this general rule:

    尤其最后一种更让人困惑…… 除非我们能理解这个普遍原则：

    **Attributes *initialize* DOM properties and then they are done.
    Property values can change; attribute values can't.**

    **Attribute *初始化* DOM Property，然后它们的任务就完成了。Property的值可以改变；Attribute的值不能改变。**

    For example, when the browser renders `<input type="text" value="Bob">`, it creates a
    corresponding DOM node with a `value` property *initialized* to "Bob".

    例如，当浏览器渲染`<input type="text" value="Bob">`时，它创建了一个对应的DOM节点，它的`value` Property被*初始化为*“Bob”。

    When the user enters "Sally" into the input box, the DOM element `value` *property* becomes "Sally".
    But the HTML `value` *attribute* remains unchanged as we discover if we ask the input element
    about that attribute: `input.getAttribute('value') // returns "Bob"`

    当用户在输入框中输入 “Sally” 时，DOM元素的`value` *Property* 变成了“Sally”。
    但是这个HTML`value` *Attribute* 保持不变。
    如果我们通过`input.getAttribute('value') // 返回 "Bob"`语句获取这个input元素的Attribute，就会明白这一点。

    The HTML attribute `value` specifies the *initial* value; the DOM `value` property is the *current* value.

    HTML Attribute `value`指定了*初始*值；DOM的`value`Property 是*当前*值。

    The `disabled` attribute is another peculiar example. A button's `disabled` *property* is
    `false` by default so the button is enabled.
    When we add the `disabled` *attribute*, its presence alone initializes the  button's `disabled` *property* to `true`
    so the button is disabled.

    `disabled` Attribute是另一个古怪的例子。按钮的`disabled` *Property* 是`false`，因为默认情况下按钮是可用的。
    当我们添加`disabled` *Attribute*时，它只要出现就表示按钮的`disabled` *Property*是`true`，于是按钮就被禁用了。

    Adding and removing the `disabled` *attribute* disables and enables the button. The value of the *attribute* is irrelevant,
    which is why we cannot enable a button by writing `<button disabled="false">Still Disabled</button>`.

    添加或删除`disabled`时，*Attribute*会禁用或启用这个按钮。但 *Attribute*的值无关紧要，这就是我们为什么没法通过
    `<button disabled="false">仍被禁用</button>`这种写法来启用一个按钮的原因。

    Setting the button's `disabled` *property*  (say, with an Angular binding) disables or enables the button.
    The value of the *property* matters.

    设置按钮的`disabled` *Property*(比如，通过Angular绑定)可以禁用或启用这个按钮。
    这就是*Property*的价值。

    **The HTML attribute and the DOM property are not the same thing, even when they have the same name.**

    **就算名字相同，HTML Attribute和DOM Property也不是同一样东西。**

:marked
  This is so important, we’ll say it again.

  这句话很重要，我们得再强调一次：

  **Template binding works with *properties* and *events*, not *attributes*.**

  **模板绑定是通过*Property*和*事件*来工作的，而不是*Attribute*。**

.callout.is-helpful
  header A world without attributes
  header 一个没有Attribute的世界
  :marked
    In the world of Angular 2, the only role of attributes is to initialize element and directive state.
    When we data bind, we're dealing exclusively with element and directive properties and events.
    Attributes effectively disappear.

    在Angular 2的世界中，Attribute唯一的作用是用来初始化元素和指令的状态。
    当进行数据绑定时，我们只是在与元素和指令的Property和事件打交道，而Attribute就完全靠边站了。
:marked
  With this model firmly in mind, let's learn about binding targets.

  请把这个思维模型牢牢的印在脑子里，接下来我们学习什么是“绑定目标”。

  ### Binding targets
  ### 绑定目标
  The **target of a data binding** is something in the DOM.
  Depending on the binding type, the target can be an
  (element | component | directive) property, an
  (element | component | directive) event, or (rarely) an attribute name.
  The following table summarizes:

  **数据绑定的目标**是DOM中的某些东西。
  这个目标可能是(元素|组件|指令)的Property、(元素|组件|指令)的事件，或(极少数情况下)一个Attribute名。
  下面是的汇总表：

// If you update this table, UPDATE it in Dart & JS, too.
<div width="90%">
table
  tr
    th
      p Binding type
      p 绑定类型
    th
      p Target
      p 目标
    th
      p Examples
      p 范例
  tr
    td
      p Property
      p Property
    td
      p Element&nbsp;property
      p 元素的Property
      p Component&nbsp;property
      p 组件的Property
      p Directive&nbsp;property
      p 指令的Property
    td
      +makeExample('template-syntax/ts/app/app.component.html', 'property-binding-syntax-1')(format=".")
  tr
    td
      p Event
      p 事件
    td
      p Element&nbsp;event
      p 元素的事件
      p Component&nbsp;event
      p 组件的事件
      p Directive&nbsp;event
      p 指令的事件
    td
      +makeExample('template-syntax/ts/app/app.component.html', 'event-binding-syntax-1')(format=".")
  tr
    td
      p Two-way
      p 双向
    td
      p Event and property
      p 事件与Property
    td
      +makeExample('template-syntax/ts/app/app.component.html', '2-way-binding-syntax-1')(format=".")
  tr
    td Attribute
    td
      p Attribute (the&nbsp;exception)
      p Attribute例外情况
    td
      +makeExample('template-syntax/ts/app/app.component.html', 'attribute-binding-syntax-1')(format=".")
  tr
    td
      p Class
      p CSS类
    td
      p <code>class</code> property
      p <code>class</code> property
    td
      +makeExample('template-syntax/ts/app/app.component.html', 'class-binding-syntax-1')(format=".")
  tr
    td
      p Style
      p 样式
    td
      p <code>style</code> property
      p <code>style</code> property
    td
      +makeExample('template-syntax/ts/app/app.component.html', 'style-binding-syntax-1')(format=".")
</div>

:marked
  Let’s descend from the architectural clouds and look at each of these binding types in concrete detail.

  让我们从结构性云层中走出来，看看每种绑定类型的具体情况。

.l-main-section
:marked
  ## Property binding
  ## 属性绑定
  We write a template **property binding** when we want to set a property of a view element to the value of
  a [template expression](#template-expressions).

  当要把一个视图元素的属性设置为[模板表达式](#template-expressions)时，我们就要写模板的**属性绑定**。

  The most common property binding sets an element property to a component property value. An example is
  binding the `src` property of an image element to a component’s `heroImageUrl` property:

  最常用的属性绑定是把元素的属性设置为组件中属性的值。
  下面这个例子中，image元素的`src`属性会被绑定到组件的`heroImageUrl`属性上：
+makeExample('template-syntax/ts/app/app.component.html', 'property-binding-1')(format=".")
:marked
  Another example is disabling a button when the component says that it `isUnchanged`:

  另一个例子是当组件说它`isUnchanged`(未改变)时禁用一个按钮：
+makeExample('template-syntax/ts/app/app.component.html', 'property-binding-2')(format=".")
:marked
  Another is setting a property of a directive:

  另一个例子是设置指令的属性：
+makeExample('template-syntax/ts/app/app.component.html', 'property-binding-3')(format=".")
:marked
  Yet another is setting the model property of a custom component (a great way
  for parent and child components to communicate):

  还有另一个例子是设置一个自定义组件的模型属性(这是父子组件之间通讯的重要途径)：
+makeExample('template-syntax/ts/app/app.component.html', 'property-binding-4')(format=".")
:marked
  ### One-way *in*
  ### 单向*输入*
  People often describe property binding as *one-way data binding* because it flows a value in one direction,
  from a component’s data property into a target element property.

  人们经常把属性绑定描述成*单向数据绑定*，因为值的流动是单向的，从组件中的属性数据，流动到目标元素的属性。

  We cannot use property binding to pull values *out* of the target element.
  We can't bind to a property of the target element to read it. We can only set it.

  我们不能使用属性绑定来从目标元素拉取值，也不能绑定到目标元素的属性来读取它。我们只能设置它。

.l-sub-section
  :marked
    Nor can we use property binding to *call* a method on the target element.

    我们也不能使用属性绑定来*调用*目标元素上的方法。

    If the element raises events we can listen to them with an [event binding](#event-binding).

    如果这个元素触发了事件，我们可以通过[事件绑定](#event-binding)来监听它们。

    If we must read a target element property or call one of its methods,
    we'll need a different technique.
    See the API reference for
    [viewChild](../api/core/index/ViewChild-var.html) and
    [contentChild](../api/core/index/ContentChild-var.html).

    如果我们不得不读取目标元素上的属性或调用它的某个方法，我们得用另一种技术。
    参见API参考手册中的[viewChild](../api/core/index/ViewChild-var.html)和
    [contentChild](../api/core/index/ContentChild-var.html)。

// TODO (global): once we have api docs everywhere, change /docs/ts/latest/ to ../

:marked
  ### Binding target
  ### 绑定目标
  An element property between enclosing square brackets identifies the target property. The target property in the following code is the image element’s `src` property.

  包裹在方括号中的元素属性名标记着目标属性。下列代码中的目标属性是image元素的`src`属性。

+makeExample('template-syntax/ts/app/app.component.html', 'property-binding-1')(format=".")
:marked
  Some people prefer the `bind-` prefix alternative, known as the *canonical form*:

  有些人喜欢用`bind-`前缀的可选形式，并称之为*规范形式*：
+makeExample('template-syntax/ts/app/app.component.html', 'property-binding-5')(format=".")
:marked
  The target name is always the name of a property, even when it appears to be the name of something else. We see `src` and may think it’s the name of an attribute. No. It’s the name of an image element property.

  目标的名字总是属性的名字。即使它看起来和别的名字一样。我们看到`src`时，可能会把它当做Attribute。不！它不是！它是image元素的属性名。

  Element properties may be the more common targets,
  but Angular looks first to see if the name is a property of a known directive,
  as it is in the following example:

  元素属性可能是最常见的绑定目标，但Angular会先去看这个名字是否是某个已知指令的属性名，就像下面的例子中一样：
+makeExample('template-syntax/ts/app/app.component.html', 'property-binding-3')(format=".")

.l-sub-section
  :marked
    Technically, Angular is matching the name to a directive [input](#inputs-outputs),
    one of the property names listed in the directive’s `inputs` array or a property decorated with `@Input()`.
    Such inputs map to the directive’s own properties.

    从技术的角度看，Angular正在匹配一个指令的[input](#inputs-outputs)的名字。这个名字是指令的`inputs`数组中所列的名字之一，或者是一个带有`@Input()`装饰器的属性。
    这样的inputs被映射到了指令自己的属性。
:marked
  If the name fails to match a property of a known directive or element, Angular reports an “unknown directive” error.

  如果名字没有匹配上一个已知指令或元素的属性，Angular就会报告一个“未知指令”的错误。

  ### Avoid side effects
  ### 消除副作用
  As we've already discussed, evaluation of a template expression should have no visible side effects. The expression language itself does its part to keep us safe. We can’t assign a value to anything in a property binding expression nor use the increment and decrement operators.

  正如我们曾讨论过的，计算模板表达式不能有可见的副作用。表达式语言本身可以提供一部分安全保障。我们不能在属性绑定表达式中对任何东西赋值，也不能使用自增、自减运算符。

  Of course, our expression might invoke a property or method that has side effects. Angular has no way of knowing that or stopping us.

  当然，我们的表达式也可能会调用一个具有副作用的属性或方法。但Angular没法知道这一点，也没法防止我们误用。

  The expression could call something like `getFoo()`. Only we know what `getFoo()` does.
  If `getFoo()` changes something and we happen to be binding to that something, we risk an unpleasant experience. Angular may or may not display the changed value. Angular may detect the change and throw a warning error. Our general advice: stick to data properties and to methods that return values and do no more.

  表达式中可以调用像`getFoo()`这样的方法。只有我们才知道`getFoo()`干了什么。
  如果`getFoo()`改变了什么，而我们把它绑定在什么地方，我们就可能把自己坑了。Angular可能显示也可能不显示变化后的值。Angular还可能检测到变化，并抛出一个警告型错误。
  更具普遍性的建议是：只使用数据属性和那些只返回值而不做其他事情的方法。

  ### Return the proper type
  ### 返回恰当的类型
  The template expression should evaluate to the type of value expected by the target property.
  Return a string if the target property expects a string.
  Return a number if the target property expects a number.
  Return an object if the target property expects an object.

  模板表达式应该返回一个目标属性所需类型的值。
  如果目标属性想要个字符串，就返回字符串。
  如果目标属性想要个数字，就返回数字。
  如果目标属性想要个对象，就返回对象。

  The `hero` property of the `HeroDetail` component expects a `Hero` object, which is exactly what we’re sending in the property binding:

  `HeroDetail`组件的`hero`属性想要一个`Hero`对象，那我们就要在属性绑定中精确的给它一个`Hero`对象：
+makeExample('template-syntax/ts/app/app.component.html', 'property-binding-4')(format=".")

block dart-type-exceptions
  //- N/A

:marked
  ### Remember the brackets
  ### 别忘了方括号
  The brackets tell Angular to evaluate the template expression.
  If we forget the brackets, Angular treats the string as a constant and *initializes the target property* with that string.
  It does *not* evaluate the string!

  括号会告诉Angular要计算模板表达式。
  如果我们忘了括号，Angular就会把这个表达式当做一个字符串常量看待，并且用该字符串来*初始化目标属性*。
  它*不会*计算这个字符串。

  Don't make the following mistake:

  不要出现这样的失误：
+makeExample('template-syntax/ts/app/app.component.html', 'property-binding-6')(format=".")

block dart-type-exception-example
  //- N/A

a(id="one-time-initialization")
:marked
  ### One-time string initialization
  ### 一次性字符串初始化
  We *should* omit the brackets when all of the following are true:

  当下列条件满足时，我们*应该*省略括号：
  * The target property accepts a string value.
  * 目标属性接受字符串值。
  * The string is a fixed value that we can bake into the template.
  * 我们想合并到模板中的字符串是一个固定值。
  * This initial value never changes.
  * 这个初始值永不改变。

  We routinely initialize attributes this way in standard HTML, and it works
  just as well for directive and component property initialization.
  The following example initializes the `prefix` property of the `HeroDetailComponent` to a fixed string,
  not a template expression. Angular sets it and forgets about it.

  我们经常这样在标准HTML中用这种方式初始化Attribute，并且这种方式也可以用在初始化指令和组件的属性。
  下面这个例子把`HeroDetailComponent`的`prefix`属性初始化成了一个固定的字符串，而不是模板表达式。Angular设置它，然后忘记它。
// #enddocregion property-binding-12
+makeExample('template-syntax/ts/app/app.component.html', 'property-binding-7')(format=".")
:marked
  The `[hero]` binding, on the other hand, remains a live binding to the component's `currentHero` property.

  作为对比，这个`[hero]`绑定就保持了到组件的`currentHero`属性的活绑定，它会一直随着更新。

  ### Property binding or interpolation?
  ### 属性绑定还是插值表达式？
  We often have a choice between interpolation and property binding.
  The following binding pairs do the same thing:

  我们通常得在插值表达式和属性绑定之间做出选择。
  下列这几对绑定做的事情完全相同：
+makeExample('template-syntax/ts/app/app.component.html', 'property-binding-vs-interpolation')(format=".")
:marked
  Interpolation is a convenient alternative for property binding in many cases.
  In fact, Angular  translates those interpolations into the corresponding property bindings
  before rendering the view.

  在多数情况下，插值表达式是一个更方便的备选项。实际上，在渲染视图之前，Angular就把这些插值表达式翻译成了对应的属性绑定形式。

  There is no technical reason to prefer one form to the other.
  We lean toward readability, which tends to favor interpolation.
  We suggest establishing coding style rules and choosing the form that
  both conforms to the rules and feels most natural for the task at hand.

  没有技术上的理由能决定哪种形式更好。
  我们倾向于可读性，所以倾向于插值表达式。
  我们建议建立组织级的代码风格规定，然后选择一种形式，既能遵循规则，又能让手头的任务做起来更自然。

:marked
  #### Content Security
  #### 内容安全
  Imagine the following *malicious content*.

  假设下面的*恶毒内容*
+makeExample('template-syntax/ts/app/app.component.ts', 'evil-title')(format=".")
:marked
  Fortunately, Angular data binding is on alert for dangerous HTML.
  It *sanitizes* the values before displaying them.
  It **will not** allow HTML with script tags to leak into the browser, neither with interpolation
  nor property binding.

  幸运的是，Angular数据绑定对危险HTML有防备。在显示它们之前，它对内容先进行*消毒*。不管是插值表达式还是属性绑定，都**不会**允许带有script标签的HTML泄漏到浏览器中。

+makeExample('template-syntax/ts/app/app.component.html', 'property-binding-vs-interpolation-sanitization')(format=".")
:marked
  Interpolation handles the script tags differently than property binding but both approaches render the
  content harmlessly.

  插值表达式处理script标签与属性绑定有所不同，但是它们两个都只渲染没有危害的内容。
figure.image-display
  img(src='/resources/images/devguide/template-syntax/evil-title.png' alt="evil title made safe" width='500px')

.l-main-section
:marked
  <a id="other-bindings"></a>
<<<<<<< HEAD
  ## Attribute, class, and style bindings
  ## Attribute、class和style绑定
  The template syntax provides specialized one-way bindings for scenarios less well suited to property binding.

  模板语法为那些不太适合使用属性绑定的场景提供了专门的单向数据绑定形式。

  ### Attribute binding
  ### Attribute绑定
=======
  ## Attribute, Class, and Style Bindings
  The template syntax provides specialized one-way bindings for scenarios less well suited to property binding.

  ### Attribute Binding
>>>>>>> 66984d5f
  We can set the value of an attribute directly with an **attribute binding**.

  我们可以通过**Attribute绑定**来直接设置Attribute的值。
.l-sub-section
  :marked
    This is the only exception to the rule that a binding sets a target property. This is the only binding that creates and sets an attribute.

    这是“绑定到目标属性”这条规则中唯一的例外。这是唯一的一个能创建和设置Attribute的绑定形式。

:marked
  We have stressed throughout this chapter that setting an element property with a property binding is always preferred to setting the attribute with a string. Why does Angular offer attribute binding?

  在本章中，我们通篇都在说通过属性绑定来设置元素的属性总是好于用字符串设置Attribute。为什么Angular还提供了Attribute绑定呢？

  **We must use attribute binding when there is no element property to bind.**

  **因为当元素没有属性可绑的时候，我们不得不使用Attribute绑定。**

  Consider the [ARIA](https://developer.mozilla.org/en-US/docs/Web/Accessibility/ARIA),
  [SVG](https://developer.mozilla.org/en-US/docs/Web/SVG), and
  table span attributes. They are pure attributes.
  They do not correspond to element properties, and they do not set element properties.
  There are no property targets to bind to.

  考虑[ARIA](https://developer.mozilla.org/en-US/docs/Web/Accessibility/ARIA),
  [SVG](https://developer.mozilla.org/en-US/docs/Web/SVG)和
  table中的colspan/rowspan等Attribute。它们是纯粹的Attribute。
  它们没有对应的属性可供绑定。

  We become painfully aware of this fact when we try to write something like this:

  如果我们想写出类似下面这样的东西，这一现状会令我们痛苦：
code-example(language="html").
  &lt;tr>&lt;td colspan="{{1 + 1}}">Three-Four&lt;/td>&lt;/tr>
:marked
  We get this error:

  我们会得到这个错误：
code-example(format="nocode").
  Template parse errors:
  Can't bind to 'colspan' since it isn't a known native property

  模板解析错误：不能绑定到'colspan'，因为它不是已知的原生属性
:marked
  As the message says, the `<td>` element does not have a `colspan` property.
  It has the "colspan" *attribute*, but
  interpolation and property binding can set only *properties*, not attributes.

  正如消息中所说，`<td>`元素没有`colspan` Attribute。
  但是插值表达式和属性绑定只能设置*属性*，而不是Attribute。

  We need attribute bindings to create and bind to such attributes.

  我们需要Attribute绑定来创建和绑定到这样的Attribute。

  Attribute binding syntax resembles property binding.
  Instead of an element property between brackets, we start with the prefix **`attr`**,
  followed by a dot (`.`) and the name of the attribute. We then set the attribute
  value, using an expression that resolves to a string.

  Attribute绑定在语法上类似于属性绑定。
  但方括号中的部分不是一个元素的属性名，而是由一个**`attr`**前缀，紧跟着一个点(`.`)，再跟着Attribute的名字组成。
  我们可以通过一个能求值为字符串的表达式来设置Attribute的值。

  Here we bind `[attr.colspan]` to a calculated value:

  这里我们把`[attr.colspan]`绑定成一个通过计算得到的值：
+makeExample('template-syntax/ts/app/app.component.html', 'attrib-binding-colspan')(format=".")
:marked
  Here's how the table renders:

  这里是table渲染出来的样子：

  <table border="1px">
    <tr><td colspan="2">One-Two</td></tr>
    <tr><td>Five</td><td>Six</td></tr>
   </table>

  One of the primary use cases for attribute binding
  is to set ARIA attributes, as in this example:

  Attribute绑定的主要用例之一是设置ARIA Attribute(译注：ARIA指可访问性，用于给残障人士访问互联网提供便利)，就像这个例子中一样：
+makeExample('template-syntax/ts/app/app.component.html', 'attrib-binding-aria')(format=".")
:marked
<<<<<<< HEAD
  ### Class binding
  ### CSS类绑定
=======
  ### Class Binding
>>>>>>> 66984d5f

  We can add and remove CSS class names from an element’s `class` attribute with
  a **class binding**.

  借助**CSS类绑定**，我们可以从元素的`class`Attribute上添加和移除CSS类名。

  Class binding syntax resembles property binding.
  Instead of an element property between brackets, we start with the prefix `class`,
  optionally followed by a dot (`.`) and the name of a CSS class: `[class.class-name]`.

  CSS类绑定在语法上类似于属性绑定。但方括号中的部分不是一个元素的属性名，而是包括一个**`class`**前缀，紧跟着一个点(`.`)，再跟着CSS类的名字组成。
  其中后两部分是可选的。形如：`[class.class-name]`。

  The following examples show how to add and remove the application's "special" class
  with class bindings.  Here's how we set the attribute without binding:

  下列例子示范了如何通过CSS类绑定来添加和移除应用的"special"类。不用绑定直接设置Attribute时是这样的：
+makeExample('template-syntax/ts/app/app.component.html', 'class-binding-1')(format=".")
:marked
  We can replace that with a binding to a string of the desired class names; this is an all-or-nothing, replacement binding.

  我们可以把它改写为一个绑定到所需CSS类名的绑定；这是一个或者全有或者全无的替换型绑定(译注：即当badCurly有值时class这个Attribute设置的内容会被完全覆盖)。
+makeExample('template-syntax/ts/app/app.component.html', 'class-binding-2')(format=".")

block dart-class-binding-bug
  //- N/A

:marked
  Finally, we can bind to a specific class name.
  Angular adds the class when the template expression evaluates to #{_truthy}.
  It removes the class when the expression is #{_falsey}.

  最后，我们可以绑定到一个特定的类名。
  当模板表达式的求值结果是真值时，Angular会添加这个类，反之则移除它。
+makeExample('template-syntax/ts/app/app.component.html', 'class-binding-3')(format=".")

.l-sub-section
  :marked
    While this is a fine way to toggle a single class name,
    we generally prefer the [NgClass directive](#ngClass) for managing multiple class names at the same time.

    虽然这是一个切换单一类名的好办法，但我们通常更喜欢使用[NgClass指令](#ngClass)来同时管理多个类名。

:marked
<<<<<<< HEAD
  ### Style binding
  ### 样式绑定
=======
  ### Style Binding
>>>>>>> 66984d5f

  We can set inline styles with a **style binding**.

  通过**样式绑定**，我们可以设置内联样式。

  Style binding syntax resembles property binding.
  Instead of an element property between brackets, we start with the prefix `style`,
  followed by a dot (`.`) and the name of a CSS style property: `[style.style-property]`.

  样式绑定在语法上类似于属性绑定。但方括号中的部分不是一个元素的属性名，而是包括一个**`style`**前缀，紧跟着一个点(`.`)，再跟着CSS样式的属性名。
  形如：`[style.style-property]`。

+makeExample('template-syntax/ts/app/app.component.html', 'style-binding-1')(format=".")
:marked
  Some style binding styles have unit extension. Here we conditionally set the font size in  “em” and “%” units .

  有些样式绑定中的样式带有单位。在这里，我们可以根据条件用“em”和“%”来设置字体大小的单位。
+makeExample('template-syntax/ts/app/app.component.html', 'style-binding-2')(format=".")

.l-sub-section
  :marked
    While this is a fine way to set a single style,
    we generally prefer the [NgStyle directive](#ngStyle) when setting several inline styles at the same time.

    虽然这是一个设置单一样式的好办法，但我们通常更喜欢使用[NgStyle指令](#ngStyle)来同时设置多个内联样式。

.l-sub-section
  :marked
    Note that a _style property_ name can be written in either
    [dash-case](glossary.html#dash-case), as shown above, or
    [camelCase](glossary.html#camelcase), such as `fontSize`.

    注意，一个_样式属性_命名方法可以用[中线命名法](glossary.html#dash-case)，像上面的一样
    也可以用[驼峰式命名法](glossary.html#camelcase)，比如`fontSize`。

block style-property-name-dart-diff
  //- N/A

.l-main-section
:marked
<<<<<<< HEAD
  ## Event binding
  ## 事件绑定
=======
  ## Event Binding
>>>>>>> 66984d5f
  The bindings we’ve met so far flow data in one direction: *from the component to an element*.

  我们前面遇到过的那些绑定的数据流都是单向的：*从组件到元素* 。

  Users don’t just stare at the screen. They enter text into input boxes. They pick items from lists.
  They click buttons. Such user actions may result in a flow of data in the opposite direction:
  *from an element to the component*.

  用户不会只盯着屏幕看。他们会在输入框中输入文本。他们会从列表中选取条目。
  他们会点击按钮。这类用户动作可能导致反向的数据流：*从元素到组件*。

  The only way to know about a user action is to listen for certain events such as
  keystrokes, mouse movements, clicks, and touches.
  We declare our interest in user actions through Angular event binding.

  知道用户动作的唯一方式是监听正确的事件，比如击键、鼠标移动、点击和触屏。
  我们可以通过Angular的事件绑定来定义我们对哪些用户动作感兴趣。

  Event binding syntax consists of a **target event** within parentheses on the left of an equal sign, and a quoted
  [template statement](#template-statements) on the right.
  The following event binding listens for the button’s click event, calling
  the component's `onSave()` method whenever a click occurs:

  事件绑定语法由等号左侧带圆括号的**目标事件**，和右侧一个引号中的[模板语句](#template-statements)组成。
  下列事件绑定监听按钮的点击事件。无论什么时候，发生点击时，都会调用组件的`onSave()`方法。
+makeExample('template-syntax/ts/app/app.component.html', 'event-binding-1')(format=".")
:marked
<<<<<<< HEAD
  ### Target event
  ### 目标事件
=======
  ### Target Event
>>>>>>> 66984d5f
  A **name between enclosing parentheses** &mdash; for example, `(click)` &mdash;
  identifies the target event. In the following example, the target is the button’s click event.

  **圆括号中的名称** —— 比如`(click)` —— 标记出了目标事件。在下面这个例子中，目标是按钮的click事件。
+makeExample('template-syntax/ts/app/app.component.html', 'event-binding-1')(format=".")
:marked
  Some people prefer the `on-` prefix alternative, known as the *canonical form*:

  有些人更喜欢带`on-`前缀的备选形式，称之为*规范形式*：
+makeExample('template-syntax/ts/app/app.component.html', 'event-binding-2')(format=".")
:marked
  Element events may be the more common targets, but Angular looks first to see if the name matches an event property
  of a known directive, as it does in the following example:

  元素事件可能是更常见的目标，但Angular会先看这个名字是否能匹配上已知指令的事件属性，就像下面这个例子：
+makeExample('template-syntax/ts/app/app.component.html', 'event-binding-3')(format=".")

.l-sub-section
  :marked
    The `myClick` directive is further described below in the section
    on [Aliasing input/output properties](#aliasing-io).

    [别名input/output属性](#aliasing-io)章节有更多关于该`myClick`指令的解释。
:marked
  If the name fails to match an element event or an output property of a known directive,
  Angular reports an “unknown directive” error.

  如果这个名字没能匹配到元素事件或已知指令的输出型属性，Angular就会报“未知指令”错误。

  ### *$event* and event handling statements
  ### *$event*和事件处理语句
  In an event binding, Angular sets up an event handler for the target event.

  在事件绑定中，Angular会为目标事件设置事件处理器。

  When the event is raised, the handler executes the template statement.
  The template statement typically involves a receiver that wants to do something
  in response to the event, such as take a value from the HTML control and store it
  in a model.

  当事件发生时，这个处理器会执行模板语句。
  典型的模板语句通常涉及到那些针对事件想作出相应处理的接收器，例如从一个HTML控件中取得一个值，并存入一个模型。

  The binding conveys information about the event, including data values, through
  an **event object named `$event`**.

  这种绑定会通过一个**名叫`$event`的事件对象**传达关于此事件的信息(包括数据值)。

  The shape of the event object is determined by the target event itself.
  If the target event is a native DOM element event, the `$event` is a
  [DOM event object]( https://developer.mozilla.org/en-US/docs/Web/Events),
  with properties such as `target` and `target.value`.

  事件对象的形态取决于目标事件本身。如果目标事件是一个原生DOM元素事件，
  `$event`就是一个[DOM事件对象]( https://developer.mozilla.org/en-US/docs/Web/Events)，它有像`target`和`target.value`这样的属性。

  Consider this example:

  考虑这个范例：
+makeExample('template-syntax/ts/app/app.component.html', 'without-NgModel')(format=".")
:marked
  We’re binding the input box `value` to a `firstName` property, and we’re listening for changes by binding to the input box’s `input` event.
  When the user makes changes, the `input` event is raised, and the binding executes the statement within a context that includes the DOM event object, `$event`.

  我们在把输入框的`value`绑定到`firstName`属性，并且我们正在通过绑定到输入框的`input`事件来监听更改。
  当用户造成更改时，`input`事件被触发，并且在一个包含了DOM事件对象的`$event`的上下文中执行这条语句。

  To update the `firstName` property, we must get the changed text by following
  the path `$event.target.value`.

  要更改`firstName`属性，我们必须通过路径`$event.target.value`来获取更改后的值。

  If the event belongs to a directive (remember: components are directives), `$event` has whatever shape the directive chose to produce.

  如果这个事件属于指令(记住：组件是指令的一种)，那么`$event`便具有指令所生成的形态(译注：比如inputs)。

  <a id="eventemitter"></a>
  <a id="custom-event"></a>
<<<<<<< HEAD
  ### Custom events with EventEmitter
  ### 使用EventEmitter实现自定义事件
=======
  ### Custom Events with EventEmitter
>>>>>>> 66984d5f

  Directives typically raise custom events with an Angular [EventEmitter](../api/core/index/EventEmitter-class.html).
  A directive creates an `EventEmitter` and exposes it as a property.
  The directive calls `EventEmitter.emit(payload)` to fire an event, passing in a message payload that can be anything.
  Parent directives listen for the event by binding to this property and accessing the payload through the `$event` object.

  指令使用典型的Angular [EventEmitter](../api/core/index/EventEmitter-class.html)来触发自定义事件。
  指令创建一个`EventEmitter`实例，并且把它作为一个属性暴露出来。
  指令调用`EventEmitter.emit(payload)`来触发事件，传进去的消息载荷可以是任何东西。
  父指令通过绑定到这个属性来监听这个事件，并且通过`$event`对象来访问这个载荷。

  Consider a `HeroDetailComponent` that presents hero information and responds to user actions.
  Although the `HeroDetailComponent` has a delete button it doesn't know how to delete the hero itself.
  The best it can do is raise an event reporting the user's delete request.

  假设一个`HeroDetailComponent`，它展示英雄的信息，并响应用户的动作。
  虽然`HeroDetailComponent`有一个删除按钮，但它自己并不知道该如何删除这个英雄。
  最好的做法是触发一个事件来报告“删除用户”的请求。

  Here are the pertinent excerpts from that `HeroDetailComponent`:

  这里是来自`HeroDetailComponent`的相关摘要：
+makeExample('template-syntax/ts/app/hero-detail.component.ts',
'template-1', 'HeroDetailComponent.ts (template)')(format=".")
+makeExample('template-syntax/ts/app/hero-detail.component.ts',
'deleteRequest', 'HeroDetailComponent.ts (delete logic)')(format=".")

:marked
  The component defines a `deleteRequest` property that returns an `EventEmitter`.
  When the user clicks *delete*, the component invokes the `delete()` method
  which tells the `EventEmitter` to emit a `Hero` object.
  
  组件定义了一个`deleteRequest`属性，它是一个`EventEmitter`实例。(译注：`deleteRequest`属性是导出Output属性，是组件与父级组件交互的主要方式之一。参见[输入和输出属性](#input-and-output-properties)和[父组件监听子组件的事件](docs/ts/latest/cookbook/component-communication.html#!#child-to-parent)。我们需要用`@Output()`来装饰它，或者把它添加到组件元数据的`outputs`数组中，它才能在父级组件可见。)
  当用户点击*删除*时，组件会调用`delete()`方法，这个方法告诉`EventEmitter`，发出一个`Hero`对象。

  Now imagine a hosting parent component that binds to the `HeroDetailComponent`'s `deleteRequest` event.

  现在，想象作为宿主的父组件绑定到了`HeroDetailComponent`的`deleteRequest`事件。

+makeExample('template-syntax/ts/app/app.component.html',
'event-binding-to-component')(format=".")
:marked
  When the `deleteRequest` event fires, Angular calls the parent component's `deleteHero` method,
  passing the *hero-to-delete* (emitted by `HeroDetail`) in the `$event` variable.

  当`deleteRequest`事件触发时，Angular调用父组件的`deleteHero`方法，在`$event`变量中传入*要删除的英雄*(来自`HeroDetail`)。

  ### Template statements have side effects
  ### 模板语句有副作用
  The `deleteHero` method has a side effect: it deletes a hero.
  Template statement side effects are not just OK, they are expected.

  `deleteHero`方法有一个副作用：它删除了一个英雄。
  模板语句的副作用不仅没问题，反而正是我们所期待的。

  Deleting the hero updates the model, perhaps triggering other changes
  including queries and saves to a remote server.
  These changes percolate through the system and are ultimately displayed in this and other views.
  It's all good.

  删除这个英雄会更新模型，还可能触发其它修改，包括向远端服务器的查询和保存。
  这些变更通过系统进行扩散，并最终显示到当前以及其它视图中。
  这都是好事。

//
  :marked
    ### Event bubbling and propagation [TODO: reinstate this section when it becomes true]
    Angular invokes the event-handling statement if the event is raised by the current element or one of its child elements.
  +makeExample('template-syntax/ts/app/app.component.html', 'event-binding-bubbling')(format=".")
  :marked
    Many DOM events, both [native](https://developer.mozilla.org/en-US/docs/Web/Guide/Events/Overview_of_Events_and_Handlers ) and [custom](https://developer.mozilla.org/en-US/docs/Web/Guide/Events/Creating_and_triggering_events ), bubble up their ancestor tree of DOM elements until an event handler along the way prevents further propagation.

  .l-sub-section
    :marked
      `EventEmitter` events don’t bubble.

  :marked
    The result of an event binding statement determines whether
    [event propagation](https://developer.mozilla.org/en-US/docs/Web/API/Document_Object_Model/Examples#Example_5:_Event_Propagation)
    continues or stops with the current element.

    Event propagation stops if the binding statement returns a falsey value (as does a method with no return value).
    Clicking the button in the next example triggers a save;
    the click doesn't make it to the outer `<div>` so the div's save handler is not called.
  +makeExample('template-syntax/ts/app/app.component.html', 'event-binding-no-propagation')(format=".")
  :marked
    Propagation continues if the statement returns a truthy value. In the next example, the click is heard by both the button
    and the outer `<div>`, causing a double save.
  +makeExample('template-syntax/ts/app/app.component.html', 'event-binding-propagation')(format=".")


.l-main-section
:marked
  <a id="ngModel"></a>
  ## Two-way binding with NgModel
  ## 使用NgModel进行双向数据绑定
  When developing data entry forms, we often want to both display a data property and update that property when the user makes changes.

  当开发数据输入表单时，我们通常希望既显示数据的属性，也在用户修改时更新那个属性。

  The `[(ngModel)]` two-way data binding syntax makes that easy. Here's an example:

  `[(NgModel)]`双向数据绑定语法让它变得简单，这里是例子：
+makeExample('template-syntax/ts/app/app.component.html', 'NgModel-1')(format=".")
.callout.is-important
  header [()] = banana in a box
  header [()] = 盒子里的香蕉
  :marked
    To remember that the parentheses go inside the brackets, visualize a *banana in a box*.

    要记住“方括号中的圆括号”这种语法，就把它想象成 *盒子里的香蕉* 吧，是不是很形象？
    (译注：中国读者记起来更简单，方括号又叫中括号，圆括号又叫小括号，显然应该中的在外，小的在内)
:marked
  Alternatively, we can use the canonical prefix form:

  另外，我们也可以使用规范前缀形式：
+makeExample('template-syntax/ts/app/app.component.html', 'NgModel-2')(format=".")
:marked
  There’s a story behind this construction, a story that builds on the property and event binding techniques we learned previously.

  在这个结构背后还有一个故事，一个关于如何构建我们以前学过的属性绑定和事件绑定技术的故事。

  ### Inside [(ngModel)]
  ### [(ngModel)]内幕
  We could have achieved the same result with separate bindings to
  the `<input>` element's  `value` property and `input` event.

  通过分别绑定到`<input>`元素的`value`属性和`input`事件，我们能达到同样的效果。
+makeExample('template-syntax/ts/app/app.component.html', 'without-NgModel')(format=".")
:marked
  That’s cumbersome. Who can remember which element property to set and what event reports user changes?
  How do we extract the currently displayed text from the input box so we can update the data property?
  Who wants to look that up each time?

  这样很笨拙。谁能记住哪个元素属性用于设置，哪个用于汇报用户更改？
  我们如何从输入框中提取出当前显示的文本，以便更新数据属性？
  谁想每次都去查一遍？

  That `ngModel` directive hides these onerous details behind its own  `ngModel` input and `ngModelChange` output properties.

  `ngModel`指令通过它自己的`ngModel`输入属性和`ngModelChange`输出属性隐藏了这些繁琐的细节。
+makeExample('template-syntax/ts/app/app.component.html', 'NgModel-3')(format=".")
.l-sub-section
  :marked
    The `ngModel` input property sets the element's value property and the `ngModelChange` output property
    listens for changes to the element's value.
    The details are specific to each kind of element and therefore the `NgModel` directive only works for elements,
    such as the input text box, that are supported by a [ControlValueAccessor](../api/common/index/ControlValueAccessor-interface.html).
    We can't apply `[(ngModel)]` to our custom components until we write a suitable *value accessor*,
    a technique that is beyond the scope of this chapter.

    `ngModel`输入属性设置元素的值属性，而`ngModelChange`输出属性监听元素值的变化。
    实现细节对每种元素都很特定，所以`NgModel`指令只和元素一起工作，比如输入框，它由[ControlValueAccessor](../api/common/index/ControlValueAccessor-interface.html)提供支持。
    除非写一个合适的*值访问器*，否则我们不能把`[(ngModel)]`用在我们自己的自定义组件上。但*值访问器*技术超出了本章的范围。
:marked
  Separate `ngModel` bindings is an improvement. We can do better.

  把`ngModel`绑定分离开是一个提升，但我们还能做得更好。

  We shouldn't have to mention the data property twice. Angular should be able to capture the component’s data property and set it
  with a single declaration &mdash; which it can with the `[( )]` syntax:

  我们不该两次引用这个数据属性。Angular应该能捕获组件的数据属性，并且把它设置为一个简单的定义 —— 那就用`[( )]`语法吧：
+makeExample('template-syntax/ts/app/app.component.html', 'NgModel-1')(format=".")

.l-sub-section
  :marked
    `[(ngModel)]` is a specific example of a more general pattern in which Angular "de-sugars" the `[(x)]` syntax
    into an `x` input property for property binding and an `xChange` output property for event binding.
    Angular constructs the event property binding's template statement by appending `=$event`
    to the literal string of the template expression.

    `[(ngModel)]`是一个更通用的模式中的具体例子，在这里，Angular会把`[(x)]`语法去掉语法糖，变成了一个供属性绑定用的输入属性`x`，和一个供事件绑定用的输出属性`xChange`。
    Angular通过在模板表达式的原始字符串后面追加上`=$event`，来构建出供事件绑定用的模板语句。

    We can write a two-way binding directive of our own to exploit this behavior.

    利用这一行为，我们也可以自己写出具有双向绑定功能的指令。

    <span style="font-family:courier">[(_x_)]="_e_" &lt;==> [_x_]="_e_" (<i>x</i>Change)="_e_=$event"</span>

:marked
  Is `[(ngModel)]` all we need? Is there ever a reason to fall back to its expanded form?

  `[(ngModel)]`就是我们所需的一切吗？有没有什么理由需要仰仗到它的展开形式？

  The `[( )]` syntax can only _set_ a data-bound property.
  If we need to do something more or something different, we need to write the expanded form ourselves.

  `[( )]`语法只能_设置_一个数据绑定属性。
  如果需要做更多或不同的事情，我们得自己写它的展开形式。

  Let's try something silly like forcing the input value to uppercase:

  来做点淘气的事儿吧，比如强制让输入值变成大写形式：
+makeExample('template-syntax/ts/app/app.component.html', 'NgModel-4')(format=".")
:marked
  Here are all variations in action, including the uppercase version:

  下面是实际操作中的所有变体形式，包括这个大写版本：
figure.image-display
    img(src='/resources/images/devguide/template-syntax/ng-model-anim.gif' alt="NgModel variations")

.l-main-section
:marked
  <a id="directives"></a>
  ## Built-in directives
  ## 内建指令

  Earlier versions of Angular included over seventy built-in directives.
  The community contributed many more, and countless private directives
  have been created for internal applications.

  前一个版本的Angular中包含了超过70个内建指令。
  社区贡献了更多，这还没算为内部应用而创建的无数私有指令。

  We don’t need many of those directives in Angular 2.
  Quite often we can achieve the same results with the more capable and expressive Angular 2 binding system.
  Why create a directive to handle a click when we can write a simple binding such as this?

  在Angular 2中我们不需要那么多指令。
  使用更强大、更富有表现力的Angular 2绑定系统，我们其实可以达到同样的效果。
  如果我们能用一个这样的简单绑定达到目的，为什么还需要创建一个指令来处理点击事件？
+makeExample('template-syntax/ts/app/app.component.html', 'event-binding-1')(format=".")
:marked
  We still benefit from directives that simplify complex tasks.
  Angular still ships with built-in directives; just not as many.
  We'll write our own directives, just not as many.

  我们仍然可以从简化复杂任务的指令中获益。
  Angular发布时仍然带有内建指令，只是没那么多了。
  我们仍会写自己的指令，只是没那么多了。

  This segment reviews some of the most frequently used built-in directives.

  下面这部分就检阅一下那些最常用的内建指令。

<a id="ngClass"></a>
.l-main-section
:marked
  ### NgClass

  We typically control how elements appear
  by adding and removing CSS classes dynamically.
  We can bind to `NgClass` to add or remove several classes simultaneously.

  我们经常用动态添加或删除CSS类的方式来控制元素如何显示。
  通过绑定到`NgClass`，我们可以同时添加或移除多个类。

  A [class binding](#class-binding) is a good way to add or remove a *single* class.

  [CSS类绑定](#class-binding)是添加或删除*单个*类的最佳途径。
+makeExample('template-syntax/ts/app/app.component.html', 'class-binding-3a')(format=".")
:marked
  The `NgClass` directive may be the better choice
  when we want to add or remove *many* CSS classes at the same time.

  当我们想要同时添加或移除*多个*CSS类时，`NgClass`指令可能是更好的选择。

  A good way to apply `NgClass` is by binding it to a key:value control !{__objectAsMap}. Each key of the object is a CSS class name; its value is `true` if the class should be added, `false` if it should be removed.

  绑定到一个 key:value 形式的控制对象，是应用`NgClass`的好方式。这个对象中的每个key都是一个CSS类名，如果它的value是`true`，这个类就会被加上，否则就会被移除。

:marked
  Consider a component method such as `setClasses` that manages the state of three CSS classes:

  考虑一个像`setClasses`这样的组件方法，用于管理三个CSS类的状态。
+makeExample('template-syntax/ts/app/app.component.ts', 'setClasses')(format=".")
:marked
  Now we can add an `NgClass` property binding that calls `setClasses`
  and sets the element's classes accordingly:

  现在，我们可以添加一个`NgClass`属性绑定，它会调用`setClasses`，并据此设置元素的类：
+makeExample('template-syntax/ts/app/app.component.html', 'NgClass-1')(format=".")

<a id="ngStyle"></a>
.l-main-section
:marked
  ### NgStyle
  We can set inline styles dynamically, based on the state of the component.
  Binding to `NgStyle` lets us set many inline styles simultaneously.

  我们可以基于组件的状态动态设置内联样式。
  绑定到`NgStyle`可以让我们同时设置很多内联样式。

  A [style binding](#style-binding) is an easy way to set a *single* style value.

  [样式绑定](#style-binding)是设置*单一*样式值的简单方式。
+makeExample('template-syntax/ts/app/app.component.html', 'NgStyle-1')(format=".")
:marked
  The `NgStyle` directive may be the better choice
  when we want to set *many* inline styles at the same time.

  如果我们要同时设置*多个*内联样式，`NgStyle`指令可能是更好的选择。

  We apply `NgStyle` by binding it to a key:value control !{__objectAsMap}.
  Each key of the object is a style name; its value is whatever is appropriate for that style.

  我们通过把它绑定到一个 key:value 控制对象的形式使用`NgStyle`。
  对象的每个key是样式名，它的value就是能用于这个样式的任何值。

  Consider a component method such as `setStyles` that returns an object defining three styles:

  考虑一个类似于`setStyles`的组件方法，它返回一个定义三种样式的对象：
+makeExample('template-syntax/ts/app/app.component.ts', 'setStyles')(format=".")
:marked
  Now we just add an `NgStyle` property binding that calls `setStyles`
  and sets the element's styles accordingly:

  现在我们添加一个`NgStyle`属性绑定，让它调用`setStyles`，并据此设置元素的样式：
+makeExample('template-syntax/ts/app/app.component.html', 'NgStyle-2')(format=".")

<a id="ngIf"></a>
.l-main-section
:marked
  ### NgIf
  ### NgIf
  We can add an element subtree (an element and its children) to the DOM  by binding an `NgIf` directive to a #{_truthy} expression.

  通过把`NgIf`指令绑定到一个真值表达式，我们可以把一个元素的子树(元素及其子元素)添加到DOM上。
+makeExample('template-syntax/ts/app/app.component.html', 'NgIf-1')(format=".")

.alert.is-critical
  :marked
    Don't forget the asterisk (`*`) in front of `ngIf`.
    For more information, see [\* and &lt;template>](#star-template).

    不要忘记了`ngIf`前面的星号(`*`)。
    要了解更多，参见[\*与&lt;template>](#star-template)。
:marked
  Binding to a #{_falsey} expression removes the element subtree from the DOM.

  绑定到一个假值表达式将从DOM中移除元素的子树。
+makeExample('template-syntax/ts/app/app.component.html', 'NgIf-2')(format=".")

block dart-no-truthy-falsey
  //- N/A

:marked
  #### Visibility and NgIf are not the same
  #### 可见性和NgIf不是一回事
  We can show and hide an element subtree (the element and its children) with a
  [class](#class-binding) or [style](#style-binding) binding:

  我们可以通过[类绑定](#class-binding)或[样式绑定](#style-binding)来显示和隐藏一个元素的子树(元素及其子元素)。
+makeExample('template-syntax/ts/app/app.component.html', 'NgIf-3')(format=".")
:marked
  Hiding a subtree is quite different from excluding a subtree with `NgIf`.

  隐藏一个子树和用`NgIf`排除一个子树是截然不同的。

  When we hide the element subtree, it remains in the DOM.
  Components in the subtree are preserved, along with their state.
  Angular may continue to check for changes even to invisible properties.
  The subtree may tie up substantial memory and computing resources.

  当我们隐藏一个子树时，它仍然留在DOM中。
  子树中的组件及其状态仍然保留着。
  即使对于不可见属性，Angular也会继续检查变更。
  子树可能占用相当可观的内存和运算资源。

  When `NgIf` is `false`, Angular physically removes the element subtree from the DOM.
  It destroys components in the subtree, along with their state, potentially freeing up substantial resources and
  resulting in better performance for the user.

  当`NgIf`为`false`时，Angular从DOM中实际移除了这个元素的子树。
  它销毁了子树中的组件及其状态，也潜在释放了可观的资源，最终让用户体验到更好的性能。

  The show/hide technique is probably fine for small element trees.
  We should be wary when hiding large trees; `NgIf` may be the safer choice. Always measure before leaping to conclusions.

  显示/隐藏技术用在小型元素树上可能还不错。
  但在隐藏大树时我们得小心；`NgIf`可能是更安全的选择。但要记住：永远得先测量，再下结论。

<a id="ngSwitch"></a>
.l-main-section
:marked
  ### NgSwitch
  We bind to `NgSwitch` when we want to display *one* element tree (an element and its children)
  from a *set* of possible element trees, based on some condition.
  Angular puts only the *selected* element tree into the DOM.

  当需要从*一组*可能的元素树中根据条件显示*一个*时，我们就把它绑定到`NgSwitch`。
  Angular将只把*选中的*元素树放进DOM中。

  Here’s an example:

  下面是例子：
+makeExample('template-syntax/ts/app/app.component.html', 'NgSwitch')(format=".")
:marked
  We bind the parent `NgSwitch` directive to an expression returning a *switch value*.
  The value is a string in this example, but it can be a value of any type.

  我们把作为父指令的`NgSwitch`绑定到一个能返回*开关值*的表达式。
  本例中，这个值是字符串，但它也可能是任何类型的值。

  In this example, the parent `NgSwitch` directive controls a set of child `<span>` elements.
  A `<span>` is either pegged to a *match value* expression or marked as the default.

  这个例子中，父指令`NgSwitch`控制一组`<span>`子元素。
  每个`<span>`或者挂在一个*匹配值*表达式上，或者被标记为默认情况。

  **At any particular moment, at most one of these *spans* is in the DOM.**

  **任何时候，这些*span*中最多只有一个会出现在DOM中。**

  If the *span*’s *match value* equals the switch value, Angular adds the `<span>` to the DOM.
  If none of the *spans* is a match, Angular adds the default *span* to the DOM.
  Angular removes and destroys all other *spans*.

  如果这个*span*的*匹配值*与*开关值*相等，Angular就把这个`<span>`添加到DOM中。
  如果没有任何*span*匹配上，Angular就把默认的*span*添加到DOM中。
  Angular会移除并销毁所有其它的*span*。
.l-sub-section
  :marked
    We could substitute any element for the *span* in this example.
    That element could be a `<div>` with a vast subtree of its own elements.
    Only the matching `<div>` and its subtree would appear in the DOM;
    the others would be removed.

    我们可以用任何其它元素代替本例中的*span*。
    那个元素可以是一个带有巨大子树的`<div>`。
    只有匹配的`<div>`和它的子树会显示在DOM中，其它的则会被移除。
:marked
  Three collaborating directives are at work here:

  这里有三个相互合作的指令：
  1. `ngSwitch`: bound to an expression that returns the switch value
  1. `ngSwitch`：绑定到一个返回开关值的表达式
  1. `ngSwitchCase`: bound to an expression returning a match value
  1. `ngSwitchCase`：绑定到一个返回匹配值的表达式
  1. `ngSwitchDefault`: a marker attribute on the default element
  1. `ngSwitchDefault`：一个用于标记出默认元素的Attribute

.alert.is-critical
  :marked
    **Do *not*** put the asterisk (`*`) in front of `ngSwitch`. Use the property binding instead.

    **不要**在`ngSwitch`的前面放星号(`*`)，而应该用属性绑定。

    **Do** put the asterisk (`*`) in front of `ngSwitchCase` and `ngSwitchDefault`.
    For more information, see [\* and &lt;template>](#star-template).

    **要**把星号(`*`)放在`ngSwitchCase`和`ngSwitchDefault`的前面。
    要了解更多信息，参见[\*与&lt;template>](#star-template)。

<a id="ngFor"></a>
.l-main-section
:marked
  ### NgFor
  ### NgFor
  `NgFor` is a _repeater_ directive &mdash; a way to customize data display.

  `NgFor`是一个_重复器_指令 —— 自定义数据显示的一种方式。

  Our goal is to present a list of items. We define a block of HTML that defines how a single item should be displayed.
  We tell Angular to use that block as a template for rendering each item in the list.

  我们的目标是展示一个由多个条目组成的列表。我们定义了一个HTML块儿，它规定了单个条目应该如何显示。
  我们告诉Angular把这个块儿当做模板，渲染列表中的每个条目。

  Here is an example of `NgFor` applied to a simple `<div>`:

  这里是一个例子，它把`NgFor`应用在一个简单的`<div>`上：
+makeExample('template-syntax/ts/app/app.component.html', 'NgFor-1')(format=".")
:marked
  We can also apply an `NgFor` to a component element, as in this example:

  我们也可以把`NgFor`应用在一个组件元素上，就像这个例子中一样：
+makeExample('template-syntax/ts/app/app.component.html', 'NgFor-2')(format=".")

.alert.is-critical
  :marked
    Don't forget the asterisk (`*`) in front of `ngFor`.
    For more information, see [\* and &lt;template>](#star-template).

    不要忘了`ngFor`前面的星号(`*`)。
    要了解更多，参见[\*与&lt;template>](#star-template)
:marked
  The text assigned to `*ngFor` is the instruction that guides the repeater process.

  赋值给`*ngFor`的文本是一个用于指导重复器如何工作的“操作指南”。

<a id="ngForMicrosyntax"></a>
:marked
  #### NgFor microsyntax
  #### NgFor微语法
  The string assigned to `*ngFor` is not a [template expression](#template-expressions).
  It’s a *microsyntax* &mdash; a little language of its own that Angular interprets. In this example, the string `"let hero of heroes"` means:

  赋值给`*ngFor`的字符串并不是一个[模板表达式](#template-expressions)。
  它是一个*微语法* —— 由Angular自己解释的小型语言。在这个例子中，字符串`"let hero of heroes"`的含义是：

  >*Take each hero in the `heroes` array, store it in the local `hero` variable, and make it available to the templated HTML
  for each iteration.*

  >*取出`heroes`数组中的每个英雄，把它存在一个局部变量`hero`中，并且在每个迭代中让它对模板HTML可用*

  Angular translates this instruction into a new set of elements and bindings.

  Angular把这份“操作指南”翻译成一组“元素和绑定”。
:marked
  In the two previous examples, the `ngFor` directive iterates over the `heroes` #{_array} returned by the parent component’s `heroes` property,
  stamping out instances of the element to which it is applied.
  Angular creates a fresh instance of the template for each hero in the array.

  在前面的两个例子中，`ngFor`指令在`heroes`变量上进行迭代(它是由父组件的`heroes`属性返回的)，以其所在的元素为模板“冲压”出很多实例。
  Angular为数组中的每个英雄创建了此模板的一个全新实例。

  The `let` keyword before `hero` creates a template input variable called `hero`.

  `hero`前面的`let`关键字创建了一个名叫`hero`的模板输入变量。

.alert.is-critical
  :marked
     A template input variable is **not** the same as a [template reference variable](#ref-vars)!

     模板输入变量和[模板引用变量](#ref-vars)**不是**一回事儿！

:marked
  We use this variable within the template to access a hero’s properties,
  as we’re doing in the interpolation.
  We can also pass the variable in a binding to a component element,
  as we're doing with `hero-detail`.

  我们在模板中使用这个变量来访问英雄的属性，就像在插值表达式中所做的那样。
  我们也可以把这个变量传给组件元素上的一个绑定，就像我们对`hero-detail`所做的那样。

:marked
  #### NgFor with index
  #### 带索引的NgFor
  The `ngFor` directive supports an optional `index` that increases from 0 to the length of the array for each iteration.
  We can capture the index in a template input variable and use it in our template.

  `ngFor`指令支持一个可选的`index`，它在迭代过程中会从0增长到“当前数组的长度”。
  我们可以通过模板输入变量来捕获这个index，并把它用在模板中。

  The next example captures the index in a variable named `i`, using it to stamp out rows like "1 - Hercules Son of Zeus".

  下一个例子把index捕获到了一个名叫`i`的变量中，使用它“冲压出”像"1 - Hercules Son of Zeus"这样的条目。
+makeExample('template-syntax/ts/app/app.component.html', 'NgFor-3')(format=".")
.l-sub-section
  :marked
    Learn about other special *index-like* values such as `last`, `even`, and `odd` in the [NgFor API reference](../api/common/index/NgFor-directive.html).

    要学习更多的*类似index*的值，例如`last`、`even`和`odd`，请参阅[NgFor API 参考](../api/common/index/NgFor-directive.html)。

:marked
  #### NgForTrackBy
  The `ngFor` directive has the potential to perform poorly, especially with large lists.
  A small change to one item, an item removed, or an item added can trigger a cascade of DOM manipulations.

  `ngFor`指令有时候会性能较差，特别是在大型列表中。
  对一个条目的一点小更改、移除或添加，都会导致级联的DOM操作。

  For example, we could refresh the list of heroes by re-querying the server.
  The refreshed list probably contains most, if not all, of the previously displayed heroes.

  例如，我们可以通过重新从服务器查询来刷新英雄列表。
  刷新后的列表可能包含很多(如果不是全部的话)以前显示过的英雄。

  *We* know this because the `id` of each hero hasn't changed.
  But Angular sees only a fresh list of new object references.
  It has no choice but to tear down the old list, discard those DOM elements, and re-build a new list with new DOM elements.

  *我们*知道这一点，是因为每个英雄的`id`没有变化。
  但在Angular看来，它只是一个由新的对象引用构成的新列表，
  所以它没有选择，只能清理老列表、舍弃那些DOM元素，并且用新的DOM元素来重建一个新列表。

  Angular can avoid this churn if we give it a *tracking* function that tells it what we know:
  that two objects with the same `hero.id` are the same *hero*. Here is such a function:

  如果我们给它一个*追踪*函数，Angular就可以避免这种折腾。追踪函数告诉Angular：我们知道两个具有相同`hero.id`的对象其实是同一个英雄。
  下面就是这样一个函数：
+makeExample('template-syntax/ts/app/app.component.ts', 'trackByHeroes')(format=".")
:marked
  Now set the `NgForTrackBy` directive to that *tracking* function.

  现在，把`NgForTrackBy`指令设置为那个*追踪*函数。
  
+makeExample('template-syntax/ts/app/app.component.html', 'NgForTrackBy-2')(format=".")

:marked
  The *tracking* function doesn't eliminate all DOM changes.
  Angular may have to update the DOM element if the same-hero *properties* have changed.
  But if the properties haven't changed &mdash; and most of the time they will not have changed &mdash;
  Angular can leave those DOM elements alone. The list UI will be smoother and more responsive.

  *追踪*函数不会排除所有DOM更改。
  如果用来判断是否同一个英雄的*属性*变化了，Angular就可能不得不更新DOM元素。
  但是如果这个属性没有变化 —— 而且大多数时候它们不会变化 ——
  Angular就能留下这些DOM元素。列表界面就会更加平滑，提供更好的响应。

  Here is an illustration of the `NgForTrackBy` effect.

  这里是关于`NgForTrackBy`效果的一个插图。
figure.image-display
  img(src='/resources/images/devguide/template-syntax/ng-for-track-by-anim.gif' alt="NgForTrackBy")

<a id="star-template"></a>
<a id="structural-directive"></a>
.l-main-section
:marked
  ## `*` and &lt;template&gt;
  ## `*`与&lt;template&gt;
  When we reviewed the `NgFor`, `NgIf`, and `NgSwitch` built-in directives, we called out an oddity of the syntax: the asterisk (`*`) that appears before the directive names.

  当我们审视`NgFor`、`NgIf`和`NgSwitch`内建指令时，我们使用了一种古怪的语法：出现在指令名称前面的星号(`*`)。

  The `*` is a bit of syntactic sugar that makes it easier to read and write directives that modify HTML layout
  with the help of templates.
  `NgFor`, `NgIf`, and `NgSwitch` all add and remove element subtrees that are wrapped in `<template>` tags.

  `*`是一种语法糖，它让那些需要借助模板来修改HTML布局的指令更易于读写。
  `NgFor`、`NgIf`和`NgSwitch`都会添加或移除元素子树，这些元素子树被包裹在`<template>`标签中。

  We didn't see the `<template>` tags because the `*` prefix syntax allowed us to skip those tags and
  focus directly on the HTML element that we are including, excluding, or repeating.

  我们没有看到`<template>`标签，那是因为这种`*`前缀语法让我们忽略了这个标签，而把注意力直接聚焦在所要包含、排除或重复的那些HTML元素上。

  In this section we go under the hood and see how
  Angular strips away the `*` and expands the HTML into the `<template>` tags for us.

  在这一节，我们将掀开引擎盖儿，看看Angular是怎样替我们扒掉这个`*`，并且把这段HTML展开到`<template>`标签中的。

:marked
  ### Expanding `*ngIf`
  ### 展开`*ngIf`
  We can do what Angular does ourselves and expand the `*` prefix syntax to template syntax. Here's some code with `*ngIf`:

  我们可以像Angular一样，自己把`*`前缀语法展开成template语法，这里是`*ngIf`的一些代码：
+makeExample('template-syntax/ts/app/app.component.html', 'Template-1')(format=".")
:marked
  The `currentHero` is referenced twice, first as the true/false condition for `NgIf` and
  again as the actual hero passed into the `HeroDetailComponent`.
  
  `currentHero`被引用了两次，第一次是作为`NgIf`的真/假条件，第二次把实际的hero值传给了`HeroDetailComponent`。

  The first expansion step transports the `ngIf` (without the `*` prefix) and its contents
  into an expression assigned to a `template` directive.

  展开的第一步是把`ngIf`(没有`*`前缀)和它的内容传给一个表达式，再赋值给`template`指令。
+makeExample('template-syntax/ts/app/app.component.html', 'Template-2a')(format=".")
:marked
  The next (and final) step unfolds the HTML into a `<template>` tag and `[ngIf]` [property binding](#property-binding):

  下一步，也就是最后一步，是把HTML包裹进`<template>`标签和一个`[ngIf]`[属性绑定](#property-binding)中：
+makeExample('template-syntax/ts/app/app.component.html', 'Template-2')(format=".")
:marked
  Notice that the `[hero]="currentHero"` binding remains on the child `<hero-detail>`
  element inside the template.

  注意，`[hero]="currengHero"`绑定留在了模板中的子元素`<hero-detail>`上。

block remember-the-brackets
  .callout.is-critical
    header Remember the brackets!    
    header 别忘了括号！    
    :marked
      Don’t make the mistake of writing `ngIf="currentHero"`!
      That syntax assigns the *string* value "currentHero" to `ngIf`.
      In JavaScript a non-empty string is a truthy value, so `ngIf` would always be 
      `true` and Angular would always display the `hero-detail`
      ... even when there is no `currentHero`!

      不要误写为`ngIf="currentHero"`！
      这种语法会把一个字符串"currentHero"赋值给`ngIf`。
      在JavaScript中，非空的字符串是真值，所以`ngIf`总会是`true`，而Angular将永远显示`hero-detail`…… 即使根本没有`currentHero`！

:marked
  ### Expanding `*ngSwitch`
  ### 展开`*ngSwitch`
  A similar transformation applies to `*ngSwitch`. We can de-sugar the syntax ourselves.
  Here's an example, first with `*ngSwitchCase` and `*ngSwitchDefault` and then again with `<template>` tags:

  类似的转换也作用于`*ngSwitch`上。我们可以自己解开这个语法糖。
  这里是一个例子，首先是`*ngSwitchCase`和`*ngSwitchDefault`，然后再解出`<template>`标签：
+makeExample('template-syntax/ts/app/app.component.html', 'NgSwitch-expanded')(format=".")
:marked
  The `*ngSwitchCase` and `*ngSwitchDefault` expand in exactly the same manner as `*ngIf`,
  wrapping their former elements in `<template>` tags.

  `*ngSwitchWhen`和`*ngSwitchDefault`用和`*ngIf`完全相同的方式展开，把它们以前的元素包裹在`<template>`标签中。

  Now we can see why the `ngSwitch` itself is not prefixed with an asterisk (*).
  It does not define content. It's job is to control a collection of templates.

  现在，我们应该明白为什么`ngSwitch`本身不能用星号(*)前缀的原因了吧？
  它没有定义内容，它的工作是控制一组模板。

  In this case, it governs two sets of `NgSwitchCase` and `NgSwitchDefault` directives.
  We should expect it to display the values of the selected template twice,
  once for the (*) prefixed version and once for the expanded template version.
  That's exactly what we see in this example:
  
  上面这种情况下，它管理两组`NgSwitchCase`和`NgSwitchDefault`指令，一次是(*)前缀的版本，一次是展开模板后的版本。
  我们也期待它显示所选模板的值两次。这正是我们在这个例子中看到的：
  
figure.image-display
    img(src='/resources/images/devguide/template-syntax/ng-switch-anim.gif' alt="NgSwitch")
:marked
  ### Expanding `*ngFor`
  ### 展开`*ngFor`
  The `*ngFor` undergoes a similar transformation. We begin with an `*ngFor` example:

  `*ngFor`要经历类似的转换。我们从一个`*ngFor`的例子开始：
+makeExample('template-syntax/ts/app/app.component.html', 'Template-3a')(format=".")
:marked
  Here's the same example after transporting the `ngFor` to the `template` directive:

  这里是在把`ngFor`传进`template`指令后的同一个例子：
+makeExample('template-syntax/ts/app/app.component.html', 'Template-3')(format=".")
:marked
  And here it is expanded further into a `<template>` tag wrapping the original `<hero-detail>` element:

  这里，它被进一步扩展成了包裹着原始`<hero-detail>`元素的`<template>`标签：
+makeExample('template-syntax/ts/app/app.component.html', 'Template-4')(format=".")
:marked
  The `NgFor` code is a bit more complex than `NgIf` because a repeater has more moving parts to configure.
  In this case, we have to remember to create and assign the `NgForOf` directive that identifies the list and the `NgForTrackBy` directive.
  Using the `*ngFor` syntax is much easier than writing out this expanded HTML ourselves.
  
  `NgFor`的代码相对`NgIf`更复杂一点，因为一个重复器有更多活动部分需要配置。
  这种情况下，我们不得不记着为用于标记列表的`NgForOf`指令和`NgForTrackBy`指令的进行新建和赋值操作。
  使用`*ngFor`语法比直接写这些展开后的HTML本身要简单多了。

<a id="ref-vars"></a>
.l-main-section
:marked
  ## Template reference variables
  ## 模板引用变量

  A **template reference variable** is a reference to a DOM element or directive within a template.

  **模板引用变量**是模板中对DOM元素或指令的引用。

  It can be used with native DOM elements but also with Angular 2 components &mdash; in fact, it will work with any custom web component.
  
  它能在原生DOM元素中使用，也能用于Angular 2组件 —— 实际上，它可以和任何自定义Web组件协同工作。

:marked
  ### Referencing a template reference variable
  ### 引用一个模板引用变量

  We can reference a template reference variable on the same element, on a sibling element, or on
  any child elements.

  我们可以在同一元素、兄弟元素或任何子元素中引用模板引用变量。

  Here are two other examples of creating and consuming a Template reference variable:

  这里是关于创建和消费模板引用变量的另外两个例子：
+makeExample('template-syntax/ts/app/app.component.html', 'ref-phone')(format=".")
:marked
  The hash (`#`) prefix to "phone" means that we're defining a `phone` variable.

  "phone"的(`#`)前缀意味着我们将要定义一个`phone`变量。
.l-sub-section
  :marked
    Folks who don't like using the `#` character can use its canonical alternative,
    the `ref-` prefix. For example, we can declare the our `phone` variable using
    either `#phone` or `ref-phone`.

    有些人不喜欢使用`#`字符，而是使用它的规范形式：`ref-`前缀。例如，我们既能用`#phone`，也能用`ref-phone`来定义我们的`phone`变量。

:marked
  ### How a variable gets its value
  ### 如何获取变量的值

  Angular sets the variable's value to the element on which it was defined.
  We defined these variables on the `input` elements.
  We’re passing those `input` element objects across to the
  button elements, where they're used in arguments to the `call` methods in the event bindings.

  Angular把这种变量的值设置为它所在的那个元素。
  我们在这个`input`元素上定义了这些变量。
  我们把那些`input`元素对象传给button元素，在这里，它们被当做参数传给了事件绑定中的`call`方法。

:marked
  ### NgForm and template reference variables
  ### NgForm和模板引用变量
  Let's look at one final example: a form, the poster child for template reference variables.

  让我们看看最后一个例子：一个表单，使用模板引用变量的典范。

  The HTML for a form can be quite involved, as we saw in the [Forms](forms.html) chapter.
  The following is a *simplified* example &mdash; and it's not simple at all.

  正如我们在[表单](forms.html)一章中所见过的，此表单的HTML可以做得相当复杂。
  下面是一个*简化过的*范例 —— 虽然仍算不上多简单。
+makeExample('template-syntax/ts/app/app.component.html', 'ref-form')(format=".")
:marked
  A template reference variable, `theForm`, appears three times in this example, separated
  by a large amount of HTML.

  模板引用变量`theForm`在这个例子中出现了三次，中间隔着一大段儿HTML。
+makeExample('template-syntax/ts/app/app.component.html', 'ref-form-a')(format=".")
:marked
  What is the value of `theForm`?

  `theForm`变量的值是什么？

  It would be the [HTMLFormElement](https://developer.mozilla.org/en-US/docs/Web/API/HTMLFormElement)
  if Angular hadn't taken it over.
  It's actually `ngForm`, a reference to the Angular built-in `NgForm` directive that wraps the native `HTMLFormElement`
  and endows it with additional superpowers such as the ability to
  track the validity of user input.
  
  如果Angular没有接管它，那它可能是个[HTMLFormElement](https://developer.mozilla.org/en-US/docs/Web/API/HTMLFormElement)。
  实际上它是个`ngForm`，一个对Angular内建指令`NgForm`的引用。它包装了原生的`HTMLFormElement`并赋予它额外的“超能力”，比如跟踪用户输入的有效性。

  This explains how we can disable the submit button by checking `theForm.form.valid`
  and pass an object with rich information to the parent component's `onSubmit` method.
  
  这解释了我们该如何通过检查`theForm.form.valid`来禁用提交按钮，以及如何把一个信息量略大的对象传给父组件的`onSubmit`方法(译注：`onSubmit`方法可能会出发一个事件，被父组件监听，参见下面的`输入和输出属性`和[父组件监听子组件的事件](docs/ts/latest/cookbook/component-communication.html#!#child-to-parent)。)

<a id="inputs-outputs"></a>
.l-main-section
:marked
  ## Input and output properties
  ## 输入与输出属性
  So far, we’ve focused mainly on binding to component members within template expressions and statements
  that appear on the *right side of the binding declaration*.
  A member in that position is a data binding **source**.

  迄今为止，我们主要聚焦在绑定声明的右侧，学习如何在模板表达式和模板语句中绑定到组件成员上。
  当一个成员出现在这个位置上，则称之为数据绑定的**源**。

  This section concentrates on binding to **targets**, which are directive
  properties on the *left side of the binding declaration*.
  These directive properties must be declared as **inputs** or **outputs**.

  这一节则专注于绑定到的**目标**，它位于*绑定声明中的左侧*。
  这些指令的属性必须被声明成**输入**或**输出**。

.alert.is-important
  :marked
    Remember: All **components** are **directives**.

    记住：所有**组件**皆为**指令**。
:marked
.l-sub-section
  :marked
    We're drawing a sharp distinction between a data binding **target** and a data binding **source**.

    我们要重点突出下绑定**目标**和绑定**源**的区别。

    The *target* of a binding is to the *left* of the `=`.
    The *source* is on the *right* of the `=`.

    绑定的*目标*是在`=`*左侧*的部分，*源*则是在`=`*右侧*的部分。

    The *target* of a binding is the property or event inside the binding punctuation: `[]`, `()` or `[()]`.
    The *source* is either inside quotes (`" "`) or within an interpolation (`{{}}`).

    绑定的*目标*是绑定符：`[]`、`()`或`[()]`中的属性或事件名，*源*则是引号(`" "`)中的部分或插值符号(`{{}}`)中的部分。

    Every member of a **source** directive is automatically available for binding.
    We don't have to do anything special to access a directive member in a template expression or statement.

    **源**指令中的每个成员都会自动在绑定中可用。
    我们不需要特别做什么，就能在模板表达式或语句中访问指令的成员。

    We have *limited* access to members of a **target** directive.
    We can only bind to properties that are explicitly identified as *inputs* and *outputs*.

    访问**目标**指令中的成员则*受到限制*。
    我们只能绑定到那些显式标记为*输入*或*输出*的属性。
:marked
  In the following example, `iconUrl` and `onSave` are members of a component
  that are referenced within quoted syntax to the right of the `=`.

  在下面的例子中，`iconUrl`和`onSave`是组件的成员，它们在`=`右侧引号中的语法中被引用了。
+makeExample('template-syntax/ts/app/app.component.html', 'io-1')(format=".")
:marked
  They are *neither inputs nor outputs* of the component. They are data sources for their bindings.

  它们既不是组件的*输入*也不是*输出*。它们是绑定的数据源。

  Now look at `HeroDetailComponent` when it is the **target of a binding**.

  现在，看看`HeroDetailComponent`，它是**绑定的目标**。
+makeExample('template-syntax/ts/app/app.component.html', 'io-2')(format=".")
:marked
  Both `HeroDetailComponent.hero` and `HeroDetailComponent.deleteRequest` are on the **left side** of binding declarations.
  `HeroDetailComponent.hero` is inside brackets; it is the target of a property binding.
  `HeroDetailComponent.deleteRequest` is inside parentheses; it is the target of an event binding.

  `HeroDetailComponent.hero`和`HeroDetailComponent.deleteRequest`都在绑定声明的**左侧**。
  `HeroDetailComponent.hero`在方括号中，它是一个属性绑定的目标。
  `HeroDetailComponent.deleteRequest`在圆括号中，它是一个事件绑定的目标。

  ### Declaring input and output properties
  ### 声明输入和输出属性
  Target properties must be explicitly marked as inputs or outputs.

  目标属性必须被显式的标记为输入或输出。

  When we peek inside `HeroDetailComponent`, we see that these properties are marked
  with decorators as input and output properties.

  当我们深入`HeroDetailComponent`内部时，就会看到这些属性被装饰器标记成了输入和输出属性。
+makeExample('template-syntax/ts/app/hero-detail.component.ts', 'input-output-1')(format=".")

:marked
.l-sub-section
  :marked
    Alternatively, we can identify members in the `inputs` and `outputs` #{_array}s
    of the directive metadata, as in this example:

    另外，我们还可以在指令元数据的`inputs`或`outputs`数组中标记出这些成员。比如这个例子：
  +makeExample('template-syntax/ts/app/hero-detail.component.ts', 'input-output-2')(format=".")
  <br>
  :marked
    We can specify an input/output property either with a decorator or in a metadata #{_array}.
    Don't do both!

    我们既可以通过装饰器，又可以通过元数据数组来指定输入/输出属性。但别同时用！
:marked
  ### Input or output?
  ### 输入或输出？

  *Input* properties usually receive data values.
  *Output* properties expose event producers, such as `EventEmitter` objects.

  *输入*属性通常接收数据值。
  *输出*属性暴露事件生产者，比如`EventEmitter`对象。

  The terms _input_ and _output_ reflect the perspective of the target directive.

  _输入_和_输出_这两个词是从目标指令的视角来说的。
figure.image-display
    img(src='/resources/images/devguide/template-syntax/input-output.png' alt="输入和输出")
:marked
  `HeroDetailComponent.hero` is an **input** property from the perspective of `HeroDetailComponent`
  because data flows *into* that property from a template binding expression.

  `HeroDetailComponent.hero`是一个相对于`HeroDetailComponent`视角的**输入**属性，因为数据流从模板绑定表达式流向那个属性。

  `HeroDetailComponent.deleteRequest` is an **output** property from the perspective of `HeroDetailComponent`
  because events stream *out* of that property and toward the handler in a template binding statement.

  `HeroDetailComponent.deleteRequest`是一个相对于`HeroDetailComponent`视角的**输出**属性，因为事件流来自这个属性，并且被模板绑定语句所处理。

h3#aliasing-io Aliasing input/output properties
h3#aliasing-io 输入/输出属性别名
:marked
  Sometimes we want the public name of an input/output property to be different from the internal name.

  有时我们需要让输入/输出属性的公开名字不同于内部名字。

  This is frequently the case with [attribute directives](attribute-directives.html).
  Directive consumers expect to bind to the name of the directive.
  For example, when we apply a directive with a `myClick` selector to a `<div>` tag,
  we expect to bind to an event property that is also called `myClick`.

  这是使用[属性(Attribute)型指令](attribute-directives.html)时的常见情况。
+makeExample('template-syntax/ts/app/app.component.html', 'my-click')(format=".")
:marked
  However, the directive name is often a poor choice for the name of a property within the directive class.
  The directive name rarely describes what the property does.
  The `myClick` directive name is not a good name for a property that emits click messages.
  
  无论如何，在指令类中，直接用指令名作为自己的属性名通常都不是好的选择。
  指令名很少能描述这个属性是干嘛的。
  `myClick`这个指令名对于用来发出click消息的属性就算不上一个好名字。

  Fortunately, we can have a public name for the property that meets conventional expectations,
  while using a different name internally.
  In the example immediately above, we are actually binding *through the* `myClick` *alias* to
  the directive's own `clicks` property.
  
  幸运的是，我们可以使用一个约定俗成的公开名字，同时在内部使用一个不同的名字。
  在紧上面这个例子中，我们实际上是把`myClick`这个别名指向了指令自己的`clicks`属性。

  We can specify the alias for the property name by passing it into the input/output decorator like this:

  通过把别名传进@Input/@Output装饰器，我们可以为属性指定别名，就像这样：

+makeExample('template-syntax/ts/app/my-click.directive.ts', 'my-click-output-1')(format=".")

.l-sub-section
  :marked
    We can also alias property names in the `inputs` and `outputs` #{_array}s.
    We write a colon-delimited (`:`) string with
    the directive property name on the *left* and the public alias on the *right*:

    我们也能在`inputs`和`outputs`数组中为属性指定别名。
    我们可以写一个冒号(`:`)分隔的字符串，*左侧*是指令中的属性名，*右侧*则是公开的别名。
  +makeExample('template-syntax/ts/app/my-click.directive.ts', 'my-click-output-2')(format=".")

<a id="expression-operators"></a>
.l-main-section
:marked
  ## Template expression operators
  ## 模板表达式操作符
  The template expression language employs a subset of #{_JavaScript} syntax supplemented with a few special operators
  for specific scenarios. We'll cover two of these operators: _pipe_ and _safe navigation operator_.

  模板表达式语言使用了JavaScript语法的一个子集，并补充了几个用于特定场景的特殊操作符。
  这里我们讲其中的两个：_管道_和_安全导航操作符_。

:marked
  <a id="pipe"></a>
  ### The pipe operator ( | )
  ### 管道操作符( | )
  The result of an expression might require some transformation before we’re ready to use it in a binding.  For example, we might want to display a number as a currency, force text to uppercase, or filter a list and sort it.

  在用到绑定中之前，表达式的结果可能需要一些转换。比如，我们可能希望把一个数字显示成金额、强制文本变成大写，或者过滤一个列表以及排序它。

  Angular [pipes](./pipes.html) are a good choice for small transformations such as these.
  Pipes are simple functions that accept an input value and return a transformed value.
  They're easy to apply within template expressions, using the **pipe operator (`|`)**:

  Angular[管道](./pipes.html)对像这样的小型转换来说是个明智的选择。
  管道是一个简单的函数，它接受一个输入值，并返回转换结果。
  它们很容易用于模板表达式中，只要使用**管道操作符(`|`)**就行了。
+makeExample('template-syntax/ts/app/app.component.html', 'pipes-1')(format=".")
:marked
  The pipe operator passes the result of an expression on the left to a pipe function on the right.

  管道操作符会把它左侧的表达式结果传给它右侧的管道函数。

  We can chain expressions through multiple pipes:

  我们还可以通过多个管道串联出表达式：
+makeExample('template-syntax/ts/app/app.component.html', 'pipes-2')(format=".")
:marked
  And we can also [apply parameters](./pipes.html#parameterizing-a-pipe) to a pipe:

  我们还能对它们使用参数：
+makeExample('template-syntax/ts/app/app.component.html', 'pipes-3')(format=".")

block json-pipe
  :marked
    The `json` pipe is particularly helpful for debugging our bindings:

    `json`管道是特别设计来帮助我们调试绑定的：
  +makeExample('template-syntax/ts/app/app.component.html', 'pipes-json')(format=".")
  :marked
    The generated output would look something like this

    它生成的输出是类似于这样的：
  code-example(language="json").
    { "firstName": "Hercules", "lastName": "Son of Zeus",
      "birthdate": "1970-02-25T08:00:00.000Z",
      "url": "http://www.imdb.com/title/tt0065832/",
      "rate": 325, "id": 1 }

:marked
  <a id="safe-navigation-operator"></a>
  ### The safe navigation operator ( ?. ) and null property paths
  ### 安全导航操作符( ?. )和空属性路径

  The Angular **safe navigation operator (`?.`)** is a fluent and convenient way to guard against null and undefined values in property paths.
  Here it is, protecting against a view render failure if the `currentHero` is null.

  Angular的**安全导航操作符(`?.`)**是一种流畅而便利的方式，用来保护出现在属性路径中null和undefined值。
  这意味着，当`currentHero`为空时，保护视图渲染器，让它免于失败。
+makeExample('template-syntax/ts/app/app.component.html', 'safe-2')(format=".")

block dart-safe-nav-op
  //- N/A

:marked
  Let’s elaborate on the problem and this particular solution.

  我们来详细阐述一下这个问题和解决方案：

  What happens when the following data bound `title` property is null?

  如果下列数据绑定中`title`属性为空，会发生什么？
+makeExample('template-syntax/ts/app/app.component.html', 'safe-1')(format=".")
:marked
  The view still renders but the displayed value is blank; we see only "The title is" with nothing after it.
  That is reasonable behavior. At least the app doesn't crash.

  这个视图仍然被渲染出来，但是显示的值是空；我们只能看到“The title is”，它后面却没有任何东西。
  这是合理的行为。至少应用没有崩溃。

  Suppose the template expression involves a property path, as in this next example
  where we’re displaying the `firstName` of a null hero.

  假设模板表达式需要一个属性路径，在下一个例子中，我们要显示一个空(null)英雄的`firstName`。

code-example(language="html").
  The null hero's name is {{nullHero.firstName}}

block null-deref-example
  :marked
    JavaScript throws a null reference error, and so does Angular:

    JavaScript抛出了一个空引用错误，Angular也是如此：
  code-example(format="nocode").
    TypeError: Cannot read property 'firstName' of null in [null].

:marked
  Worse, the *entire view disappears*.

  晕，*整个视图都不见了*。

  We could claim that this is reasonable behavior if we believed that the `hero` property must never be null.
  If it must never be null and yet it is null,
  we've made a programming error that should be caught and fixed.
  Throwing an exception is the right thing to do.

  如果确信`hero`属性永远不可能为空，我们就可以声称这是一个合理的行为。
  如果它必须不能为空，但它仍然是空值，我们就制造了一个编程错误，以便它被捕获和修复。
  这种情况下，抛出一个异常正是我们应该做的。

  On the other hand, null values in the property path may be OK from time to time,
  especially when we know the data will arrive eventually.
  
  另一方面，属性路径中的空值可能会时常发生，特别是当我们知道这些数据最终总会到来的时候。

  While we wait for data, the view should render without complaint, and
  the null property path should display as blank just as the `title` property does.
  
  当我们等待数据的时候，视图渲染器不应该抱怨，而应该把这个空属性路径显示为空白，就像上面`title`属性所做的那样。

  Unfortunately, our app crashes when the `currentHero` is null.

  不幸的是，当`currentHero`为空的时候，我们的应用崩溃了。

  We could code around that problem with [NgIf](#ngIf).

  我们可以通过写[NgIf](#ngIf)代码来解决这个问题。
+makeExample('template-syntax/ts/app/app.component.html', 'safe-4')(format=".")

block safe-op-alt
  :marked
    Or we could try to chain parts of the property path with `&&`, knowing that the expression bails out
    when it encounters the first null.

    或者我们可以尝试通过`&&`来把属性路径的各部分串起来，让它在遇到第一个空值的时候，就返回空。
  +makeExample('template-syntax/ts/app/app.component.html', 'safe-5')(format=".")

:marked
  These approaches have merit but can be cumbersome, especially if the property path is long.
  Imagine guarding against a null somewhere in a long property path such as `a.b.c.d`.

  这些方法都有价值，但是会显得笨重，特别是当这个属性路径非常长的时候。
  想象一下在一个很长的属性路径(如`a.b.c.d`)中对空值提供保护。

:marked
  The Angular safe navigation operator (`?.`) is a more fluent and convenient way to guard against nulls in property paths.
  The expression bails out when it hits the first null value.
  The display is blank, but the app keeps rolling without errors.

  Angular安全导航操作符(`?.`)是在属性路径中保护空值的一个更加流畅、便利的方式。
  表达式会在它遇到第一个空值的时候跳出。
  显示是空的，但是应用正常工作，而没有发生错误。
+makeExample('template-syntax/ts/app/app.component.html', 'safe-6')(format=".")
:marked
  It works perfectly with long property paths such as `a?.b?.c?.d`.

  在像`a?.b?.c?.d`这样的长属性路径中，它工作得很完美。

.l-main-section
:marked
  ## Summary
  ## 小结
  We’ve completed our survey of template syntax. Now it's time to put that knowledge to work as we write our own components and directives.

  我们完成了模板语法的概述。现在，我们该把如何写组件和指令的知识投入到实际工作当中了。<|MERGE_RESOLUTION|>--- conflicted
+++ resolved
@@ -71,12 +71,10 @@
 .l-main-section
 :marked
   ## HTML
-<<<<<<< HEAD
+  
   ## HTML
-  HTML is the language of the Angular template. Our [QuickStart](../quickstart.html) application had a template that was pure HTML:
-=======
+  
   HTML is the language of the Angular template. Our [QuickStart](../quickstart.html) application has a template that is pure HTML:
->>>>>>> 66984d5f
 
   HTML是Angular模板的“语言”。我们的[“快速起步”](../quickstart.html)应用就有一个模板是纯HTML的：
 
@@ -90,15 +88,11 @@
 
   Some legal HTML doesn’t make much sense in a template. The `<html>`, `<body>`, and `<base>` elements have no useful role in our repertoire. Pretty much everything else is fair game.
 
-<<<<<<< HEAD
   有些合法的HTML被用在一个模板中是没有意义的。`<html>`、`<body>`和`<base>`元素在我们的舞台上中并没有扮演有用的角色。基本上所有其它的元素都被一样使用。
 
-  We can extend the HTML vocabulary of our templates with components and directives that appear as new elements and attributes. And we are about to learn how to get and set DOM values dynamically through data binding.
-=======
   We can extend the HTML vocabulary of our templates with components and directives that appear as new elements and attributes. In the following sections we are going to learn how to get and set DOM (Document Object Model) values dynamically through data binding.
->>>>>>> 66984d5f
-
-  我们可以通过组件和指令来扩展模板中的HTML词汇。它们看上去就是新元素和属性。我们将学习如何通过数据绑定来动态获取/设置DOM的值。
+
+  我们可以通过组件和指令来扩展模板中的HTML词汇。它们看上去就是新元素和属性。接下来我们将学习如何通过数据绑定来动态获取/设置DOM（文档对象模型）的值。
 
   Let’s turn to the first form of data binding &mdash; interpolation &mdash; to see how much richer template HTML can be.
 
@@ -140,13 +134,9 @@
   Angular evaluates all expressions in double curly braces, converts the expression results to strings, and links them with neighboring literal strings. Finally,
   it assigns this composite interpolated result to an **element or directive property**.
 
-<<<<<<< HEAD
   Angular对所有双花括号中的表达式求值，把求值的结果转换成字符串，并把它们跟相邻的字符串字面量连接起来。最后，它把这个组合出来的插值结果赋给一个**元素或指令的属性**。
 
-  We appear to be inserting the result between element tags and assigning to attributes.
-=======
   We appear to be inserting the result between element tags and assigning it to attributes.
->>>>>>> 66984d5f
   It's convenient to think so, and we rarely suffer for this mistake.
   Though this is not exactly true. Interpolation is a special syntax that Angular converts into a
   [property binding](#property-binding), and is explained below.
@@ -1029,24 +1019,22 @@
 .l-main-section
 :marked
   <a id="other-bindings"></a>
-<<<<<<< HEAD
-  ## Attribute, class, and style bindings
-  ## Attribute、class和style绑定
+  ## Attribute, Class, and Style Bindings
+  
+  ## Attribute、Class和Style绑定
+  
   The template syntax provides specialized one-way bindings for scenarios less well suited to property binding.
 
   模板语法为那些不太适合使用属性绑定的场景提供了专门的单向数据绑定形式。
 
-  ### Attribute binding
+  ### Attribute Binding
+  
   ### Attribute绑定
-=======
-  ## Attribute, Class, and Style Bindings
-  The template syntax provides specialized one-way bindings for scenarios less well suited to property binding.
-
-  ### Attribute Binding
->>>>>>> 66984d5f
+  
   We can set the value of an attribute directly with an **attribute binding**.
 
   我们可以通过**Attribute绑定**来直接设置Attribute的值。
+  
 .l-sub-section
   :marked
     This is the only exception to the rule that a binding sets a target property. This is the only binding that creates and sets an attribute.
@@ -1128,12 +1116,9 @@
   Attribute绑定的主要用例之一是设置ARIA Attribute(译注：ARIA指可访问性，用于给残障人士访问互联网提供便利)，就像这个例子中一样：
 +makeExample('template-syntax/ts/app/app.component.html', 'attrib-binding-aria')(format=".")
 :marked
-<<<<<<< HEAD
-  ### Class binding
+  ### Class Binding
+  
   ### CSS类绑定
-=======
-  ### Class Binding
->>>>>>> 66984d5f
 
   We can add and remove CSS class names from an element’s `class` attribute with
   a **class binding**.
@@ -1178,12 +1163,9 @@
     虽然这是一个切换单一类名的好办法，但我们通常更喜欢使用[NgClass指令](#ngClass)来同时管理多个类名。
 
 :marked
-<<<<<<< HEAD
-  ### Style binding
+  ### Style Binding
+  
   ### 样式绑定
-=======
-  ### Style Binding
->>>>>>> 66984d5f
 
   We can set inline styles with a **style binding**.
 
@@ -1224,12 +1206,10 @@
 
 .l-main-section
 :marked
-<<<<<<< HEAD
-  ## Event binding
+  ## Event Binding
+  
   ## 事件绑定
-=======
-  ## Event Binding
->>>>>>> 66984d5f
+  
   The bindings we’ve met so far flow data in one direction: *from the component to an element*.
 
   我们前面遇到过的那些绑定的数据流都是单向的：*从组件到元素* 。
@@ -1255,18 +1235,19 @@
 
   事件绑定语法由等号左侧带圆括号的**目标事件**，和右侧一个引号中的[模板语句](#template-statements)组成。
   下列事件绑定监听按钮的点击事件。无论什么时候，发生点击时，都会调用组件的`onSave()`方法。
+  
 +makeExample('template-syntax/ts/app/app.component.html', 'event-binding-1')(format=".")
-:marked
-<<<<<<< HEAD
-  ### Target event
+
+:marked
+  ### Target Event
+  
   ### 目标事件
-=======
-  ### Target Event
->>>>>>> 66984d5f
+  
   A **name between enclosing parentheses** &mdash; for example, `(click)` &mdash;
   identifies the target event. In the following example, the target is the button’s click event.
 
   **圆括号中的名称** —— 比如`(click)` —— 标记出了目标事件。在下面这个例子中，目标是按钮的click事件。
+  
 +makeExample('template-syntax/ts/app/app.component.html', 'event-binding-1')(format=".")
 :marked
   Some people prefer the `on-` prefix alternative, known as the *canonical form*:
@@ -1341,12 +1322,10 @@
 
   <a id="eventemitter"></a>
   <a id="custom-event"></a>
-<<<<<<< HEAD
-  ### Custom events with EventEmitter
+  
+  ### Custom Events with EventEmitter
+  
   ### 使用EventEmitter实现自定义事件
-=======
-  ### Custom Events with EventEmitter
->>>>>>> 66984d5f
 
   Directives typically raise custom events with an Angular [EventEmitter](../api/core/index/EventEmitter-class.html).
   A directive creates an `EventEmitter` and exposes it as a property.

--- conflicted
+++ resolved
@@ -8,31 +8,20 @@
 
 :marked
   In this chapter we will
-<<<<<<< HEAD
   
   本章中我们将：
-  * write an attribute directive to change the background color
-  * 写一个用来改变背景色的Attribute型指令
-  * apply the attribute directive to an element in a template
-  * 把这个Attribute型指令应用到模板中的元素
-  * respond to user-initiated events
-  * 响应用户引发的事件
-  * pass values into the directive using data binding
-  * 使用数据绑定把值传到指令中
-
-  [Live Example](/resources/live-examples/attribute-directives/ts/plnkr.html)
-  
-  [在线例子](/resources/live-examples/attribute-directives/ts/plnkr.html)
-
-=======
   * [write an attribute directive to change the background color](#write-directive)
+  * [写一个用来改变背景色的Attribute型指令](#write-directive)
   * [apply the attribute directive to an element in a template](#apply-directive)
+  * [把这个Attribute型指令应用到模板中的元素](#apply-directive)
   * [respond to user-initiated events](#respond-to-user)
+  * [响应用户引发的事件](#respond-to-user)
   * [pass values into the directive using data binding](#bindings)
+  * [使用数据绑定把值传到指令中](#bindings)
+
 p.
   #[+liveExampleLink2('Live example', 'attribute-directives')].
 :marked
->>>>>>> 31fe01e0
   ## Directives overview
   ## 指令概览
   
@@ -46,30 +35,20 @@
   1. Attribute directives
   1. Attribute型指令
 
-<<<<<<< HEAD
-  The *Component* is really a directive with a template. 
-  It's the most common of the three directives and we write lots of them as we build our application.
-  
+  A *Component* is really a directive with a template. 
+  It's the most common of the three directives and we tend to write lots of them as we build applications.
+
   *组件*其实是一个带模板的指令。
   它是这三种指令中最常用的，我们在构建应用程序时会写大量组件。
-=======
-  A *Component* is really a directive with a template. 
-  It's the most common of the three directives and we tend to write lots of them as we build applications.
->>>>>>> 31fe01e0
 
   [*Structural* directives](structural-directives.html) can change the DOM layout by adding and removing DOM elements. 
   [NgFor](template-syntax.html#ngFor) and [NgIf](template-syntax.html#ngIf) are two familiar examples.
   
-<<<<<<< HEAD
   [*结构型*指令](structural-directives.html)会通过添加/删除DOM元素来更改DOM树布局。
   [NgFor](template-syntax.html#ng-for)和[NgIf](template-syntax.html#ng-if)就是两个最熟悉的例子。
   
-  The *Attribute* directive changes the appearance or behavior of an element.
-  The built-in [NgStyle](template-syntax.html#ng-style) directive, for example,
-=======
   An *Attribute* directive can change the appearance or behavior of an element.
   The built-in [NgStyle](template-syntax.html#ngStyle) directive, for example,
->>>>>>> 31fe01e0
   can change several element styles at the same time.
   
   *Attribute型*指令改变一个元素的外观或行为。
@@ -83,18 +62,11 @@
   :marked
     We don't need *any* directive to simply set the background color.
     We can set it with the special [Style Binding](template-syntax.html#style-binding) like this:
-<<<<<<< HEAD
     
     其实我们并不需要*任何*指令来设置背景色。
     我们可以通过[样式绑定](template-syntax.html#style-binding)来设置它，就像这样：
-  code-example.
-    &lt;p [style.background]="'lime'">I am green with envy!&lt;/p>
-  <br>
-=======
-
   +makeExample('attribute-directives/ts/app/app.component.1.html','p-style-background')
-
->>>>>>> 31fe01e0
+  
   :marked
     That wouldn't be nearly as much fun as creating our own directive.
     
@@ -109,18 +81,13 @@
 a#write-directive
 :marked
   ## Build a simple attribute directive
-<<<<<<< HEAD
   ## 创建一个简单的Attribute型指令
-  An attribute directive minimally requires building a controller class annotated with a 
-  `Directive` decorator. The `Directive` decorator specifies the selector identifying
-=======
   An attribute directive minimally requires building a controller class annotated with 
   `@Directive`, which specifies the selector identifying
->>>>>>> 31fe01e0
   the attribute associated with the directive. 
   The controller class implements the desired directive behavior.
   
-  Attribute型指令至少需要一个带有`Directive`装饰器的控制器类。`Directive`装饰器指定了一个选择器，用于指出与此指令相关的Attribute。
+  Attribute型指令至少需要一个带有`@Directive`装饰器的控制器类。该装饰器指定了一个选择器，用于指出与此指令相关的Attribute。
   控制器类实现了指令需要具备的行为。
 
   Let's build a small illustrative example together.
@@ -136,13 +103,9 @@
 
 include ../_quickstart_repo
 :marked
-<<<<<<< HEAD
-  Add a new file to the `app` folder called `highlight.directive.ts` and add the following code:
-  
-  在`app`文件夹中创建一个名叫`highlight.directive.ts`的文件，并且添加下列代码：
-=======
   Create the following source file in the indicated folder with the given code:
->>>>>>> 31fe01e0
+  
+  在指定的文件夹下创建下列源码文件：
 +makeExample('attribute-directives/ts/app/highlight.directive.1.ts', null, 'app/highlight.directive.ts')
 
 block highlight-directive-1
@@ -153,32 +116,24 @@
     so we can access the DOM element.
     We don't need `Input` immediately but we will need it later in the chapter.
   
-<<<<<<< HEAD
-  我们先从Angular库中导入一些符号。
-  我们要为使用`@Directive`装饰器而导入`Directive`。
-  我们要为[注入](dependency-injection.html)到指令的构造函数中而导入`ElementRef`，这样我们才能访问DOM元素。
-  虽然眼下还不需要`Input`，但在稍后的章节中我们很快就会用到它。
-  
-  Then we define the directive metadata in a configuration object passed
-  as an argument to the `@Directive` decorator function. 
-  A `@Directive` decorator for an attribute directive requires a css selector to identify
-=======
+    我们先从Angular库中导入一些符号。
+    我们要为使用`@Directive`装饰器而导入`Directive`。
+    我们要为[注入](dependency-injection.html)到指令的构造函数中而导入`ElementRef`，这样我们才能访问DOM元素。
+    虽然眼下还不需要`Input`，但在稍后的章节中我们很快就会用到它。
+    
     Then we define the directive metadata in a configuration object passed
     as an argument to the `@Directive` decorator function. 
-:marked
-  `@Directive` requires a CSS selector to identify
->>>>>>> 31fe01e0
+
+    然后，我们通过给`@Directive`装饰器函数传入一个“配置对象”来定义指令的元数据。
+:marked
+  A `@Directive` decorator for an attribute directive requires a css selector to identify
   the HTML in the template that is associated with our directive.
   The [CSS selector for an attribute](https://developer.mozilla.org/en-US/docs/Web/CSS/Attribute_selectors)
   is the attribute name in square brackets.
-<<<<<<< HEAD
-  
-  然后，我们通过给`@Directive`装饰器函数传入一个“配置对象”来定义指令的元数据。
+ 
   Attribute型指令的`@Directive`装饰器需要一个css选择器，以便从模板中识别出关联到我们这个指令的HTML。
   [css中的attribute选择器](https://developer.mozilla.org/en-US/docs/Web/CSS/Attribute_selectors)就是Attribute名称加方括号。
   
-=======
->>>>>>> 31fe01e0
   Our directive's selector is `[myHighlight]`. 
   Angular will locate all elements in the template that have an attribute named `myHighlight`. 
   
@@ -199,43 +154,29 @@
     当我们使用自己的前缀时，也会减少和第三方指令发生命名冲突的风险。
 
     We do **not** prefix our `highlight` directive name with **`ng`**.
-<<<<<<< HEAD
-    That prefix belongs to Angular and
-    we don't want to confuse our directives with their directives.
+    That prefix belongs to Angular.
     
     我们**不能**给自己的`highlight`指令添加**`ng`**前缀。
-    那个前缀属于Angular，我们肯定不会希望自己的指令和内建指令相混淆。
+    那个前缀属于Angular。
 
     We need a prefix of our own, preferably short, and `my` will do for now.
     
-    我们需要一个自己的前缀，最好短点儿，所以用`my`就不错。
-    
-:marked
-  After the `@Directive` metadata comes the directive's controller class which we are exporting
-  to make it accessible to other components. 
-  The directive's controller class contains the logic for the directive.
-  
-  在`@Directive`元数据的后面，是指令的控制器类，我们导出它，以便让它能被其它组件访问。类里的代码就是指令的逻辑。
-  
-  Angular creates a new instance of the directive's controller class for
-  each matching element, injecting an Angular `ElementRef` 
-  into the constructor.
-  
-  Angular会为每个被指令匹配上的元素创建一个控制器类的实例，并把Angular的`ElementRef`注入进它的构造函数。
-  
-=======
-    That prefix belongs to Angular.
-
-    We need a prefix of our own, preferably short, and `my` will do for now.
+    我们需要一个自己的前缀，最好短点儿，目前用的这个`my`前缀就不错。
 p
   | After the `@Directive` metadata comes the directive's controller class, which contains the logic for the directive. 
   +ifDocsFor('ts')
     | We export `HighlightDirective` to make it accessible to other components.
+p
+  | `@Directive`元数据的后面就是指令的控制器类，它包括了指令的工作逻辑。
+  +ifDocsFor('ts')
+    | 我们导出`HighlightDirective`以便让它可以被其他组件访问。
 :marked
   Angular creates a new instance of the directive's controller class for
   each matching element, injecting an Angular `ElementRef` 
   into the constructor.
->>>>>>> 31fe01e0
+  
+  Angular会为每个被指令匹配上的元素创建一个控制器类的实例，并把Angular的`ElementRef`注入进它的构造函数。
+  
   `ElementRef` is a service that grants us direct access to the DOM element
   through its `nativeElement` property.
   That's all we need to set the element's background color using the browser DOM API.
@@ -250,25 +191,20 @@
   ## 应用Attribute型指令
   The `AppComponent` in this sample is a test harness for our `HighlightDirective`.
   Let's give it a new template that 
-<<<<<<< HEAD
-  applies the directive as an attribute to a `span` element.
-  In Angular terms, the `<span>` element will be the attribute **host**.
-  
-  这个例子中的`AppComponent`只是我们用来测试`HighlightDirective`的一个壳儿。
-  我们来给它一个新的模板，把这个指令作为Attribute应用到一个`span`元素上。
-  用Angular的话说，`<span>`元素就是这个Attribute型指令的**宿主**。
-  
-  We'll put the template in its own `app.component.html` file that looks like this:
-  
-  我们把这个模板放到它自己的`app.component.html`文件中，就像这样：
-=======
   applies the directive as an attribute to a paragraph (`p`) element.
   In Angular terms, the `<p>` element will be the attribute **host**.
+  
+  这个例子中的`AppComponent`只是我们用来测试`HighlightDirective`的一个壳儿。
+  我们来给它一个新的模板，把这个指令作为Attribute应用到一个段落(`p`)元素上。
+  用Angular的话说，`<p>`元素就是这个Attribute型指令的**宿主**。
 p
   | We'll put the template in its own 
   code #[+adjExPath('app.component.html')]
   | file that looks like this:
->>>>>>> 31fe01e0
+p
+  | 我们把这个模板放到自己的
+  code #[+adjExPath('app.component.html')]
+  | 文件中，就像这样：
 +makeExample('attribute-directives/ts/app/app.component.1.html',null,'app/app.component.html')(format=".")
 :marked
   A separate template file is clearly overkill for a 2-line template. 
@@ -295,25 +231,17 @@
   img(src="/resources/images/devguide/attribute-directives/first-highlight.png" alt="First Highlight")
 .l-sub-section
   :marked
-<<<<<<< HEAD
-    #### Why isn't my directive working? 
-    #### 为什么我的指令不能工作？
-=======
     ### Your directive isn't working? 
->>>>>>> 31fe01e0
+    ### 你的指令没生效？
 
     Did you remember to set the `directives` attribute of `@Component`? It is easy to forget!
     
     你记着设置`directives`数组了吗？它很容易被忘掉。
     
     Open the console in the browser tools and look for an error like this:
-<<<<<<< HEAD
     
     打开浏览器调试工具的控制台，会看到像这样的错误信息：
-  code-example.format("").
-=======
   code-example(format="nocode").
->>>>>>> 31fe01e0
     EXCEPTION: Template parse errors:
       Can't bind to 'myHighlight' since it isn't a known native property
   :marked
@@ -325,23 +253,16 @@
 :marked
   Let's recap what happened.
   
-<<<<<<< HEAD
   我们来概括一下发生了什么。
   
-  Angular found the `myHighlight` attribute on the `<span>` element. It created
-  an instance of the `HighlightDirective` class, 
-  injecting a reference to the element into the constructor 
-  where we set the `<span>` element's background style to yellow.
-  
-  Angular在`<span>`元素上发现了一个`myHighlight`属性。
-  然后它创建了一个`HighlightDirective`类的实例，并把所在元素的引用注入到了指令的构造函数中。
-  在构造函数中，我们把`<span>`元素的背景设置为了黄色。
-=======
   Angular found the `myHighlight` attribute on the `<p>` element. It created
   an instance of the `HighlightDirective` class, 
   injecting a reference to the element into the constructor 
   where we set the `<p>` element's background style to yellow.
->>>>>>> 31fe01e0
+  
+  Angular在`<p>`元素上发现了一个`myHighlight`属性。
+  然后它创建了一个`HighlightDirective`类的实例，并把所在元素的引用注入到了指令的构造函数中。
+  在构造函数中，我们把`<p>`元素的背景设置为了黄色。
 
 .l-main-section
 a#respond-to-user
@@ -358,40 +279,26 @@
   特别是，希望在用户的鼠标滑过当前元素时设置颜色。
   
   We'll need to
-<<<<<<< HEAD
   
   我们需要：
-  1. detect when the user mouses into and out of the element
+  1. detect when the user hovers into and out of the element,
   1. 检测用户的鼠标啥时候进入和离开这个元素。
-  1. respond to those actions by setting and clearing the highlight color.
-  1. 通过设置和清除背景颜色来响应这些操作。
-  
-  Start with event detection. 
-  We add a `host` property to the directive metadata and give it a configuration object
-  that specifies two mouse events and the directive methods to call when they are raised.
-  
-  从事件检测开始。
-  我们把`host`属性加入指令的元数据中，并给它一个配置对象，用来指定两个鼠标事件，并在它们被触发时，调用指令中的方法。
-=======
-  1. detect when the user hovers into and out of the element,
   1. respond to those actions by setting and clearing the highlight color, respectively.
+  1. 通过设置和清除高亮的颜色来响应这些操作。
   
   Let's start with event detection. 
   Add a `host` property to the directive metadata and give it a configuration object
   that specifies two mouse events and the directive methods to call when they are raised:
 
->>>>>>> 31fe01e0
+  从事件检测开始吧。
+  我们把`host`属性加入指令的元数据中，并给它一个配置对象，用来指定两个鼠标事件，并在它们被触发时，调用指令中的方法。
 +makeExample('attribute-directives/ts/app/highlight.directive.2.ts','host')(format=".")
 
 .l-sub-section
   :marked
-<<<<<<< HEAD
-    The `host` property refers to the DOM element that hosts our attribute directive, the `<span>` in our case.
-    
-    `host`属性引用的是我们这个Attribute指令的宿主元素，在这个例子中就是`<span>`。
-=======
     The `host` property refers to the DOM element that hosts our attribute directive, the `<p>` in our case.
->>>>>>> 31fe01e0
+    
+    `host`属性引用的是我们这个Attribute指令的宿主元素，在这个例子中就是`<p>`。
      
     We could have attached event listeners by manipulating the host DOM element directly, but
     there are at least three problems with such an approach:
@@ -409,24 +316,16 @@
     
     我们还是围绕`host`属性来吧。
 :marked
-<<<<<<< HEAD
-  Now we implement those two mouse event handlers:
+  Now we implement the two mouse event handlers:
   
   现在，我们实现那两个鼠标事件处理器：
 +makeExample('attribute-directives/ts/app/highlight.directive.2.ts','mouse-methods')(format=".")
 :marked
-  Notice that they delegate to a helper method that sets the color via a private local variable, `_el`.
-  We revise the constructor to capture the `ElementRef.nativeElement` in `_el`. 
-  
-  注意，它们把处理逻辑委托给了一个辅助方法，这个方法会通过一个私有变量`_el`来设置颜色。
-  我们要修改构造函数，来把`ElementRef.nativeElement`存进私有变量`_el`。
-=======
-  Now we implement the two mouse event handlers:
-+makeExample('attribute-directives/ts/app/highlight.directive.2.ts','mouse-methods')(format=".")
-:marked
   Notice that they delegate to a helper method that sets the color via a private local variable, `#{_priv}el`.
   We revise the constructor to capture the `ElementRef.nativeElement` in this variable.
->>>>>>> 31fe01e0
+
+  注意，它们把处理逻辑委托给了一个辅助方法，这个方法会通过一个私有变量`#{_priv}el`来设置颜色。
+  我们要修改构造函数，来把`ElementRef.nativeElement`存进这个私有变量。
 
 +makeExample('attribute-directives/ts/app/highlight.directive.2.ts','ctor')(format=".")
 :marked
@@ -445,46 +344,31 @@
 a#bindings
 :marked
   ## Configure the directive with binding
-<<<<<<< HEAD
   ## 通过绑定来配置指令
 
   Currently the highlight color is hard-coded within the directive. That's inflexible.
-  We should set the highlight color externally with a binding like this:
-  
+  We should set the color externally with a binding like this:
+
   现在的高亮颜色是在指令中硬编码进去的。这样没有弹性。
   我们应该通过绑定从外部设置这个高亮颜色。就像这样：
-+makeExample('attribute-directives/ts/app/app.component.html','span')
-=======
-  
-  Currently the highlight color is hard-coded within the directive. That's inflexible.
-  We should set the color externally with a binding like this:
 +makeExample('attribute-directives/ts/app/app.component.html','pHost')
->>>>>>> 31fe01e0
 :marked
   We'll extend our directive class with a bindable **input** `highlightColor` property and use it when we highlight text.
   
   我们将给指令类增加一个可绑定**输入**属性`highlightColor`，当我们需要高亮文本的时候，就用它。
 
   Here is the final version of the class:
-<<<<<<< HEAD
   
   这里是该类的最终版：
   
-=======
->>>>>>> 31fe01e0
 +makeExample('attribute-directives/ts/app/highlight.directive.ts', 'class-1', 'app/highlight.directive.ts (class only)')
 a#input
 :marked
-<<<<<<< HEAD
-  The new `highlightColor` property is called an "input" property because data flows from the binding expression into our directive.
-  Notice that we call the `@Input()` decorator function while defining the property.
-  
-  新的`highlightColor`属性被称为“输入”属性，这是因为数据流是从绑定表达式到这个指令的。
-  注意，我们在定义这个属性的时候，调用了`@Input()`装饰器函数。
-=======
   The new `highlightColor` property is called an *input* property because data flows from the binding expression into our directive.
   Notice the `@Input()` #{_decorator} applied to the property.
->>>>>>> 31fe01e0
+
+  新的`highlightColor`属性被称为“输入”属性，这是因为数据流是从绑定表达式到这个指令的。
+  注意，我们在定义这个属性的时候，调用了`@Input()`#{_decoratorCn}。
 +makeExample('attribute-directives/ts/app/highlight.directive.ts', 'color')
 :marked
   `@Input` adds metadata to the class that makes the `highlightColor` property available for 
@@ -497,39 +381,27 @@
   参见下面的[附录](#why-input)来了解为何如此。
 .l-sub-section
   :marked
-<<<<<<< HEAD
-    ### @Input(alias) 
-    ### @Input(别名)
-    The developer who uses our directive expects to bind to the attribute name, `myHighlight`.
+    ### @Input(_alias_) 
+    ### @Input(_别名_)
+    The developer who uses this directive expects to bind to the attribute name, `myHighlight`.
     The directive property name is `highlightColor`. That's a disconnect.
     
     使用我们这个指令的开发人员会期望绑定到Attribute名`myHighlight`上，
     而指令中的属性名是`highlightColor`。两者联系不起来。
     
-    We can resolve the discrepancy by renaming the property to `myHighlight` and define it as follows:
+    We could resolve the discrepancy by renaming the property to `myHighlight` and define it as follows:
     
     我们固然可以通过把属性名改为`myHighlight`来解决这个矛盾，就像这样：
-=======
-    ### @Input(_alias_) 
-    The developer who uses this directive expects to bind to the attribute name, `myHighlight`.
-    The directive property name is `highlightColor`. That's a disconnect.
-    
-    We could resolve the discrepancy by renaming the property to `myHighlight` and define it as follows:
->>>>>>> 31fe01e0
 
   +makeExample('attribute-directives/ts/app/highlight.directive.ts', 'highlight')
   :marked
     Maybe we don't want that property name inside the directive perhaps because it 
     doesn't express our intention well. 
     We can **alias** the `highlightColor` property with the attribute name by
-<<<<<<< HEAD
-    passing `myHighlight` into the `@Input` decorator:
+    passing `myHighlight` into the `@Input` #{_decorator}:
     
     但我们可能在指令中不想要那样一个属性名，因为它不能很好的表示我们的意图。
-    我们可以通过把`myHighlight`传给`@Input`装饰器来把这个Attribute名字作为`highlightColor`属性的别名。
-=======
-    passing `myHighlight` into the `@Input` #{_decorator}:
->>>>>>> 31fe01e0
+    我们可以通过把`myHighlight`传给`@Input`#{_decoratorCn}来把这个Attribute名字作为`highlightColor`属性的别名。
   +makeExample('attribute-directives/ts/app/highlight.directive.ts', 'color')
 :marked
   Now that we're getting the highlight color as an input, we modify the `onMouseEnter()` method to use
@@ -547,12 +419,9 @@
   我们这就更新`AppComponent`的模板，来让用户选择一个高亮颜色，并把选择结果绑定到我们的指令上。
   
   Here is the updated template:
-<<<<<<< HEAD
   
   这里是更新后的模板：
 
-=======
->>>>>>> 31fe01e0
 +makeExample('attribute-directives/ts/app/app.component.html', 'v2')
 
 .l-sub-section
@@ -597,13 +466,9 @@
   ## 绑定到第二个属性
   Our directive only has a single, customizable property. What if we had ***two properties***?
   
-<<<<<<< HEAD
   我们的指令只有一个可定制属性，如果有***两个***呢？
   
-  Let's let the template developer set the default color, the color that prevails until the user picks a highlight color.
-=======
   Let's allow the template developer to set the default color, the color that prevails until the user picks a highlight color.
->>>>>>> 31fe01e0
   We'll add a second **input** property to `HighlightDirective` called `defaultColor`:
   
   我们要让模板开发者设置一个默认颜色，直到用户选择了一个高亮颜色才失效。
@@ -649,26 +514,18 @@
 .l-main-section
 :marked
   ## Summary
-<<<<<<< HEAD
   ## 总结
-  Now we know how to
-  
+  We now know how to
+
   现在，我们知道了该如何：
-  - build a simple **attribute directive** to attach behavior to an HTML element,
-  - 构建一个简单的**Attribute型指令**来为一个HTML元素添加行为，
-  - use that directive in a template,
-  - 在模板中使用那个指令，
-  - respond to **events** to change behavior based on an event,
-  - 响应**事件**，以便基于事件改变行为。
-  - and use **binding** to pass values to the attribute directive.
-  - 以及使用**绑定**来把值传给Attribute型指令。
-=======
-  We now know how to
   - [build a simple **attribute directive** to attach behavior to an HTML element](#write-directive),
+  - [构建一个简单的**Attribute型指令**来为一个HTML元素添加行为](#write-directive)，
   - [use that directive in a template](#apply-directive),
+  - [在模板中使用那个指令](#apply-directive)，
   - [respond to **events** to change behavior based on an event](#respond-to-user),
+  - [响应**事件**，以便基于事件改变行为](#respond-to-user)，
   - and [use **binding** to pass values to the attribute directive](#bindings).
->>>>>>> 31fe01e0
+  - 以及[使用**绑定**来把值传给Attribute型指令](#bindings)。
 
   The final source:
 
@@ -717,14 +574,10 @@
   
   A property is a *target* when it appears in **square brackets** ([ ]) to the **left** of the equals (=) ...
   as it is does when we bind to the `myHighlight` property of the `HighlightDirective`, 
-<<<<<<< HEAD
   
   如果它出现在了**方括号**（[ ]）中，并且出现在等号（=）的**左侧**，它就是一个*目标*……
   就像在我们绑定到`HighlightDirective`的`myHighlight`属性时所做的那样。
-+makeExample('attribute-directives/ts/app/app.component.html','span')(format=".")
-=======
 +makeExample('attribute-directives/ts/app/app.component.html','pHost')(format=".")
->>>>>>> 31fe01e0
 :marked
   The 'color' in `[myHighlight]="color"` is a binding ***source***.
   A source property doesn't require a declaration.

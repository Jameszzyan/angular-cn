block includes
  include _util-fns

//- current.path = ['docs', lang, 'latest', ...]
- var lang = current.path[1]
- var docsPath='/' + current.path[0]
- var docsLatest='/' + current.path.slice(0,3).join('/');
- var _at = lang === 'js' ? '' : '@'
- var _decoratorLink = '<a href="#' + _decorator + '">' + _decorator + '</a>'

:marked
  Angular has a vocabulary of its own.
  Most Angular terms are everyday English words
  with a specific meaning within the Angular system.

  Angular 有自己的词汇表。
  虽然大多数 Angular 短语都是日常用语，但是在 Angular 体系中，它们有特别的含义。

  This glossary lists the most prominent terms
  and a few less familiar ones that have unusual or
  unexpected definitions.

  本词汇表列出了常用术语和少量具有独特或反直觉含义的罕用术语。

  [A](#A) [B](#B) [C](#C) [D](#D) [E](#E) [F](#F) [G](#G) [H](#H) [I](#I)
  [J](#J) [K](#K) [L](#L) [M](#M) [N](#N) [O](#O) [P](#P) [Q](#Q) [R](#R)
  [S](#S) [T](#T) [U](#U) [V](#V) [W](#W) [X](#X) [Y](#Y) [Z](#Z)

.l-main-section#A

a#aot
:marked
<<<<<<< HEAD
  ## Ahead-of-Time (AoT) compilation

  ## 预 (ahead-of-time, AoT) 编译

=======
  ## Ahead-of-time (AOT) compilation
>>>>>>> 747807e2
.l-sub-section
  :marked
   You can compile Angular applications at build-time.
   By compiling your application<span if-docs="ts"> using the compiler-cli, `ngc`</span>, you can bootstrap directly
   to a<span if-docs="ts"> module</span> factory, meaning you don't need to include the Angular compiler in your JavaScript bundle.
   Ahead-of-time compiled applications also benefit from decreased load time and increased performance.

   开发者可以在构造时 (build-time) 编译 Angular 应用程序。
   通过`Compiler-cli` - `ngc`编译应用程序，应用可以从一个<span if-docs="ts">模块</span>工厂直接启动，
   意味着不再需要把 Angular 编译器添加到 JavaScript 包中。
   预编译的应用程序加载迅速，具有更高的性能。

+ifDocsFor('ts')
  :marked
    ## Angular module

    ## Angular 模块

  .l-sub-section
    :marked
      Helps you organize an application into cohesive blocks of functionality.
      An Angular module identifies the components, directives, and pipes that the application uses along with the list of external Angular modules that the application needs, such as `FormsModule`.

      帮助我们将一个应用程序组织成内聚的功能模块群。
      一个 Angular 模块标识应用程序使用的组件、指令和管道等，还包含应用程序需要的外部 Angular 模块的列表，例如`FormsModule`。

      Every Angular application has an application root module class. By convention, the class is
      called `AppModule` and resides in a file named `app.module.ts`.

      每个 Angular 应用程序都有一个应用程序根模块类。按规约这个类的名字为`AppModule`，存放在名为`app.module.ts`的文件。

      For details and examples, see the [Angular Module](!{docsLatest}/guide/ngmodule.html) page.

      要了解详情和范例，参见 [Angular 模块](!{docsLatest}/guide/ngmodule.html)。

+ifDocsFor('ts|dart')
  :marked
    ## Annotation

    ## 注解 (annotation)

  .l-sub-section
    block annotation-defn
      :marked
        In practice, a synonym for [Decoration](#decorator).

        实际上，是[装饰 (decoration)](#decorator) 的同义词。

:marked
  ## Attribute directive

  ## 属性型指令 (attribute directive)

.l-sub-section
  :marked
    A category of [directive](#directive) that can listen to and modify the behavior of
    other HTML elements, attributes, properties, and components. They are usually represented
    as HTML attributes, hence the name.

    [指令 (directive)](#directive)的一种。可以监听或修改其它 HTML 元素、特性 (attribute)、属性 (property)、组件的行为。通常用作 HTML 属性，就像它的名字所暗示的那样。

    A good example of an attribute directive is the `ngClass` directive for adding and removing CSS class names.

    `ngClass`指令就是典型的属性型指令。它可以添加或移除 CSS 类名。

.l-main-section#B

+ifDocsFor('ts|js')
  :marked
    ## Barrel

    ## 封装桶 (barrel)

  .l-sub-section
    :marked
      A barrel is a way to *rollup exports* from several ES2015 modules into a single convenient ES2015 module.
      The barrel itself is an ES2015 module file that re-exports *selected* exports of other ES2015 modules.

      封装桶是把多个模块的*导出结果*汇总到单一的 ES2015 模块的一种方式。
      封装桶本身是一个 ES2015 模块文件，它重新导出*选中的*导出，这些导入来自其它 ES2015 模块。

      Imagine three ES2015 modules in a `heroes` folder:

      设想在`heroes`目录下有三个 ES2015 模块：

    code-example.
      // heroes/hero.component.ts
      export class HeroComponent {}

      // heroes/hero.model.ts
      export class Hero {}

      // heroes/hero.service.ts
      export class HeroService {}
    :marked
      Without a barrel, a consumer would need three import statements:

      如果没有封装桶，消费者需要三条导入语句：

    code-example.
      import { HeroComponent } from '../heroes/hero.component.ts';
      import { Hero }          from '../heroes/hero.model.ts';
      import { HeroService }   from '../heroes/hero.service.ts';
    :marked
      You can add a barrel to the `heroes` folder (called `index`, by convention) that exports all of these items:

      在`heroes`目录下添加一个封装桶（按约定叫做`index`），它导出所有这三项：

    code-example.
      export * from './hero.model.ts';   // re-export all of its exports
      export * from './hero.service.ts'; // re-export all of its exports
      export { HeroComponent } from './hero.component.ts'; // re-export the named thing
    :marked
      Now a consumer can import what it needs from the barrel.

      现在，消费者就就可以从这个封装桶中导入它需要的东西了。

    code-example.
      import { Hero, HeroService } from '../heroes'; // index is implied
    :marked
      The Angular [scoped packages](#scoped-package) each have a barrel named `index`.

      Angular 的每个[范围化包 (scoped package)](#scoped-package) 都有一个名为`index`的封装桶。

    .alert.is-important
      :marked
        Note that you can often achieve this using [Angular modules](#angular-module) instead.

        注意，你可以利用 [Angular 模块](#angular-module)达到同样的目的。

:marked
  ## Binding

  ## 绑定 (binding)

.l-sub-section
  :marked
    Almost always refers to [Data Binding](#data-binding) and the act of
    binding an HTML object property to a data object property.

    几乎都是指的[数据绑定 (data binding)](#data-binding) 和将 HTML 对象属性绑定到数据对象属性的行为。

    May refer to a [dependency injection](#dependency-injection) binding
    between a "token", also referred to as a "key", and a dependency [provider](#provider).
    This more rare usage should be clear in context.

    也可能指的是在“令牌”（也称为键）和依赖[提供商 (provider)](#provider)
    之间的[依赖注入 (dependency injection)](#dependency-injection) 绑定。
    这种用法很少，而且一般都会在上下文中写清楚。

:marked
  ## Bootstrap

  ## 启动/引导 (bootstrap)

.l-sub-section
  block bootstrap-defn-top
    :marked
      You launch an Angular application by "bootstrapping" it using the application root Angular module (`AppModule`). Bootstrapping identifies an application's top level "root" [component](#component), which is the first component that is loaded for the application.
      For more information, see the [Setup](!{docsLatest}/guide/setup.html) page.

      通过应用程序根 Angular 模块来启动 Angular 应用程序。
      启动过程标识应用的顶级“根”[组件 (component)](#component)，也就是应用加载的第一个组件。
      更多信息，见[设置](!{docsLatest}/guide/setup.html)。
  :marked
    You can bootstrap multiple apps in the same `index.html`, each with its own top level root.

    你可以在同一个`index.html`中引导多个应用，每个应用都有它自己的顶级根组件。

.l-main-section#C
:marked
  ## camelCase

  ## 驼峰式命名法 (camelCase)

.l-sub-section
  :marked
    The practice of writing compound words or phrases such that each word or abbreviation begins with a capital letter
    _except the first letter, which is lowercase_.

    驼峰式命名法是书写复合词或短语的一种形式，除首字母要小写外，每个单词或缩写都以大写字母开头。

    Function, property, and method names are typically spelled in camelCase. Examples include: `square`, `firstName` and `getHeroes`. Notice that `square` is an example of how you write a single word in camelCase.

    通常，函数、属性和方法命名使用驼峰式拼写法。例如，`square`, `firstName` 和 `getHeroes`。注意这里的`square`是如何用驼峰式命名法表示单一词的例子。

    This form is also known as **lower camel case**, to distinguish it from **upper camel case**, which is [PascalCase](#pascalcase).
    When you see "camelCase" in this documentation it always means *lower camel case*.

    这种形式也被叫做**小写驼峰式命名法 (lower camel case)**，以区分于**大写驼峰式命名法**，也称 [Pascal 命名法 (PascalCase)](#pascalcase)。
    在文档中提到“驼峰式命名法 (camelCase) ”的时候，我们所指的都是小驼峰命名法。

:marked
  ## Component

  ## 组件 (component)

.l-sub-section
  :marked
    An Angular class responsible for exposing data to a [view](#view) and handling most of the view’s display and user-interaction logic.

    组件是一个 Angular 类，用于把数据展示到[视图 (view)](#view)，并处理几乎所有的视图显示和交互逻辑。

    The *component* is one of the most important building blocks in the Angular system.
    It is, in fact, an Angular [directive](#directive) with a companion [template](#template).

    *组件*是 Angular 系统中最重要的基本构造块之一。
    它其实是一个拥有[模板 (template)](#template)的[指令 (directive)](#directive)。

    You apply the `!{_at}Component` !{_decoratorLink} to
    the component class, thereby attaching to the class the essential component metadata
    that Angular needs to create a component instance and render it with its template
    as a view.

    需要将`#{_at}Component`装饰器应用到一个组件类，从而把必要的组件元数据附加到类上。
    Angular 会需要元数据来创建一个组件实例，并把组件的模板作为视图渲染出来。

    Those familiar with "MVC" and "MVVM" patterns will recognize
    the component in the role of "controller" or "view model".

    如果你熟悉 "MVC" 和 "MVVM" 模式，就会意识到组件充当了“控制器 (controller) ”和“视图模型 (view model) ”的角色。
// #enddocregion b-c

.l-main-section#D
:marked
  ## dash-case

  ## 中线命名法 (dash-case)

.l-sub-section
  :marked
    The practice of writing compound words or phrases such that each word is separated by a dash or hyphen (`-`).
    This form is also known as [kebab-case](#kebab-case).

    中线命名法是书写复合词或短语的一种形式，使用中线 (`-`) 分隔每个单词。
    这种形式也称为[烤串命名法 (kebab-case)](#kebab-case)。

    [Directive](#directive) selectors (like `my-app`) <span if-docs="ts">and
    the root of filenames (such as `hero-list.component.ts`)</span> are often
    spelled in dash-case.

    [指令](#directive)的选择器（例如`my-app`）<span if-docs="ts">和文件名（例如`hero-list.component.ts`）</span>通常是用中线命名法来命名。

:marked
  ## Data binding

  ## 数据绑定 (data binding)

.l-sub-section
  :marked
    Applications display data values to a user and respond to user
    actions (clicks, touches, keystrokes).

    应用程序会将数据展示给用户，并对用户的操作（点击、触屏、按键）做出回应。

    Instead of manually pushing application data values into HTML, attaching
    event listeners, pulling changed values from the screen, and
    updating application data values, you can use data binding by declaring the relationship between an HTML widget and data source and let the
    framework handle the details.

    以前的手动操作是：将数据推送到 HTML 页面中、添加事件监听器、从屏幕获取变化后的数据，并更新应用中的值。
    现在，你可以声明 HTML 小部件和数据源之间的关系，并让框架来处理所有细节。

    Angular has a rich data binding framework with a variety of data binding
    operations and supporting declaration syntax.

<<<<<<< HEAD
    Angular 有一个非常强大的数据绑定框架，具有各种数据绑定操作，并支持声明式语法。

     Read about the forms of binding in the [Template Syntax](!{docsLatest}/guide/template-syntax.html#data-binding) page:

     更多的绑定形式，见[模板语法](!{docsLatest}/guide/template-syntax.html#data-binding)：

=======
     Read about the forms of binding in the [Template Syntax](!{docsLatest}/guide/template-syntax.html) page:
>>>>>>> 747807e2
     * [Interpolation](!{docsLatest}/guide/template-syntax.html#interpolation).

       [插值表达式 (interpolation)](!{docsLatest}/guide/template-syntax.html#interpolation)。

     * [Property binding](!{docsLatest}/guide/template-syntax.html#property-binding).

       [property 绑定 (property binding)](!{docsLatest}/guide/template-syntax.html#property-binding)。

     * [Event binding](!{docsLatest}/guide/template-syntax.html#event-binding).

       [事件绑定 (event binding)](!{docsLatest}/guide/template-syntax.html#event-binding)。

     * [Attribute binding](!{docsLatest}/guide/template-syntax.html#attribute-binding).

       [attribute 绑定 (attribute binding)](!{docsLatest}/guide/template-syntax.html#attribute-binding)。

     * [Class binding](!{docsLatest}/guide/template-syntax.html#class-binding).

       [CSS 类绑定 (class binding)](!{docsLatest}/guide/template-syntax.html#class-binding)。

     * [Style binding](!{docsLatest}/guide/template-syntax.html#style-binding).

       [样式绑定 (style binding)](!{docsLatest}/guide/template-syntax.html#style-binding)。

     * [Two-way data binding with ngModel](!{docsLatest}/guide/template-syntax.html#ngModel).

       [基于 ngModel 的双向数据绑定 (Two-way data binding with ngModel)](!{docsLatest}/guide/template-syntax.html#ngModel)。

+ifDocsFor('ts|dart')
  a#decorator
  a#decoration
  :marked
    ## Decorator | decoration

    ## 装饰器 (decorator | decoration)

  .l-sub-section
    block decorator-defn
      :marked
        A decorator is a **function** that adds metadata to a class, its members (properties, methods) and function arguments.

        装饰器是一个**函数**，它将元数据添加到类、类成员（属性、方法）和函数参数。

        Decorators are a JavaScript language [feature](https://github.com/wycats/javascript-decorators), implemented in TypeScript and proposed for ES2016 (AKA ES7).

        装饰器是一个 JavaScript 的语言[特性](https://github.com/wycats/javascript-decorators)，装饰器在 TypeScript 里已经实现，并被推荐到了ES2016（也就是ES7）。

        To apply a decorator, position it immediately above or to the left of the thing it decorates.

        要想应用装饰器，把它放到被装饰对象的上面或左边。

        Angular has its own set of decorators to help it interoperate with your application parts.
        Here is an example of a `@Component` decorator that identifies a
        class as an Angular [component](#component) and an `@Input` decorator applied to the `name` property
        of that component. The elided object argument to the `@Component` decorator would contain the pertinent component metadata.

        Angular 使用自己的一套装饰器来实现应用程序各部件之间的相互操作。
        下面的例子中使用了`@Component`装饰器来将一个类标记为 Angular [组件 (component)](#component)，
        并将`@Input`装饰器来应用到组件的`name`属性。
        `@Component`装饰器中省略的参数对象会包含与组件有关的元数据。

        ```
        @Component({...})
        export class AppComponent {
          constructor(@Inject('SpecialFoo') public foo:Foo) {}
          @Input() name:string;
        }
        ```

        The scope of a decorator is limited to the language feature
        that it decorates. None of the decorations shown here will "leak" to other
        classes appearing below it in the file.

        装饰器的作用域会被限制在它所装饰的语言特性。
        在同一文件中，装饰器不会“泄露”到它后面的其它类。

      .alert.is-important
        :marked
          Always include parentheses `()` when applying a decorator.

          永远别忘了在装饰器后面加括号`()`。

:marked
  ## Dependency injection

  ## 依赖注入 (dependency injection)
.l-sub-section
  :marked
    Dependency injection is both a design pattern and a mechanism
    for creating and delivering parts of an application to other
    parts of an application that request them.

    依赖注入既是设计模式，同时又是一种机制：当应用程序的一些部件需要另一些部件时，
    利用依赖注入来创建被请求的部件，并将它们注入到发出请求的部件中。

    Angular developers prefer to build applications by defining many simple parts
    that each do one thing well and then wiring them together at runtime.

    Angular 开发者构建应用程序时的首选方法是：定义许多简单部件，
    每个部件只做一件事并做好它，然后在运行时把它们装配在一起组成应用程序。

    These parts often rely on other parts. An Angular [component](#component)
    part might rely on a service part to get data or perform a calculation. When
    part "A" relies on another part "B", you say that "A" depends on "B" and
    that "B" is a dependency of "A".

    这些部件通常会依赖其它部件。一个 Angular [组件 (component)](#component)
    可能依赖一个服务部件来获取数据或执行运算。
    如果部件 “A” 要靠另一个部件 “B” 才能工作，我们称 “A” 依赖 “B” ，“B” 是 “A” 的依赖。

    You can ask a "dependency injection system" to create "A"
    for us and handle all the dependencies.
    If "A" needs "B" and "B" needs "C", the system resolves that chain of dependencies
    and returns a fully prepared instance of "A".

    可以要求“依赖注入系统”为我们创建 “A” 并处理所有依赖。如果 “A” 需要 “B” ，“B” 需要 “C ”，
    系统将解析这个依赖链，返回一个完全准备好的 “A” 实例。

    Angular provides and relies upon its own sophisticated
    [dependency injection](!{docsLatest}/guide/dependency-injection.html) system
    to assemble and run applications by "injecting" application parts
    into other application parts where and when needed.

    Angular 提供并使用自己精心设计的[依赖注入 (dependency injection)](dependency-injection.html)系统来组装和运行应用程序，在需要的地方和时刻，将一些部件“注入”到另一些部件里面。

    At the core there is an [`injector`](#injector) that returns dependency values on request.
    The expression `injector.get(token)` returns the value associated with the given token.

    在 Angular 内核中有一个[注入器 (injector)](#injector)，当请求时返回依赖值。
    表达式`injector.get(token)`返回与该token（令牌）参数相关的值。

    A token is an Angular type (`OpaqueToken`). You rarely deal with tokens directly; most
    methods accept a class name (`Foo`) or a string ("foo") and Angular converts it
    to a token. When you write `injector.get(Foo)`, the injector returns
    the value associated with the token for the `Foo` class, typically an instance of `Foo` itself.

    令牌是一个 Angular 中的类型 (`OpaqueToken`)。我们很少直接处理令牌。
    绝大多数方法都接受类名 (`Foo`) 或字符串 ("foo")， Angular 会把这些类名称和字符串转换成令牌。
    当调用`injector.get(Foo)`时，注入器返回用`Foo`类生成的令牌所对应的依赖值，该依赖值通常是`Foo`类的实例。

    During many of its operations, Angular makes similar requests internally, such as when it creates a [`component`](#component) for display.

    Angular 在内部执行很多类似的依赖注入请求，例如，在创建用于显示的[组件 (component)](#component)。

    The `Injector` maintains an internal map of tokens to dependency values.
    If the `Injector` can't find a value for a given token, it creates
    a new value using a `Provider` for that token.

    注入器 (`Injector`) 维护一个令牌到依赖值的映射表。
    如果注入器找不到给定令牌对应的依赖值，它会使用提供商 (`Provider`) 创建一个依赖值。

    A [provider](#provider) is a recipe for
    creating new instances of a dependency value associated with a particular token.

    [提供商 (provider)](#provider)是一个“菜谱”，用于创建特定令牌对应的依赖实例。

    An injector can only create a value for a given token if it has
    a `provider` for that token in its internal provider registry.
    Registering providers is a critical preparatory step.

    只有当注入器内部提供商注册表中存在与令牌对应的提供商时，
    注入器才能为这个令牌创建一个依赖值。所以注册提供商是一个非常关键的准备步骤。

    Angular registers some of its own providers with every injector.
    We can register our own providers.

    Angular 会为每个注册器注册很多内置提供商。
    我们也可以注册自己的提供商。

    Read more in the [Dependency Injection](!{docsLatest}/guide/dependency-injection.html) page.

    更多信息，见[依赖注入 (dependency injection)](!{docsLatest}/guide/dependency-injection.html)。

:marked
  ## Directive

  ## 指令 (directive)

.l-sub-section
  :marked
    An Angular class responsible for creating, reshaping, and interacting with HTML elements
    in the browser DOM. Directives are Angular's most fundamental feature.

    指令是一个 Angular 类，负责创建和重塑浏览器 DOM 中的 HTML 元素，并与之互动。
    指令是 Angular 中最基本的特性之一。

    A Directive is almost always associated with an HTML element or attribute.
    We often refer to such an element or attribute as the directive itself.
    When Angular finds a directive in an HTML template,
    it creates the matching directive class instance
    and gives the instance control over that portion of the browser DOM.

    指令几乎总与 HTML 元素或属性 (attribute) 相关。
    我们通常把这些关联到的 HTML 元素或者属性 (attribute) 当做指令本身。
    当 Angular 在 HTML 模板中遇到一个指令的时候，
    它会创建匹配的指令类的实例，并把浏览器中这部分 DOM 的控制权交给它。

    You can invent custom HTML markup (for example, `<my-directive>`) to
    associate with your custom directives. You add this custom markup to HTML templates
    as if you were writing native HTML. In this way, directives become extensions of
    HTML itself.

    你可以自定义 HTML 标签（例如`<my-directive>`）来关联自定义指令。
    然后，可以像写原生 HTML 一样把这些自定义标签放到 HTML 模板里。
    这样，指令就变成了 HTML 本身的拓展。

    Directives fall into one of three categories:

    指令分为三类：

    1. [Components](#component) that combine application logic with an HTML template to
    render application [views]. Components are usually represented as HTML elements.
    They are the building blocks of an Angular application and the
    developer can expect to write a lot of them.

       [组件 (component)](#component): 用于组合程序逻辑和 HTML 模板，渲染出应用程序的视图。
    组件一般表示成 HTML 元素的形式，它们是构建 Angular 应用程序的基本单元。
    可以预见，开发人员将会写很多很多组件。

    1. [Attribute directives](#attribute-directive) that can listen to and modify the behavior of
    other HTML elements, attributes, properties, and components. They are usually represented
    as HTML attributes, hence the name.

       [属性型指令 (attribute directive)](#attribute-directive)：可以监控和修改其它 HTML 元素、 
    HTML 属性 (attribute)、 DOM 属性 (property)、组件等行为等等。它们通常表示为 HTML 属性 (attibute)，故名。

    1. [Structural directives](#structural-directive), a directive responsible for
    shaping or reshaping HTML layout, typically by adding, removing, or manipulating
    elements and their children.

       [结构型指令 (structural directive)](#structural-directive)：负责塑造或重塑 HTML
    布局。这一般是通过添加、删除或者操作 HTML 元素及其子元素来实现的。
// #enddocregion d2

.l-main-section#E

:marked
  ## ECMAScript

  ## ECMAScript

.l-sub-section
  :marked
    The [official JavaScript language specification](https://en.wikipedia.org/wiki/ECMAScript).

    [官方 JavaScript 语言规范](https://en.wikipedia.org/wiki/ECMAScript)

    The latest approved version of JavaScript is
    [ECMAScript 2016](http://www.ecma-international.org/ecma-262/7.0/)
    (AKA "ES2016" or "ES7") and many Angular developers write their applications
    either in this version of the language or a dialect that strives to be
    compatible with it, such as [TypeScript](#typescript).

    最新批准的 JavaScript 版本是[ECMAScript 2016](http://www.ecma-international.org/ecma-262/7.0/)（也称“ES2016”或“ES7”）。
    Angular 的开发人员要么使用这个版本的语言，要么使用与之兼容的方言，例如 [TypeScript](#typesScript)。

    Most modern browsers today only support the much older "ECMAScript 5" (AKA ES5) standard.
    Applications written in ES2016, ES2015 or one of their dialects must be "[transpiled](#transpile)"
    to ES5 JavaScript.

    目前，几乎所有现代游览器只支持很老的“ECMAScript 5” （也称ES5）标准。
    使用ES2016、ES2015或者其它方言开发的应用程序，必须“[转译 (transpile)](#transpile)”成 ES5 JavaScript。

    Angular developers may choose to write in ES5 directly.

    Angular 的开发人员也可以选择直接使用 ES5 编程。

:marked
  ## ES2015

  ## ES2015

.l-sub-section
  :marked
    Short hand for [ECMAScript](#ecmascript) 2015.

    [ECMAScript](#ecmascript) 2015 的缩写。

:marked
  ## ES6

  ## ES6

.l-sub-section
  :marked
    Short hand for [ECMAScript](#ecmascript) 2015.

    [ECMAScript](#ecmascript) 2015 的简写。
:marked
  ## ES5

  ## ES5

.l-sub-section
  :marked
    Short hand for [ECMAScript](#ecmascript) 5, the version of JavaScript run by most modern browsers.
    See [ECMAScript](#ecmascript).

    “ECMAScript 5”的简写，大部分现代浏览器使用的 JavaScript 版本。参见[ECMAScript](#ecmascript)。
// #enddocregion e2

a#F
a#G
a#H
.l-main-section#I
:marked
  ## Injector

  ## 注入器 (injector)
.l-sub-section
  :marked
    An object in the Angular [dependency injection system](#dependency-injection)
    that can find a named "dependency" in its cache or create such a thing
    with a registered [provider](#provider).

    Angular [依赖注入系统 (Dependency Injection System)](#dependency-injection)中的一个对象，
    它可以在自己的缓存中找到一个命名的“依赖”或者利用已注册的[提供商 (provider)](#provider) 创建这样一个依赖。
:marked
  ## Input

  ## 输入属性 (input)
.l-sub-section
  :marked
    A directive property that can be the ***target*** of a
    [property binding](!{docsLatest}/guide/template-syntax.html#property-binding) (explained in detail in the [Template Syntax](!{docsLatest}/guide/template-syntax.html) page).
    Data values flow *into* this property from the data source identified
    in the template expression to the right of the equal sign.

    输入属性是一个指令属性，可以作为[属性绑定 (property binding)](!{docsLatest}/guide/template-syntax.html#property-binding)的目标。
    数据值会从模板表达式等号右侧的数据源流入这个属性。

    See the [Input and output properties](!{docsLatest}/guide/template-syntax.html#inputs-outputs) section of the [Template Syntax](!{docsLatest}/guide/template-syntax.html) page.

    见[模板语法](!{docsLatest}/guide/template-syntax.html)中的[输入与输出属性](!{docsLatest}/guide/template-syntax.html#inputs-outputs)。

:marked
  ## Interpolation

  ## 插值表达式 (interpolation)

.l-sub-section
  :marked
    A form of [property data binding](#data-binding) in which a
    [template expression](#template-expression) between double-curly braces
    renders as text.  That text may be concatenated with neighboring text
    before it is assigned to an element property
    or displayed between element tags, as in this example.

    [属性数据绑定 (property data binding)](#data-binding) 的一种形式，位于双大括号中的[模板表达式 (template expression)](#template-expression)会被渲染成文本。
    在被赋值给元素属性或者显示在元素标签中之前，这些文本可能会先与周边的文本合并，参见下面的例子。

  code-example(language="html" escape="html").
    <label>My current hero is {{hero.name}}</label>

  :marked
    Read more about [interpolation](!{docsLatest}/guide/template-syntax.html#interpolation) in the
    [Template Syntax](!{docsLatest}/guide/template-syntax.html) page.

    更多信息，见[模板语法](!{docsLatest}/guide/template-syntax.html)中的[插值表达式](!{docsLatest}/guide/template-syntax.html#interpolation)。

.l-main-section#J

a#jit
:marked
<<<<<<< HEAD
  ## Just-in-Time (JiT) compilation

  ## 即时 (just-in-time, JiT) 编译

=======
  ## Just-in-time (JIT) compilation
>>>>>>> 747807e2
.l-sub-section
    :marked
      With Angular _just-in-time_  bootstrapping you compile your components<span if-docs="ts"> and modules</span> in the browser
      and launch the application dynamically. This is a good choice during development.
      Consider using the [ahead-of-time](#aot) mode for production apps.

      Angular 的即时编译在浏览器中启动并编译所有的组件和模块，动态运行应用程序。
      它很适合在开发过程中使用。但是在产品发布时，推荐采用[预编译 (ahead-of-time)](#aot) 模式。

.l-main-section#K
:marked
  ## kebab-case

  ## 烤串命名法 (kebab-case)

.l-sub-section
  :marked
    See [dash-case](#dash-case).

    见[中线命名法 (dash-case)](#dash-case)。

.l-main-section#L
:marked
  ## Lifecycle hooks

  ## 生命周期钩子 (lifecycle hook)

.l-sub-section
  :marked
    [Directives](#directive) and [components](#component) have a lifecycle
    managed by Angular as it creates, updates, and destroys them.

    [指令 (directive)](#directive) 和[组件 (component)](#component) 具有生命周期，由 Angular 在创建、更新和销毁它们的过程中进行管理。

    You can tap into key moments in that lifecycle by implementing
    one or more of the lifecycle hook interfaces.

    你可以通过实现一个或多个生命周期钩子接口，切入到生命周期中的关键时间点。

    Each interface has a single hook method whose name is the interface name prefixed with `ng`.
    For example, the `OnInit` interface has a hook method named `ngOnInit`.

    每个接口只有一个钩子方法，方法名是接口名加前缀 `ng`。例如，`OnInit`接口的钩子方法名为 `ngOnInit`。

    Angular calls these hook methods in the following order:

    Angular 会按以下顺序调用钩子方法：

    * `ngOnChanges` - when an [input](#input)/[output](#output) binding value changes.

      `ngOnChanges` - 在[输入属性 (input)](#input)/[输出属性 (output)](#output)的绑定值发生变化时调用。

    * `ngOnInit` - after the first `ngOnChanges`.

      `ngOnInit` - 在第一次`ngOnChanges`完成后调用。

    * `ngDoCheck` - developer's custom change detection.

      `ngDoCheck` - 开发者自定义变更检测。

    * `ngAfterContentInit` - after component content initialized.

      `ngAfterContentInit` - 在组件内容初始化后调用。

    * `ngAfterContentChecked` - after every check of component content.

      `ngAfterContentChecked` - 在组件内容每次检查后调用。

    * `ngAfterViewInit` - after component's view(s) are initialized.

      `ngAfterViewInit` - 在组件视图初始化后调用。

    * `ngAfterViewChecked` - after every check of a component's view(s).

      `ngAfterViewChecked` - 在组件视图每次检查后调用。

    * `ngOnDestroy` - just before the directive is destroyed.

      `ngOnDestroy` - 在指令销毁前调用。

    Read more in the [Lifecycle Hooks](!{docsLatest}/guide/lifecycle-hooks.html) page.

    更多信息，见[生命周期钩子 (lifecycle hook)](!{docsLatest}/guide/lifecycle-hooks.html)。
// #enddocregion f-l

.l-main-section#M

:marked
  ## Module

  ## 模块 (module)

.l-sub-section
  block module-defn
    .alert.is-important
      :marked
       In Angular, there are two types of modules:

       Angular 有两种模块：

       - [Angular modules](#angular-module).
       For details and examples, see the [Angular Modules](!{docsLatest}/guide/ngmodule.html) page.

         [Angular 模块](#angular-module)，见[Angular 模块](!{docsLatest}/guide/ngmodule.html)。

       - ES2015 modules, as described in this section.

         本节描述的 ES2015 模块。

    :marked
      Angular apps are modular.

      Angular 应用程序是模块化的。

      In general, you assemble your application from many modules, both the ones you write and the ones you acquire from others.

      一般来说，我们用模块来组装应用程序，这些模块包含自己编写的模块和从其它地方获取的模块。

      A typical module is a cohesive block of code dedicated to a single purpose.

      典型的模块是具有单一用途的内聚代码块。

      A module **exports** something of value in that code, typically one thing such as a class.
      A module that needs that thing, **imports** it.

      模块会**导出 (export) **代码中的某些值，最典型的就是类。
      模块如果需要什么东西，那就**导入 (import) **它。

      The structure of Angular modules and the import/export syntax
      is based on the [ES2015 module standard](http://www.2ality.com/2014/09/es6-modules-final.html).

      Angular 的模块结构和导入/导出语法是基于 [ES2015 模块标准](http://www.2ality.com/2014/09/es6-modules-final.html)的。

      An application that adheres to this standard requires a module loader to
      load modules on request, and resolve inter-module dependencies.
      Angular does not ship with a module loader and does not have a preference
      for any particular 3rd party library (although most examples use SystemJS).
      You may pick any module library that conforms to the standard.

      采用这个标准的应用程序需要一个模块加载器来按需加载模块，并解析模块间的依赖关系。
      Angular 不附带模块加载器，也不偏爱任何第三方库（虽然大多数例子使用SystemJS）。
      你可以选择任何与这个标准兼容的模块化库。

      Modules are typically named after the file in which the exported thing is defined.
      The Angular [DatePipe](https://github.com/angular/angular/blob/master/modules/@angular/common/src/pipes/date_pipe.ts)
      class belongs to a feature module named `date_pipe` in the file `date_pipe.ts`.

      模块一般与它定义导出物的文件同名。例如，Angular 的 [DatePipe](https://github.com/angular/angular/blob/master/modules/angular2/src/common/pipes/date_pipe.ts) 类属于名叫`date_pipe`的特性模块，位于`date_pipe.ts`文件中。

      You rarely access Angular feature modules directly. You usually import them from one of the Angular [scoped packages](#scoped-package) such as `@angular/core`.

      你很少需要直接访问 Angular 的特性模块。
      而通常会从一个 Angular [范围化包 (scoped package)](#scoped-package)中导入它们，例如`@angular/core`。

a#N
.l-main-section#O

+ifDocsFor('ts|js')
  :marked
    ## Observable

    ## 可观察对象 (observable)

  .l-sub-section
    :marked
      You can think of an observable as an array whose items arrive asynchronously over time.
      Observables help you manage asynchronous data, such as data coming from a backend service.
      Observables are used within Angular itself, including Angular's event system and its http client service.

      一个`Observable`是一个数组，其中的元素随着时间的流逝异步地到达。
      `Observable`帮助我们管理异步数据，例如来自后台服务的数据。
      Angular 自身使用了`Observable`，包括 Angular 的事件系统和它的 http 客户端服务。

      To use observables, Angular uses a third-party library called Reactive Extensions (RxJS).
      Observables are a proposed feature for ES 2016, the next version of JavaScript.

      为了使用`Observable`， Angular 采用了名为 Reactive Extensions (RxJS) 的第三方包。
      在下个版本的 JavaScript - ES 2016 中，`Observable`是建议的特性之一。

:marked
  ## Output

  ## 输出属性 (output)

.l-sub-section
  :marked
    A directive property that can be the ***target*** of
    [event binding](!{docsLatest}/guide/template-syntax.html#event-binding).
    Events stream *out* of this property to the receiver identified
    in the template expression to the right of the equal sign.

    输出属性是一个指令属性，可作为[事件绑定](/docs/ts/latest/guide/template-syntax.html#property-binding)的 **目标** 。
    事件流从这个属性流*出*到模板表达式等号的右边的接收者。

    See the [Input and output properties](!{docsLatest}/guide/template-syntax.html#inputs-outputs) section of the [Template Syntax](!{docsLatest}/guide/template-syntax.html) page.

    参见[模板语法](/docs/ts/latest/guide/template-syntax.html)中的[输入与输出属性](!{docsLatest}/guide/template-syntax.html#inputs-outputs)部分。

.l-main-section#P

:marked
  ## PascalCase

  ## Pascal 命名法 (PascalCase)

.l-sub-section
  :marked
    The practice of writing individual words, compound words, or phrases such that each word or abbreviation begins with a capital letter. Class names are typically spelled in PascalCase. Examples include: `Person` and `HeroDetailComponent`.

    Pascal 命名法是书写单词、复合词或短语的一种形式，每个单词或缩写都以大写开头。
    类名一般都采用 Pascal 命名法。例如`Person`和`HeroDetailComponent`。

    This form is also known as **upper camel case** to distinguish it from **lower camel case**, which is simply called [camelCase](#camelcase). In this documentation, "PascalCase" means *upper camel case* and  "camelCase" means *lower camel case*.

    这种形式也称**大写驼峰式命名法**，以区别于**小写驼峰式命名法”或[驼峰式命名法 (camelCase)](#camelCase)** 。
    在本文档中，“Pascal 命名法”都是指的*大写驼峰式命名法*，“驼峰式命名法”指的都是*小写驼峰式命名法*。

:marked
  ## Pipe

  ## 管道 (pipe)

.l-sub-section
  :marked
    An Angular pipe is a function that transforms input values to output values for
    display in a [view](#view). Use the `!{_at}Pipe` !{_decoratorLink}
    to associate the pipe function with a name. You then use that
    name in your HTML to declaratively transform values on screen.

    Angular 管道是一个函数，用于把输入值转换成输出值以供[视图 (view)](#view)显示。
    使用`#{atSym}Pipe`装饰器把管道函数关联一个名字。
    然后，就可以在 HTML 中用这个名字，进行声明式地转换。

    Here's an example that uses the built-in `currency` pipe to display
    a numeric value in the local currency.

    下面这个例子中，用内置的`currency`管道把数字值显示为本地货币格式。

  code-example(language="html" escape="html").
    <label>Price: </label>{{product.price | currency}}
  :marked
    Read more in the page on [pipes](!{docsLatest}/guide/pipes.html).

    更多信息，见[管道](!{docsLatest}/guide/pipes.html)。

:marked
  ## Provider

  ## 提供商 (provider)

.l-sub-section
  :marked
    A _provider_ creates a new instance of a dependency for the
    [dependency injection](#dependency-injection) system.
    It relates a lookup token to code&mdash;sometimes called a "recipe"&mdash;that can create a dependency value.

    依赖注入系统依靠提供商来创建依赖的实例。
    它把一个查找令牌和代码（有时也叫“配方”）关联到一起，以便创建依赖值。

a#Q
.l-main-section#R

+ifDocsFor('ts|js')
  :marked
    ## Reactive forms

    ## 响应式表单 (reactive forms)

  .l-sub-section
    :marked
      A technique for building Angular forms through code in a component.
      The alternate technique is [Template-Driven Forms](#template-driven-forms).

      通过组件中代码构建 Angular 表单的一种技术。
      另一种技术是[模板驱动表单](#template-driven-forms)

      When building reactive forms:

      构建响应式表单时：

      - The "source of truth" is the component. The validation is defined using code in the component.

        组件是“真理之源”。表单验证在组件代码中定义。

      - Each control is explicitly created in the component class with `new FormControl()` or with `FormBuilder`.

        在组件类中，使用`new FormControl()`或者`FormBuilder`显性地创建每个控件。

      - The template input elements do *not* use `ngModel`.

        模板中的`input`元素**不**使用`ngModel`。

      - The associated Angular directives are all prefixed with `Form` such as `FormGroup`, `FormControl`, and `FormControlName`.

        相关联的 Angular 指令全部以`Form`开头，例如`FormGroup`、`FormControl`和`FormControlName`。

      Reactive forms are powerful, flexible, and great for more complex data entry form scenarios such as dynamic generation of form controls.

      动态表单非常强大、灵活，它在复杂数据输入的场景下尤其好用，例如动态的生成表单控制器。

:marked
  ## Router

  ## 路由器 (router)

.l-sub-section
  :marked
    Most applications consist of many screens or [views](#view).
    The user navigates among them by clicking links and buttons,
    and performing other similar actions that cause the application to
    replace one view with another.

    大多数应用程序包含多个屏幕或[视图 (view)](#view)。
    用户通过点击链接、按钮和其它类似动作，在它们之间导航，使应用程序从一个视图切换到另一个视图。

    The Angular [component router](!{docsLatest}/guide/router.html) is a richly featured mechanism for configuring and managing the entire view navigation process including the creation and destruction
    of views.

    Angular 的[组件路由器 (component router)](!{docsLatest}/guide/router.html)是一个特性丰富的机制，可以配置和管理整个导航过程，包括建立和销毁视图。

  +ifDocsFor('ts|js')
    :marked
      In most cases, components become attached to a [router](#router) by means
      of a `RouterConfig` that defines routes to views.

      多数情况下，组件会通过`RouterConfig`中定义的路由到视图的对照表来附加到[路由器](#router)上。

      A [routing component's](#routing-component) template has a `RouterOutlet` element
      where it can display views produced by the router.

      [路由组件](#routing-component)的模板中带有一个`RouterOutlet`元素，那是显示路由器生成的视图的地方。

      Other views in the application likely have anchor tags or buttons with `RouterLink`
      directives that users can click to navigate.

      应用中的其它视图中某些锚标签或按钮上带有`RouterLink`指令，用户可以点击它们进行导航。

      For more information, see the [Routing & Navigation](!{docsLatest}/guide/router.html) page.

      更多信息，见[路由与导航](!{docsLatest}/guide/router.html)。

+ifDocsFor('ts|js')
  :marked
    ## Router module

    ## 路由器模块 (router module)

  .l-sub-section
    :marked
      A separate [Angular module](#angular-module) that provides the necessary service providers and directives for navigating through application views.

      一个独立的 [Angular 模块](#angular-module)，用来提供导航所需的服务提供商和指令。

      For more information, see the [Routing & Navigation](!{docsLatest}/guide/router.html) page.

      更多信息，见[路由与导航](!{docsLatest}/guide/router.html)。

:marked
  ## Routing component

  ## 路由组件 (routing component)

.l-sub-section
  :marked
    An Angular [component](#component) with a `RouterOutlet` that displays views based on router navigations.

    一个带有 RouterOutlet 的 Angular [组件](#component)，根据路由器导航来显示视图。

    For more information, see the [Routing & Navigation](!{docsLatest}/guide/router.html) page.

    更多信息，见[路由与导航](!{docsLatest}/guide/router.html)。

.l-main-section#S

+ifDocsFor('ts|js')
  :marked
    ## Scoped package

    ## 范围化包 (scoped package)

  .l-sub-section
    :marked
      Angular modules are delivered within *scoped packages* such as `@angular/core`, `@angular/common`, `@angular/platform-browser-dynamic`,
      `@angular/http`, and `@angular/router`.

      Angular 模块是用一系列*范围化包*的形式发布的，例如`@angular/core`、`@angular/common`、`@angular/platform-browser-dynamic`、
      `@angular/http`和`@angular/router`。

      A [*scoped package*](https://docs.npmjs.com/misc/scope) is a way to group related *npm* packages.

      [*范围化包 (scoped package)*](https://docs.npmjs.com/misc/scope)是对相关 *npm* 包进行分组的一种方式。

      You import a scoped package the same way that you'd import a *normal* package.
      The only difference, from a consumer perspective,
      is that the *scoped package* name begins with the Angular *scope name*, `@angular`.

<<<<<<< HEAD
      导入范围化包与导入*普通*包方式相同。
      从消费者的视角看，唯一的不同是那些包的名字是用 Angular 的*范围化包名*`@angular`开头的。

    +makeExcerpt('architecture/ts/app/app.component.ts', 'import', '')
=======
    +makeExcerpt('architecture/ts/src/app/app.component.ts', 'import', '')
>>>>>>> 747807e2

a#snake-case
:marked
  ## snake_case

  ## 蛇形命名法 (snake_case)

.l-sub-section
  block snake-case-defn
    :marked
      The practice of writing compound words or phrases such that an
      underscore (`_`) separates one word from the next. This form is also known as **underscore case**.

      蛇形命名法是书写复合词或短语的一种形式，用下划线分隔每个单词，也称**下划线命名法**。

:marked
  ## Service

  ## 服务 (service)

.l-sub-section
  :marked
    For data or logic that is not associated
    with a specific view or that you want to share across components, build services.

    服务用于封装不与任何特定视图相关的数据和逻辑，或者用于在组件之间共享数据和逻辑。

    Applications often require services such as a hero data service or a logging service.

    应用程序经常需要服务，例如英雄数据服务或者日志服务。

    A service is a class with a focused purpose.
    We often create a service to implement features that are
    independent from any specific view,
    provide shared data or logic across components, or encapsulate external interactions.

    服务是一个具有特定功能的类。
    我们经常创建服务来实现不依赖任何特定视图的特征，
    在组件之间提供共享数据或逻辑，或者封装外部的交互。

    For more information, see the [Services](!{docsLatest}/tutorial/toh-pt4.html) page of the [Tour of Heroes](!{docsLatest}/tutorial/) tutorial.

    更多信息，见[英雄指南](!{docsLatest}/tutorial/)中的[服务](!{docsLatest}/tutorial/toh-pt4.html)。

:marked
  ## Structural directive

  ## 结构型指令 (structural directive)

.l-sub-section
  :marked
    A category of [directive](#directive) that can
    shape or reshape HTML layout, typically by adding, removing, or manipulating
    elements and their children; for example, the `ngIf` "conditional element" directive and the `ngFor` "repeater" directive.

    结构型指令是[指令 (directive)](#directive)一种，
    可以通过添加、删除或操作元素和其各级子元素来塑造或重塑 HTML 布局。
    例如，`ngIf`是"条件化元素"指令，`ngFor`是“重复器”指令。

    Read more in the [Structural Directives](!{docsLatest}/guide/structural-directives.html) page.

    更多信息，见[结构型指令](!{docsLatest}/guide/structural-directives.html)。

// #enddocregion n-s-2

.l-main-section#T
:marked
  ## Template

  ## 模板 (template)

.l-sub-section
  :marked
    A template is a chunk of HTML that Angular uses to render a [view](#view) with
    the support and continuing guidance of an Angular [directive](#directive),
    most notably a [component](#component).

    模板是一大块 HTML。Angular 会在[指令 (directive)](#directive) 特别是[组件 (component)](#component)
    的支持和持续指导下，用它来渲染[视图 (view)](#view)。

+ifDocsFor('ts|js')
  :marked
    ## Template-driven forms

    ## 模板驱动表单 (template-driven forms)

  .l-sub-section
    :marked
      A technique for building Angular forms using HTML forms and input elements in the view.
      The alternate technique is [Reactive Forms](#reactive-forms).

      一项在视图中使用 HTML 表单和输入类元素构建 Angular 表单的技术。
      它的替代方案是[响应式表单](#reactive-forms)。

      When building template-driven forms:

      当构建模板驱动表单时：

      - The "source of truth" is the template. The validation is defined using attributes on the individual input elements.

        模板是“真理之源”。使用属性 (attribute) 在单个输入元素上定义验证规则。

      - [Two-way binding](#data-binding) with `ngModel` keeps the component model in synchronization with the user's entry into the input elements.

        使用`ngModel`进行[双向绑定](#data-binding)，保持组件模型和用户输入之间的同步。

      - Behind the scenes, Angular creates a new control for each input element, provided you have set up a `name` attribute and two-way binding for each input.

        在幕后，Angular 为每个带有`name`属性和双向绑定的输入元素创建了一个新的控件。

      - The associated Angular directives are all prefixed with `ng` such as `ngForm`, `ngModel`, and `ngModelGroup`.

        相关的 Angular 指令都带有`ng`前缀，例如`ngForm`、`ngModel`和`ngModelGroup`。

      Template-driven forms are convenient, quick, and simple. They are a good choice for many basic data entry form scenarios.

      模板驱动表单便捷、快速、简单，是很多基础型数据输入表单的最佳选择。

      Read about how to build template-driven forms
      in the [Forms](!{docsLatest}/guide/forms.html) page.

      更多信息，见[表单](!{docsLatest}/guide/forms.html)。

:marked
  ## Template expression

  ## 模板表达式 (template expression)

.l-sub-section
  :marked
    An expression is a !{_Lang}-like syntax that Angular evaluates within
    a [data binding](#data-binding).

    Angular 用来在[数据绑定 (data binding)](#data-binding)内求值的、**类似**JavaScript语法的表达式。

    Read about how to write template expressions
    in the [Template Syntax](!{docsLatest}/guide/template-syntax.html#template-expressions) page.

    到[模板语法](guide/template-syntax.html#template-expressions)一章中了解更多模板表达式的知识。
// #enddocregion t1
// #docregion t2
:marked
  ## Transpile

  ## 转译（transpile)

.l-sub-section
  :marked
    The process of transforming code written in one form of JavaScript
    (for example, TypeScript) into another form of JavaScript  (for example, [ES5](#es5)).

    把一种形式的 JavaScript（例如 TypeScript）转换成另一种形式的 JavaScript（例如 [ES5](#es5)）的过程。
 :marked
  ## TypeScript

  ## TypeScript

.l-sub-section
  :marked
    A version of JavaScript that supports most [ECMAScript 2015](#es2015)
    language features such as [decorators](#decorator).

    JavaScript 的一个版本，支持了几乎所有 [ECMAScript 2015](#ecmascript=2015) 语言特性，例如[装饰器 (decorator)](#decorator))。

    TypeScript is also noteable for its optional typing system, which gives
    us compile-time type checking and strong tooling support (for example, "intellisense",
    code completion, refactoring, and intelligent search). Many code editors
    and IDEs support TypeScript either natively or with plugins.

    TypeScript 还以它的可选类型系统而著称。
    该类型系统提供了编译时类型检查和强大的工具支持（例如 “Intellisense”，代码补齐，重构和智能搜索等）。
    许多代码编辑器和 IDE 都原生支持 TypeScript 或通过插件提供支持。

    TypeScript is the preferred language for Angular development although
    you can use other JavaScript dialects such as [ES5](#es5).

    TypeScript 是 Angular 的首选语言，当然，你可以使用其它 JavaScript 方言，例如[ES5](#es5)。

    Read more about TypeScript at [typescript.org](http://www.typescriptlang.org/).

    更多信息，见[typescript.org](http://www.typescriptlang.org/)。

// #enddocregion t2

a#U
.l-main-section#V

:marked
  ## View

  ## 视图 (view)

.l-sub-section
  :marked
    A view is a portion of the screen that displays information and responds
    to user actions such as clicks, mouse moves, and keystrokes.

    视图是屏幕中一小块，用来显示信息并响应用户动作，例如点击、移动鼠标和按键。

    Angular renders a view under the control of one or more [directives](#directive),
    especially  [component](#component) directives and their companion [templates](#template).
    The component plays such a prominent role that it's often
    convenient to refer to a component as a view.

    Angular 在一个或多个[指令 (directive)](#directive) 的控制下渲染视图，
    尤其是[组件 (component)](#component) 指令及其[模板 (template)](#template)。
    组件扮演着非常重要的角色，我们甚至经常会为了方便, 直接用视图作为组件的代名词。

    Views often contain other views and any view might be loaded and unloaded
    dynamically as the user navigates through the application, typically
    under the control of a [router](#router).

    视图一般包含其它视图，在用户在应用程序中导航时，
    任何视图都可能被动态加载或卸载，这一般会在[路由器 (router)](#router) 的控制下进行。

a#W
a#X
a#Y
.l-main-section#Z

:marked
  ## Zone

  ## 区域 (zone)

.l-sub-section
  block zone-defn
    :marked
      Zones are a mechanism for encapsulating and intercepting
      a JavaScript application's asynchronous activity.

      区域是一种用来封装和截听 JavaScript 应用程序异步活动的机制。

      The browser DOM and JavaScript have a limited number
      of asynchronous activities, activities such as DOM events (for example, clicks),
      [promises](https://developer.mozilla.org/en-US/docs/Web/JavaScript/Reference/Global_Objects/Promise), and
      [XHR](https://developer.mozilla.org/en-US/docs/Web/API/XMLHttpRequest)
      calls to remote servers.

      浏览器中的 DOM 和 JavaScript 之间常会有一些数量有限的异步活动，
      例如 DOM 事件（例如点击）、[承诺 (promise)](https://developer.mozilla.org/en-US/docs/Web/JavaScript/Reference/Global_Objects/Promise)
      和通过 [XHR](https://developer.mozilla.org/en-US/docs/Web/API/XMLHttpRequest) 调用远程服务。

      Zones intercept all of these activities and give a "zone client" the opportunity
      to take action before and after the async activity finishes.

      区域能截听所有这些活动，并让“区域的客户”有机会在异步活动完成之前和之后采取行动。

      Angular runs your application in a zone where it can respond to
      asynchronous events by checking for data changes, and updating
      the information it displays via [data bindings](#data-binding).

      Angular 会在一个 Zone 区域中运行应用程序，在这个区域中，它可以对异步事件做出反应，可以通过检查数据变更、利用[数据绑定 (data bindings)](#data-binding) 来更新信息显示。

      Learn more about zones in this
      [Brian Ford video](https://www.youtube.com/watch?v=3IqtmUscE_U).

      更多信息，见 [Brian Ford 的视频](https://www.youtube.com/watch?v=3IqtmUscE_U)。<|MERGE_RESOLUTION|>--- conflicted
+++ resolved
@@ -30,14 +30,9 @@
 
 a#aot
 :marked
-<<<<<<< HEAD
-  ## Ahead-of-Time (AoT) compilation
+  ## Ahead-of-time (AOT) compilation
 
   ## 预 (ahead-of-time, AoT) 编译
-
-=======
-  ## Ahead-of-time (AOT) compilation
->>>>>>> 747807e2
 .l-sub-section
   :marked
    You can compile Angular applications at build-time.
@@ -304,16 +299,11 @@
     Angular has a rich data binding framework with a variety of data binding
     operations and supporting declaration syntax.
 
-<<<<<<< HEAD
     Angular 有一个非常强大的数据绑定框架，具有各种数据绑定操作，并支持声明式语法。
 
-     Read about the forms of binding in the [Template Syntax](!{docsLatest}/guide/template-syntax.html#data-binding) page:
+     Read about the forms of binding in the [Template Syntax](!{docsLatest}/guide/template-syntax.html) page:
 
      更多的绑定形式，见[模板语法](!{docsLatest}/guide/template-syntax.html#data-binding)：
-
-=======
-     Read about the forms of binding in the [Template Syntax](!{docsLatest}/guide/template-syntax.html) page:
->>>>>>> 747807e2
      * [Interpolation](!{docsLatest}/guide/template-syntax.html#interpolation).
 
        [插值表达式 (interpolation)](!{docsLatest}/guide/template-syntax.html#interpolation)。
@@ -678,14 +668,9 @@
 
 a#jit
 :marked
-<<<<<<< HEAD
-  ## Just-in-Time (JiT) compilation
+  ## Just-in-time (JIT) compilation
 
   ## 即时 (just-in-time, JiT) 编译
-
-=======
-  ## Just-in-time (JIT) compilation
->>>>>>> 747807e2
 .l-sub-section
     :marked
       With Angular _just-in-time_  bootstrapping you compile your components<span if-docs="ts"> and modules</span> in the browser
@@ -1082,14 +1067,10 @@
       The only difference, from a consumer perspective,
       is that the *scoped package* name begins with the Angular *scope name*, `@angular`.
 
-<<<<<<< HEAD
       导入范围化包与导入*普通*包方式相同。
       从消费者的视角看，唯一的不同是那些包的名字是用 Angular 的*范围化包名*`@angular`开头的。
 
-    +makeExcerpt('architecture/ts/app/app.component.ts', 'import', '')
-=======
     +makeExcerpt('architecture/ts/src/app/app.component.ts', 'import', '')
->>>>>>> 747807e2
 
 a#snake-case
 :marked
